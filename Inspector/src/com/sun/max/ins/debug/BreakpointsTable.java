--- conflicted
+++ resolved
@@ -445,12 +445,7 @@
             setFont(inspection().style().defaultFont());
         }
 
-<<<<<<< HEAD
-        @Override
         public void refresh(boolean force) {
-=======
-        public void refresh(long epoch, boolean force) {
->>>>>>> 813a8aae
         }
     }
 
