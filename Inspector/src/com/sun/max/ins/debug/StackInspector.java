--- conflicted
+++ resolved
@@ -427,268 +427,6 @@
         }
     }
 
-<<<<<<< HEAD
-=======
-    abstract static class StackFramePanel<StackFrame_Type extends StackFrame> extends InspectorPanel {
-
-        protected StackFrame_Type stackFrame;
-
-        public StackFramePanel(Inspection inspection, StackFrame_Type stackFrame) {
-            super(inspection, new BorderLayout());
-            this.stackFrame = stackFrame;
-        }
-
-        public final StackFrame_Type stackFrame() {
-            return stackFrame;
-        }
-
-        public final void setStackFrame(StackFrame stackFrame) {
-            final Class<StackFrame_Type> type = null;
-            this.stackFrame = StaticLoophole.cast(type, stackFrame);
-            refresh(true);
-        }
-
-        public void instructionPointerFocusChanged(Pointer instructionPointer) {
-        }
-    }
-
-    private final class AdapterStackFramePanel extends StackFramePanel<AdapterStackFrame> {
-
-        private final AppendableSequence<InspectorLabel> labels = new ArrayListSequence<InspectorLabel>(10);
-
-        public AdapterStackFramePanel(Inspection inspection, AdapterStackFrame adapterStackFrame) {
-            super(inspection, adapterStackFrame);
-            final String frameClassName = adapterStackFrame.getClass().getSimpleName();
-            final JPanel header = new InspectorPanel(inspection(), new SpringLayout());
-            addLabel(header, new TextLabel(inspection(), "Frame size:", frameClassName));
-            addLabel(header, new DataLabel.IntAsDecimal(inspection(), adapterStackFrame.layout.frameSize()));
-            addLabel(header, new TextLabel(inspection(), "Frame pointer:", frameClassName));
-            addLabel(header, new WordValueLabel(inspection(), WordValueLabel.ValueMode.WORD, adapterStackFrame.framePointer, this));
-            addLabel(header, new TextLabel(inspection(), "Stack pointer:", frameClassName));
-            addLabel(header, new DataLabel.AddressAsHex(inspection(), adapterStackFrame.stackPointer));
-            addLabel(header, new TextLabel(inspection(), "Instruction pointer:", frameClassName));
-            addLabel(header, new WordValueLabel(inspection(), ValueMode.INTEGER_REGISTER, adapterStackFrame.instructionPointer, this));
-            SpringUtilities.makeCompactGrid(header, 2);
-
-            add(header, BorderLayout.NORTH);
-            add(new InspectorPanel(inspection()), BorderLayout.CENTER);
-        }
-
-        private void addLabel(JPanel panel, InspectorLabel label) {
-            panel.add(label);
-            labels.append(label);
-        }
-
-        @Override
-        public void refresh(boolean force) {
-            for (InspectorLabel label : labels) {
-                label.refresh(force);
-            }
-        }
-
-        @Override
-        public void redisplay() {
-            for (InspectorLabel label : labels) {
-                label.redisplay();
-            }
-        }
-    }
-
-    private final class JavaStackFramePanel extends StackFramePanel<JavaStackFrame> {
-
-        final WordValueLabel instructionPointerLabel;
-        final Slots slots;
-        final TextLabel[] slotLabels;
-        final WordValueLabel[] slotValues;
-        final TargetMethod targetMethod;
-        final CodeAttribute codeAttribute;
-        final JCheckBox showSlotAddresses;
-        Pointer focusedInstructionPointer;
-
-        JavaStackFramePanel(Inspection inspection, JavaStackFrame javaStackFrame) {
-            super(inspection, javaStackFrame);
-            final String frameClassName = javaStackFrame.getClass().getSimpleName();
-            final Address slotBase = javaStackFrame.slotBase();
-            targetMethod = javaStackFrame.targetMethod();
-            codeAttribute = (targetMethod.classMethodActor() == null) ? null : targetMethod.classMethodActor().codeAttribute();
-            final int frameSize = javaStackFrame.layout.frameSize();
-
-            final JPanel header = new InspectorPanel(inspection(), new SpringLayout());
-            instructionPointerLabel = new WordValueLabel(inspection(), ValueMode.INTEGER_REGISTER, this) {
-                @Override
-                public Value fetchValue() {
-                    return WordValue.from(stackFrame.instructionPointer);
-                }
-            };
-
-            header.add(new TextLabel(inspection(), "Frame size:", frameClassName));
-            header.add(new DataLabel.IntAsDecimal(inspection(), frameSize));
-
-            final TextLabel framePointerLabel = new TextLabel(inspection(), "Frame pointer:", frameClassName);
-            final TextLabel stackPointerLabel = new TextLabel(inspection(), "Stack pointer:", frameClassName);
-            final Pointer framePointer = javaStackFrame.framePointer;
-            final Pointer stackPointer = javaStackFrame.stackPointer;
-            final StackBias bias = javaStackFrame.bias();
-
-            header.add(framePointerLabel);
-            header.add(new DataLabel.BiasedStackAddressAsHex(inspection(), framePointer, bias));
-            header.add(stackPointerLabel);
-            header.add(new DataLabel.BiasedStackAddressAsHex(inspection(), stackPointer, bias));
-            header.add(new TextLabel(inspection(), "Instruction pointer:", frameClassName));
-            header.add(instructionPointerLabel);
-
-
-            SpringUtilities.makeCompactGrid(header, 2);
-
-            final JPanel slotsPanel = new InspectorPanel(inspection(), new SpringLayout());
-            slotsPanel.setBorder(BorderFactory.createEmptyBorder(5, 5, 5, 5));
-
-            slots = javaStackFrame.layout.slots();
-            slotLabels = new TextLabel[slots.length()];
-            slotValues = new WordValueLabel[slots.length()];
-            int slotIndex = 0;
-            for (Slot slot : slots) {
-                final int offset = slot.offset;
-                final TextLabel slotLabel = new TextLabel(inspection(), slot.name + ":");
-                slotsPanel.add(slotLabel);
-                final WordValueLabel slotValue = new WordValueLabel(inspection(), WordValueLabel.ValueMode.INTEGER_REGISTER, this) {
-                    @Override
-                    public Value fetchValue() {
-                        return new WordValue(maxVM().readWord(slotBase, offset));
-                    }
-                };
-                slotsPanel.add(slotValue);
-
-                slotLabels[slotIndex] = slotLabel;
-                slotValues[slotIndex] = slotValue;
-                ++slotIndex;
-            }
-
-            SpringUtilities.makeCompactGrid(slotsPanel, 2);
-
-            showSlotAddresses = new InspectorCheckBox(inspection(), "Slot addresses", null, false);
-            final JPanel slotNameFormatPanel = new InspectorPanel(inspection(), new FlowLayout(FlowLayout.LEFT));
-            slotNameFormatPanel.add(showSlotAddresses);
-            showSlotAddresses.addItemListener(new ItemListener() {
-                public void itemStateChanged(ItemEvent e) {
-                    refresh(true);
-                }
-            });
-
-            refresh(true);
-
-            add(header, BorderLayout.NORTH);
-            final JScrollPane slotsScrollPane = new InspectorScrollPane(inspection(), slotsPanel);
-            add(slotsScrollPane, BorderLayout.CENTER);
-            add(slotNameFormatPanel, BorderLayout.SOUTH);
-        }
-
-        @Override
-        public void instructionPointerFocusChanged(Pointer instructionPointer) {
-            if (focusedInstructionPointer == null || !instructionPointer.equals(focusedInstructionPointer)) {
-                if (targetMethod.contains(instructionPointer)) {
-                    focusedInstructionPointer = instructionPointer;
-                    refresh(true);
-                } else {
-                    focusedInstructionPointer = null;
-                }
-
-            }
-        }
-
-        @Override
-        public void refresh(boolean force) {
-            instructionPointerLabel.refresh(force);
-            final boolean isTopFrame = stackFrame.isTopFrame();
-            int stopIndex = -1;
-            if (focusedInstructionPointer == null) {
-                final Pointer instructionPointer = stackFrame.instructionPointer;
-                final Pointer instructionPointerForStopPosition = isTopFrame ?  instructionPointer.plus(1) :  instructionPointer;
-                targetMethod.findClosestStopIndex(instructionPointerForStopPosition);
-                if (stopIndex != -1 && isTopFrame) {
-                    final int stopPosition = targetMethod.stopPosition(stopIndex);
-                    final int targetCodePosition = targetMethod.targetCodePositionFor(instructionPointer);
-                    if (targetCodePosition != stopPosition) {
-                        stopIndex = -1;
-                    }
-                }
-            } else {
-                final int position = focusedInstructionPointer.minus(targetMethod.codeStart()).toInt();
-                stopIndex = StopPositions.indexOf(targetMethod.stopPositions(), position);
-            }
-
-            // Update the color of the slot labels to denote if a reference map indicates they are holding object references:
-            final ByteArrayBitMap referenceMap = stopIndex == -1 ? null : targetMethod.frameReferenceMapFor(stopIndex);
-            for (int slotIndex = 0; slotIndex < slots.length(); ++slotIndex) {
-                final Slot slot = slots.slot(slotIndex);
-                final TextLabel slotLabel = slotLabels[slotIndex];
-                updateSlotLabel(slot, slotLabel);
-                slotValues[slotIndex].refresh(force);
-                if (slot.referenceMapIndex != -1) {
-                    if (referenceMap != null && referenceMap.isSet(slot.referenceMapIndex)) {
-                        slotLabel.setForeground(style().wordValidObjectReferenceDataColor());
-                    } else {
-                        slotLabel.setForeground(style().textLabelColor());
-                    }
-                }
-            }
-        }
-
-        /**
-         * Updates the text of a given slot's label based on the check box for specifying use of slot addresses. Also,
-         * the tool tip is updated to show the slot's Java source variable name if such a variable name exists.
-         *
-         * @param slot the slot to update
-         * @param slotLabel the label for {@code slot}
-         */
-        private void updateSlotLabel(Slot slot, TextLabel slotLabel) {
-            final String sourceVariableName = sourceVariableName(slot);
-            final int offset = slot.offset;
-            final String name = showSlotAddresses.isSelected() ? stackFrame.slotBase().plus(offset).toHexString() : slot.name;
-            slotLabel.setText(name + ":");
-            String otherInfo = "";
-            final StackBias bias = stackFrame.bias();
-            if (bias.isFramePointerBiased()) {
-                final int biasedOffset = stackFrame.biasedOffset(offset);
-                otherInfo = String.format("(%%fp %+d)", biasedOffset);
-            }
-            slotLabel.setToolTipText(String.format("%+d%s%s", offset, otherInfo, sourceVariableName == null ? "" : " [" + sourceVariableName + "]"));
-        }
-
-        /**
-         * Gets the Java source variable name (if any) for a given slot.
-         *
-         * @param slot the slot for which the Java source variable name is being requested
-         * @return the Java source name for {@code slot} or null if a name is not available
-         */
-        private String sourceVariableName(Slot slot) {
-            if (targetMethod instanceof JitTargetMethod) {
-                final JitTargetMethod jitTargetMethod = (JitTargetMethod) targetMethod;
-                final JitStackFrameLayout jitLayout = (JitStackFrameLayout) stackFrame.layout;
-                final int bytecodePosition = jitTargetMethod.bytecodePositionFor(stackFrame.instructionPointer);
-                if (bytecodePosition != -1 && codeAttribute != null) {
-                    for (int localVariableIndex = 0; localVariableIndex < codeAttribute.maxLocals(); ++localVariableIndex) {
-                        final int localVariableOffset = jitLayout.localVariableOffset(localVariableIndex);
-                        if (slot.offset == localVariableOffset) {
-                            final Entry entry = codeAttribute.localVariableTable().findLocalVariable(localVariableIndex, bytecodePosition);
-                            if (entry != null) {
-                                return entry.name(codeAttribute.constantPool()).string;
-                            }
-                        }
-                    }
-                }
-            }
-            return null;
-        }
-
-    }
-
-    private class StackFrameMouseClickAdapter extends InspectorMouseClickAdapter {
-
-        StackFrameMouseClickAdapter(Inspection inspection) {
-            super(inspection);
-        }
->>>>>>> 4f7be5a7
 
 
     // With each call, you get a bunch of events for which the selection index is -1, followed
