--- conflicted
+++ resolved
@@ -172,19 +172,10 @@
                 if (bytecodePosition < bytecodeToTargetCodePositionMap.length && instructionPosition == bytecodeToTargetCodePositionMap[bytecodePosition]) {
                     isBoundaryRow[row] = true;
                     alternate = !alternate;
-<<<<<<< HEAD
-                    final BytecodeInfo bytecodeInfo = bytecodeInfos[bytecodePosition];
-                    if (bytecodeInfo == null) {
-                        tagTextForRow[row] = ""; // presumably in the prolog
-                    } else {
-                        tagTextForRow[row] = bytecodePosition + ": " + bytecodeInfo.bytecode().name();
-                        rowToBytecodeLocation[row] = new BytecodeLocation(teleClassMethodActor.classMethodActor(), bytecodePosition);
-=======
 
                     int opcode = bytecodes[bytecodeIndex];
                     if (opcode == Bytecode.WIDE.ordinal()) {
                         opcode = bytecodes[bytecodeIndex + 1];
->>>>>>> 77cc1544
                     }
 
                     tagTextForRow[row] = bytecodePosition + ": " + Bytecode.from(opcode).name();
@@ -214,24 +205,11 @@
                     isStopRow[row] = true;
                     if (teleTargetRoutine instanceof TeleTargetMethod) {
                         final TeleTargetMethod teleTargetMethod = (TeleTargetMethod) teleTargetRoutine;
-<<<<<<< HEAD
-                        final TargetJavaFrameDescriptor javaFrameDescriptor = teleTargetMethod.getJavaFrameDescriptor(stopIndex);
-                        if (javaFrameDescriptor != null) {
-                            // This is a call
-                            //javaFrameDescriptor.classMethodActor;
-                            final BytecodeLocation bytecodeLocation = javaFrameDescriptor;
-                            rowToBytecodeLocation[row] = bytecodeLocation;
-                            // TODO (mlvdv) only works for non-inlined calls
-                            if (bytecodeLocation.classMethodActor.equals(teleTargetMethod.classMethodActor())) {
-                                rowToCalleeIndex[row] = findCalleeIndex(bytecodes, bytecodeLocation.bytecodePosition);
-                            }
-=======
                         final BytecodeLocation bytecodeLocation = teleTargetMethod.getBytecodeLocation(stopIndex);
                         rowToBytecodeLocation[row] = bytecodeLocation;
                         // TODO (mlvdv) only works for non-inlined calls
                         if (bytecodeLocation != null && bytecodeLocation.classMethodActor.equals(teleTargetMethod.classMethodActor())) {
                             rowToCalleeIndex[row] = findCalleeIndex(bytecodes, bytecodeLocation.bytecodePosition);
->>>>>>> 77cc1544
                         }
                     }
                 }
