/*
 * Copyright (c) 2009 Sun Microsystems, Inc.  All rights reserved.
 *
 * Sun Microsystems, Inc. has intellectual property rights relating to technology embodied in the product
 * that is described in this document. In particular, and without limitation, these intellectual property
 * rights may include one or more of the U.S. patents listed at http://www.sun.com/patents and one or
 * more additional patents or pending patent applications in the U.S. and in other countries.
 *
 * U.S. Government Rights - Commercial software. Government users are subject to the Sun
 * Microsystems, Inc. standard license agreement and applicable provisions of the FAR and its
 * supplements.
 *
 * Use is subject to license terms. Sun, Sun Microsystems, the Sun logo, Java and Solaris are trademarks or
 * registered trademarks of Sun Microsystems, Inc. in the U.S. and other countries. All SPARC trademarks
 * are used under license and are trademarks or registered trademarks of SPARC International, Inc. in the
 * U.S. and other countries.
 *
 * UNIX is a registered trademark in the U.S. and other countries, exclusively licensed through X/Open
 * Company, Ltd.
 */
package com.sun.cri.ci;

import com.sun.cri.ci.CiRegister.*;
import com.sun.cri.ri.*;

/**
 * Represents the target machine for a compiler, including the CPU architecture, the size of pointers and references,
 * alignment of stacks, caches, etc.
 *
 * @author Ben L. Titzer
 */
public class CiTarget {
    public final CiArchitecture arch;

    public final AllocationSpec allocationSpec;
    public final CiRegister stackPointerRegister;
    public final CiRegister scratchRegister;
    public final RiRegisterConfig registerConfig;
    public final int pageSize;
    public final boolean isMP;
    private final int[] spillSlotsPerKindMap;

    /**
     * The spill slot size for values that occupy 1 {@linkplain CiKind#sizeInSlots() Java slot}.
     */
    public final int spillSlotSize;

<<<<<<< HEAD
    public final int wordSize;
    public final int referenceSize;
    public final int stackAlignment;
    public final int cacheAlignment;
    public final int codeAlignment;
    public final int heapAlignment;
=======
    // The following values are assigned default values from arch, but may be overridden later

    public int referenceSize;
    public int stackAlignment;
    public int cacheAlignment;
    public int codeAlignment;
    public int heapAlignment;
>>>>>>> e9d7212d

    public CiTarget(CiArchitecture arch,
             RiRegisterConfig registerConfig,
             boolean isMP,
             int spillSlotSize,
             int wordSize,
             int referenceSize,
             int stackAlignment,
             int pageSize,
             int cacheAlignment,
             int heapAlignment,
             int codeAlignment) {
        this.arch = arch;
        this.registerConfig = registerConfig;
        this.pageSize = pageSize;
        this.isMP = isMP;
        this.spillSlotSize = spillSlotSize;
        this.wordSize = wordSize;
        this.referenceSize = referenceSize;
        this.stackAlignment = stackAlignment;
        this.cacheAlignment = cacheAlignment;
        this.codeAlignment = codeAlignment;
        this.heapAlignment = heapAlignment;
        
        this.stackPointerRegister = registerConfig.getStackPointerRegister();
        this.scratchRegister = registerConfig.getScratchRegister();
        this.allocationSpec = new AllocationSpec(registerConfig.getAllocatableRegisters(), registerConfig.getRegisterReferenceMapOrder(), registerConfig.getCallerSaveRegisters());
        this.spillSlotsPerKindMap = new int[CiKind.values().length];

        for (CiKind k : CiKind.values()) {
            // initialize the number of spill slots required for each kind
            int size = k.sizeInBytes(referenceSize, arch.wordSize);
            int slots = 0;
            while (slots * spillSlotSize < size) {
                slots++;
            }
            spillSlotsPerKindMap[k.ordinal()] = slots;
        }
    }

    /**
     * Gets the size in bytes of the specified kind for this target.
     * @param kind the kind for which to get the size
     * @return the size in bytes of {@code kind}
     */
    public int sizeInBytes(CiKind kind) {
        return kind.sizeInBytes(referenceSize, wordSize);
    }

    /**
     * Gets the number of spill slots for a specified kind in this target.
     * @param kind the kind for which to get the spill slot count
     * @return the number of spill slots for {@code kind}
     */
    public int spillSlots(CiKind kind) {
        return spillSlotsPerKindMap[kind.ordinal()];
    }

    /**
     * Aligns the given frame size (without return instruction pointer) to the stack
     * alignment size and return the aligned size (without return instruction pointer).
     * @param frameSize the initial frame size to be aligned
     * @return the aligned frame size
     */
    public int alignFrameSize(int frameSize) {
        int x = frameSize + arch.returnAddressSize + (stackAlignment - 1);
        return (x / stackAlignment) * stackAlignment - arch.returnAddressSize;
    }
}<|MERGE_RESOLUTION|>--- conflicted
+++ resolved
@@ -45,22 +45,12 @@
      */
     public final int spillSlotSize;
 
-<<<<<<< HEAD
     public final int wordSize;
     public final int referenceSize;
     public final int stackAlignment;
     public final int cacheAlignment;
     public final int codeAlignment;
     public final int heapAlignment;
-=======
-    // The following values are assigned default values from arch, but may be overridden later
-
-    public int referenceSize;
-    public int stackAlignment;
-    public int cacheAlignment;
-    public int codeAlignment;
-    public int heapAlignment;
->>>>>>> e9d7212d
 
     public CiTarget(CiArchitecture arch,
              RiRegisterConfig registerConfig,
