/*
 * Copyright (c) 2009 Sun Microsystems, Inc.  All rights reserved.
 *
 * Sun Microsystems, Inc. has intellectual property rights relating to technology embodied in the product
 * that is described in this document. In particular, and without limitation, these intellectual property
 * rights may include one or more of the U.S. patents listed at http://www.sun.com/patents and one or
 * more additional patents or pending patent applications in the U.S. and in other countries.
 *
 * U.S. Government Rights - Commercial software. Government users are subject to the Sun
 * Microsystems, Inc. standard license agreement and applicable provisions of the FAR and its
 * supplements.
 *
 * Use is subject to license terms. Sun, Sun Microsystems, the Sun logo, Java and Solaris are trademarks or
 * registered trademarks of Sun Microsystems, Inc. in the U.S. and other countries. All SPARC trademarks
 * are used under license and are trademarks or registered trademarks of SPARC International, Inc. in the
 * U.S. and other countries.
 *
 * UNIX is a registered trademark in the U.S. and other countries, exclusively licensed through X/Open
 * Company, Ltd.
 */
package com.sun.cri.ci;

/**
 * Represents a compiler spill slot or an outgoing stack-based argument in a method's frame
 * or an incoming stack-based argument in a method's {@linkplain #inCallerFrame() caller's frame}.
 *
 * @author Doug Simon
 */
public final class CiStackSlot extends CiValue {

    /**
     * @see CiStackSlot#index()
     */
    private final int index;

    /**
     * Gets a {@link CiStackSlot} instance representing a stack slot in the current frame
     * at a given index holding a value of a given kind.
     *  
     * @param kind the kind of the value stored in the stack slot
     * @param index the index of the stack slot
     */
    public static CiStackSlot get(CiKind kind, int index) {
        return get(kind, index, false);
    }
    
    /**
     * Gets a {@link CiStackSlot} instance representing a stack slot at a given index
     * holding a value of a given kind.
     *
     * @param kind the kind of the value stored in the stack slot
     * @param index the index of the stack slot
     * @param inCallerFrame specifies if the slot is in the current frame or in the caller's frame
     */
    public static CiStackSlot get(CiKind kind, int index, boolean inCallerFrame) {
        assert kind.stackKind() == kind;
        CiStackSlot[][] cache = inCallerFrame ? CALLER_FRAME_CACHE : CACHE;
        CiStackSlot[] slots = cache[kind.ordinal()];
        CiStackSlot slot;
        if (index < slots.length) {
            slot = slots[index];
        } else {
            slot = new CiStackSlot(kind, inCallerFrame ? -(index + 1) : index);
        }
        assert slot.inCallerFrame() == inCallerFrame;
        return slot; 
    }

    /**
     * Private constructor to enforce use of {@link #get(CiKind, int)} so that the
     * shared instance {@linkplain #CACHE cache} is used.
     */
    private CiStackSlot(CiKind kind, int index) {
        super(kind);
        this.index = index;
    }

    /**
     * Gets the index of this stack slot. If this is a spill slot or outgoing stack argument to a call,
     * then the index is relative to the current frame pointer. Otherwise this is an incoming stack
     * argument and the index is relative to the caller frame pointer.
     * 
     * @return the index of this slot
     * @see #inCallerFrame()
     */
    public int index() {
        return index < 0 ? -(index + 1) : index;
    }

    @Override
    public int hashCode() {
        return kind.ordinal() + index;
    }

    @Override
    public boolean equals(Object o) {
        if (o == this) {
            return true;
        }
        if (o instanceof CiStackSlot) {
            CiStackSlot l = (CiStackSlot) o;
            return l.kind == kind && l.index == index;
        }
        return false;
    }

    @Override
    public String name() {
        return (inCallerFrame() ? "caller-stack" : "stack:") + index();
    }
<<<<<<< HEAD
    
    /**
     * Determines if this is a stack slot in the caller's frame.
     */
    public boolean inCallerFrame() {
        return index < 0;
=======

    /**
     * Creates an array of {@core CiStackSlot} objects for a given {@link CiKind}.
     * The {@link #index} values range from {@code 0} to {@code count - 1}.
     * @param kind the {@code CiKind} of the stack slot
     * @param count the size of the array to create
     * @return the generated {@code CiStackSlot} array
     */
    private static CiStackSlot[] generate(CiKind kind, int count) {
        CiStackSlot[] slots = new CiStackSlot[count];
        for (int i = 0; i < count; ++i) {
            slots[i] = new CiStackSlot(kind, i);
        }
        return slots;
>>>>>>> e9d7212d
    }

    /**
     * Default size of the cache to generate per kind.
     */
    private static final int CACHE_PER_KIND_SIZE = 100;
<<<<<<< HEAD
    
    private static final int CALLER_FRAME_CACHE_PER_KIND_SIZE = 10;
    
    /**
     * A cache of {@linkplain #inCallerFrame() non-caller-frame} stack slots.
     */
    private static final CiStackSlot[][] CACHE = makeCache(CACHE_PER_KIND_SIZE, false);
    
    /**
     * A cache of {@linkplain #inCallerFrame() caller-frame} stack slots.
=======

    /**
     * The cache of {@link CiStackSlot} objects, all created at startup.
>>>>>>> e9d7212d
     */
    private static final CiStackSlot[][] CALLER_FRAME_CACHE = makeCache(CALLER_FRAME_CACHE_PER_KIND_SIZE, true);

    private static CiStackSlot[][] makeCache(int cachePerKindSize, boolean inCallerFrame) {
        CiStackSlot[][] cache = new CiStackSlot[CiKind.VALUES.length][];
        cache[CiKind.Int.ordinal()]    = makeCacheForKind(CiKind.Int, cachePerKindSize, inCallerFrame);
        cache[CiKind.Long.ordinal()]   = makeCacheForKind(CiKind.Long, cachePerKindSize, inCallerFrame);
        cache[CiKind.Float.ordinal()]  = makeCacheForKind(CiKind.Float, cachePerKindSize, inCallerFrame);
        cache[CiKind.Double.ordinal()] = makeCacheForKind(CiKind.Double, cachePerKindSize, inCallerFrame);
        cache[CiKind.Word.ordinal()]   = makeCacheForKind(CiKind.Word, cachePerKindSize, inCallerFrame);
        cache[CiKind.Object.ordinal()] = makeCacheForKind(CiKind.Object, cachePerKindSize, inCallerFrame);
        cache[CiKind.Jsr.ordinal()]    = makeCacheForKind(CiKind.Jsr, cachePerKindSize, inCallerFrame);
        return cache;
    }
    
    private static CiStackSlot[] makeCacheForKind(CiKind kind, int count, boolean inCallerFrame) {
        CiStackSlot[] slots = new CiStackSlot[count];
        for (int i = 0; i < count; ++i) {
            slots[i] = new CiStackSlot(kind, inCallerFrame ? -(i + 1) : i);
        }
        return slots;
    }
}<|MERGE_RESOLUTION|>--- conflicted
+++ resolved
@@ -108,36 +108,18 @@
     public String name() {
         return (inCallerFrame() ? "caller-stack" : "stack:") + index();
     }
-<<<<<<< HEAD
     
     /**
      * Determines if this is a stack slot in the caller's frame.
      */
     public boolean inCallerFrame() {
         return index < 0;
-=======
-
-    /**
-     * Creates an array of {@core CiStackSlot} objects for a given {@link CiKind}.
-     * The {@link #index} values range from {@code 0} to {@code count - 1}.
-     * @param kind the {@code CiKind} of the stack slot
-     * @param count the size of the array to create
-     * @return the generated {@code CiStackSlot} array
-     */
-    private static CiStackSlot[] generate(CiKind kind, int count) {
-        CiStackSlot[] slots = new CiStackSlot[count];
-        for (int i = 0; i < count; ++i) {
-            slots[i] = new CiStackSlot(kind, i);
-        }
-        return slots;
->>>>>>> e9d7212d
     }
 
     /**
      * Default size of the cache to generate per kind.
      */
     private static final int CACHE_PER_KIND_SIZE = 100;
-<<<<<<< HEAD
     
     private static final int CALLER_FRAME_CACHE_PER_KIND_SIZE = 10;
     
@@ -148,11 +130,6 @@
     
     /**
      * A cache of {@linkplain #inCallerFrame() caller-frame} stack slots.
-=======
-
-    /**
-     * The cache of {@link CiStackSlot} objects, all created at startup.
->>>>>>> e9d7212d
      */
     private static final CiStackSlot[][] CALLER_FRAME_CACHE = makeCache(CALLER_FRAME_CACHE_PER_KIND_SIZE, true);
 
@@ -168,6 +145,14 @@
         return cache;
     }
     
+    /**
+     * Creates an array of {@code CiStackSlot} objects for a given {@link CiKind}.
+     * The {@link #index} values range from {@code 0} to {@code count - 1}.
+     * 
+     * @param kind the {@code CiKind} of the stack slot
+     * @param count the size of the array to create
+     * @return the generated {@code CiStackSlot} array
+     */
     private static CiStackSlot[] makeCacheForKind(CiKind kind, int count, boolean inCallerFrame) {
         CiStackSlot[] slots = new CiStackSlot[count];
         for (int i = 0; i < count; ++i) {
