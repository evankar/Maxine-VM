/*
 * Copyright (c) 2009 Sun Microsystems, Inc.  All rights reserved.
 *
 * Sun Microsystems, Inc. has intellectual property rights relating to technology embodied in the product
 * that is described in this document. In particular, and without limitation, these intellectual property
 * rights may include one or more of the U.S. patents listed at http://www.sun.com/patents and one or
 * more additional patents or pending patent applications in the U.S. and in other countries.
 *
 * U.S. Government Rights - Commercial software. Government users are subject to the Sun
 * Microsystems, Inc. standard license agreement and applicable provisions of the FAR and its
 * supplements.
 *
 * Use is subject to license terms. Sun, Sun Microsystems, the Sun logo, Java and Solaris are trademarks or
 * registered trademarks of Sun Microsystems, Inc. in the U.S. and other countries. All SPARC trademarks
 * are used under license and are trademarks or registered trademarks of SPARC International, Inc. in the
 * U.S. and other countries.
 *
 * UNIX is a registered trademark in the U.S. and other countries, exclusively licensed through X/Open
 * Company, Ltd.
 */
package com.sun.c1x.lir;

<<<<<<< HEAD
import com.sun.c1x.*;
import com.sun.c1x.ir.*;
=======
>>>>>>> 2d3af0bf
import com.sun.c1x.util.*;
import com.sun.c1x.value.*;

/**
 * The <code>LIROperand</code> class definition.
 *
 * @author Marcelo Cintra
 */
public class LIROperand {
    public static int BitsPerWord                            = 64;
    // Number of register in the target machine
    // TODO: need to think better about how to get this information
    //       dinamically, according to the current hardware
    public static int  NumberOfRegisters                     = 16;

    public enum OperandKind {
        PointerValue(0),
        StackValue(1),
        CpuRegister(3),
        FpuRegister(5),
        IllegalValue(7);

        private final int value;

        OperandKind(int value) {
            this.value = value;
        }

        public int value() {
            return value;
        }

        public static OperandKind fromInt(int code) {
            switch(code) {
                case 0: return PointerValue;
                case 1: return StackValue;
                case 3: return CpuRegister;
                case 5: return FpuRegister;
                case 7: return IllegalValue;
            }
            throw new IllegalArgumentException("unknown  type code: " + code);
        }
    }

    public enum OperandBits {
        PointerBits(1),
        KindBits(3),
        TypeBits(4),
        SizeBits(2),
        DestroysBits(1),
        VirtualBits(1),
        IsXmmBits(1),
        LastUseBits(1),
        IsFpuStackOffsetBits(1),        // used in assertion checking on x86 for FPU stack slot allocation
        NonDataBits(KindBits.value() + TypeBits.value() + SizeBits.value() + DestroysBits.value() + LastUseBits.value() + IsFpuStackOffsetBits.value() + VirtualBits.value() + IsXmmBits.value()),
        DataBits (32 - IsXmmBits.value()),
        RegBits(DataBits.value() / 2);      // for two registers in one value encoding

        private final int value;

        private OperandBits(int value) {
          this.value = value;
        }

        public final int value() {
          return value;
        }
    }

    public enum OperandShift {
        KindShift(0),
        TypeShift(KindShift.value() + OperandBits.KindBits.value),
        SizeShift(TypeShift.value + OperandBits.TypeBits.value),
        DestroysShift(SizeShift.value + OperandBits.SizeBits.value),
        LastUseShift(DestroysShift.value + OperandBits.DestroysBits.value),
        IsFpuStackOffsetShift(LastUseShift.value + OperandBits.LastUseBits.value),
        VirtualShift(IsFpuStackOffsetShift.value + OperandBits.IsFpuStackOffsetBits.value),
        IsXmmShift(VirtualShift.value + OperandBits.VirtualBits.value),
        DataShift(IsXmmShift.value + OperandBits.IsXmmBits.value),
        Reg1Shift(DataShift.value),
        Reg2Shift(DataShift.value + OperandBits.RegBits.value);

      private int value;
      OperandShift(int value) {
          this.value = value;
      }

      public final int value() {
          return value;
      }
    }

    enum OperandSize {
        SingleSize(0),
        DoubleSize(1);

        private final int value;

        private OperandSize(int n) {
            value = n << OperandShift.SizeShift.value;
        }

        public final int value() {
            return value;
        }

        public static OperandSize fromInt(int code) {
            switch(code) {
                case 0: return SingleSize;
                case 1: return DoubleSize;
            }
            throw new IllegalArgumentException("unknown operand size code: " + code);
        }

    }

    enum OperandMask {
        KindMask(rightNBits(OperandBits.KindBits.value) << OperandShift.TypeShift.value),
        TypeMask(rightNBits(OperandBits.TypeBits.value) << OperandShift.TypeShift.value),
        SizeMask(rightNBits(OperandBits.SizeBits.value) << OperandShift.SizeShift.value),
        LastUseMask(rightNBits(OperandBits.LastUseBits.value) << OperandShift.LastUseShift.value),
        IsFpuStackOffsetMask(rightNBits(OperandBits.IsFpuStackOffsetBits.value) << OperandShift.IsFpuStackOffsetShift.value),
        VirtualMask(rightNBits(OperandBits.VirtualBits.value) << OperandShift.VirtualShift.value),
        IsXmmMask(rightNBits(OperandBits.IsXmmBits.value) << OperandShift.IsXmmShift.value),
        PointerMask(rightNBits(OperandBits.PointerBits.value)),
        LowerRegMask(rightNBits(OperandBits.RegBits.value)),
        NoTypeMask((~(TypeMask.value | LastUseMask.value | IsFpuStackOffsetMask.value)));

        final int value;
        private OperandMask(int value) {
            this.value = value;
        }

        static int rightNBits(int n) {
            return nthBit(n) - 1;
        }

        static int nthBit(int n) {
            return n >= BitsPerWord ? 0 : 1 << (n);
        }

        static int leftNBits(int n) {
            return (rightNBits(n) << (n >= BitsPerWord ? 0 : (BitsPerWord - n)));
        }

        public final int value() {
            return value;
        }
    }

    public enum VirtualRegister {
        RegisterBase(NumberOfRegisters),
        MaxRegisters((1 << OperandBits.DataBits.value) - 1);

        private final int value;
        VirtualRegister(int value) {
            this.value = value;
        }
        public int value() {
            return value;
        }
    }

    public enum OperandType {
        UnknownType(0 << OperandShift.TypeShift.value), // means: not set (catch uninitialized types)
        IntType(1 << OperandShift.TypeShift.value),
        LongType(2 << OperandShift.TypeShift.value),
        ObjectType(3 << OperandShift.TypeShift.value),
        PointerType(4 << OperandShift.TypeShift.value),
        FloatType(5 << OperandShift.TypeShift.value),
        DoubleType(6 << OperandShift.TypeShift.value);

        private final int value;

        OperandType(int value) {
            this.value = value;
        }

        public int value() {
            return value;
        }
    }

    private int value;

    public int value() {
        return value;
    }

    public boolean checkValueMask(int mask, int maskedValue) {
        return (value & mask) == maskedValue;
    }

    public int data() {
        return value >> OperandShift.DataShift.value;
    }

    public int lowerRegisterHalf() {
        return data() & OperandMask.LowerRegMask.value;
    }

    public int higherRegisterHalf() {
        return (data() >> OperandBits.RegBits.value) & OperandMask.LowerRegMask.value;
    }

    public OperandKind kindField() {
        return OperandKind.fromInt(value & OperandMask.KindMask.value);
    }

    public OperandSize sizeField() {
        return OperandSize.fromInt(value & OperandMask.SizeMask.value);
    }

    public OperandType assertTypeField() {
        assert true;
        return null;
    }
    public static OperandSize sizeFor(BasicType t) {
        switch(t) {
            case Long:
            case Double:
                return OperandSize.DoubleSize;

            case Float:
            case Boolean:
            case Char:
            case Byte:
            case Short:
            case Int:
            case Object:
                return OperandSize.SingleSize;

            default:
                assert false : "Illegal Basic Type!";
                return OperandSize.SingleSize;
        }
    }

    public boolean isPointer() {
        return checkValueMask(OperandMask.PointerMask.value, OperandKind.PointerValue.value);
    }

    public boolean isIllegal() {
        return kindField() == OperandKind.IllegalValue;
    }

    public boolean isValid() {
        return kindField() != OperandKind.IllegalValue;
    }

    public boolean isRegister() {
        return false; //isCpuRegister() || isFpuRegister();
    }

    public boolean isVirtual() {
        return false; // isVirtualCpu() || isVirtualFpu();
    }

    public boolean isConstant() {
        return isPointer() && false; //pointer()->asConstant() != null;
    }

    public boolean isAddress() {
        return isPointer() && false; //&& pointer()->as_address() != NULL;
    }

    public boolean isFloatKind() {
        return true; //isPointer ?
    }

    public void print(LogStream out) {
        // TODO to be completed later
    }

    public int vregNumber() {
        // TODO Auto-generated method stub
        return 0;
    }

    public BasicType type() {
        // TODO Auto-generated method stub
        return null;
    }

    public Constant asConstantPtr() {
        // TODO Auto-generated method stub
        return null;
    }

    public boolean isSingleFpu() {
        // TODO Auto-generated method stub
        return false;
    }

    public LIROperandPtr valueType() {
        // TODO Auto-generated method stub
        return null;
    }

    public LIRAddress asAddressPtr() {
        // TODO Auto-generated method stub
        return null;
    }

    public int asJint() {
        // TODO Auto-generated method stub
        return 0;
    }

    public boolean isDoubleFpu() {
        // TODO Auto-generated method stub
        return false;
    }

    // TODO continue from  bool is_float_kind() const
}<|MERGE_RESOLUTION|>--- conflicted
+++ resolved
@@ -20,11 +20,8 @@
  */
 package com.sun.c1x.lir;
 
-<<<<<<< HEAD
 import com.sun.c1x.*;
 import com.sun.c1x.ir.*;
-=======
->>>>>>> 2d3af0bf
 import com.sun.c1x.util.*;
 import com.sun.c1x.value.*;
 
