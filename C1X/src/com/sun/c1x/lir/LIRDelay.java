--- conflicted
+++ resolved
@@ -37,20 +37,7 @@
     public LIRDelay(LIRInstruction operand, CodeEmitInfo info) {
         super(LIROpcode.DelaySlot, LIROperandFactory.illegalOperand, info);
         this.operand = operand;
-<<<<<<< HEAD
-        assert operand.code == LIROpcode.Nop || C1XOptions.LIRFillDelaySlots == true : "Should be filling with nops";
-=======
         assert operand.opcode == LIROpcode.Nop || C1XOptions.LIRFillDelaySlots : "Should be filling with nops";
-    }
-
-    /**
-     * Gets the delay operand of this instruction.
-     *
-     * @return the operand
-     */
-    public LIRInstruction delayOperand() {
-        return operand;
->>>>>>> 2d3af0bf
     }
 
     /**
