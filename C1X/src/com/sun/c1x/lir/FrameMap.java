/*
 * Copyright (c) 2009 Sun Microsystems, Inc.  All rights reserved.
 *
 * Sun Microsystems, Inc. has intellectual property rights relating to technology embodied in the product
 * that is described in this document. In particular, and without limitation, these intellectual property
 * rights may include one or more of the U.S. patents listed at http://www.sun.com/patents and one or
 * more additional patents or pending patent applications in the U.S. and in other countries.
 *
 * U.S. Government Rights - Commercial software. Government users are subject to the Sun
 * Microsystems, Inc. standard license agreement and applicable provisions of the FAR and its
 * supplements.
 *
 * Use is subject to license terms. Sun, Sun Microsystems, the Sun logo, Java and Solaris are trademarks or
 * registered trademarks of Sun Microsystems, Inc. in the U.S. and other countries. All SPARC trademarks
 * are used under license and are trademarks or registered trademarks of SPARC International, Inc. in the
 * U.S. and other countries.
 *
 * UNIX is a registered trademark in the U.S. and other countries, exclusively licensed through X/Open
 * Company, Ltd.
 */
package com.sun.c1x.lir;

import com.sun.c1x.C1XCompilation;
import com.sun.c1x.asm.Address;
import com.sun.c1x.ci.CiLocation;
import com.sun.c1x.ci.CiMethod;
import com.sun.c1x.ci.CiSignature;
import com.sun.c1x.ci.CiType;
import com.sun.c1x.lir.Location.LocationType;
import com.sun.c1x.target.Register;
import com.sun.c1x.util.Util;
import com.sun.c1x.value.BasicType;

import java.util.ArrayList;
import java.util.List;

/**
 *
 * @author Thomas Wuerthinger
 *
 */
public abstract class FrameMap {

    public static final int spillSlotSizeInBytes = 4;
    public static final int NumberOfReservedArguments = 4;

    int framesize;
    int argcount;
    int numMonitors;
    int numSpills;
    int reservedArgumentAreaSize;
    int oopMapArgCount;

    CallingConvention incomingArguments;
    int[] argumentLocations;
    final C1XCompilation compilation;


    public FrameMap(C1XCompilation compilation, CiMethod method, int monitors, int maxStack) {

        this.compilation = compilation;
        framesize = -1;
        numSpills = -1;
        argcount = method.signatureType().argumentSlots(!method.isStatic());

        assert monitors >= 0 : "not set";
        numMonitors = monitors;
        reservedArgumentAreaSize = NumberOfReservedArguments * compilation.target.arch.wordSize;

        argcount = method.signatureType().argumentCount(!method.isStatic());
        argumentLocations = new int[argcount];
        for (int i = 0; i < argcount; i++) {
            argumentLocations[i] = -1;
        }
        incomingArguments = javaCallingConvention(signatureTypeArrayFor(method), false);
        oopMapArgCount = incomingArguments.reservedStackSlots();

        int javaIndex = 0;
        for (int i = 0; i < incomingArguments.length(); i++) {
            LIROperand opr = incomingArguments.at(i);
            if (opr.isAddress()) {
                LIRAddress pointer = opr.asAddressPtr();
                argumentLocations[javaIndex] = pointer.displacement - compilation.target.arch.stackBias;
                incomingArguments.setArg(i, LIROperandFactory.stack(javaIndex, pointer.type()));
            }
            javaIndex += opr.type().size;
        }
    }

    private static BasicType[] signatureTypeArrayFor(CiMethod method) {
        CiSignature sig = method.signatureType();
        BasicType[] sta = new BasicType[sig.argumentCount(!method.isStatic())];

        int z = 0;

        // add receiver, if any
        if (!method.isStatic()) {
            sta[z++] = BasicType.Object;
        }

        // add remaining arguments
        for (int i = 0; i < sig.argumentCount(false); i++) {
            CiType type = sig.argumentTypeAt(i);
            BasicType t = type.basicType();
            sta[z++] = t;
        }

        assert z == sta.length;

        // done
        return sta;
    }

    public CallingConvention runtimeCallingConvention(BasicType[] signature) {

        CiLocation[] regs = new CiLocation[signature.length];
        int preservedStackSlots = compilation.runtime.runtimeCallingConvention(signature, regs);
        List<LIROperand> args = new ArrayList<LIROperand>(signature.length);
        for (int i = 0; i < signature.length; i++) {
            args.add(mapToOpr(signature[i], regs[i], true));
        }

        return new CallingConvention(args, preservedStackSlots);
    }

    public CallingConvention javaCallingConvention(BasicType[] signature, boolean outgoing) {

        CiLocation[] regs = new CiLocation[signature.length];
        int preservedStackSlots = compilation.runtime.javaCallingConvention(signature, regs, outgoing);
        List<LIROperand> args = new ArrayList<LIROperand>(signature.length);
        for (int i = 0; i < signature.length; i++) {
            args.add(mapToOpr(signature[i], regs[i], outgoing));
        }

        return new CallingConvention(args, preservedStackSlots);
    }

    private LIROperand mapToOpr(BasicType t, CiLocation location, boolean outgoing) {

        if (location.isStackOffset()) {
            return LIROperandFactory.stack(location.stackOffset, t);
        } else if (location.second == null) {
            assert location.first != null;
            return new LIRLocation(t, location.first);
        } else {
            assert location.first != null;
            return new LIRLocation(t, location.first, location.second);
        }
    }

    public CallingConvention incomingArguments() {
        return this.incomingArguments;
    }

    public abstract Register stackRegister();

    public Address addressForSlot(int stackSlot) {
        return addressForSlot(stackSlot, 0);
    }

    public Address addressForSlot(int stackSlot, int offset) {
        return new Address(stackRegister(), reservedArgumentAreaSize + stackSlot * spillSlotSizeInBytes + offset);
    }

    public int reservedArgumentAreaSize() {
<<<<<<< HEAD
        return reservedArgumentAreaSize;
=======
        return Util.nonFatalUnimplemented(0);
>>>>>>> 5877aa9d
    }

    public Address addressForMonitorLock(int monitorNo) {
        return Util.nonFatalUnimplemented(null);
    }

    public Address addressForMonitorObject(int i) {
        return Util.nonFatalUnimplemented(null);
    }

    public int framesize() {
        assert framesize != -1 :  "hasn't been calculated";
        return framesize;
    }

    public int argcount() {
        return argcount;
    }

    public boolean finalizeFrame(int nofSlots) {
        assert nofSlots >= 0 :  "must be positive";
        assert numSpills == -1 :  "can only be set once";
        numSpills = nofSlots;
        assert framesize == -1 :  "should only be calculated once";


        // TODO:  Add offset of deopt orig pc
        framesize =  Util.roundTo(spOffsetForMonitorBase(0) +
                               numMonitors * compilation.runtime.sizeofBasicObjectLock() +

                               compilation.target.arch.framePadding,
                               compilation.target.stackAlignment);

        for (int i = 0; i < incomingArguments.length(); i++) {
          LIROperand opr = incomingArguments.at(i);
          if (opr.isStack()) {
            argumentLocations[i] += framesizeInBytes();
          }
        }
        // make sure it's expressible on the platform
        return validateFrame();
    }

    private int spOffsetForMonitorBase(int index) {
        int endOfSpills = Util.roundTo(compilation.target.firstAvailableSpInFrame + reservedArgumentAreaSize, Util.sizeofDouble()) +
        numSpills * spillSlotSizeInBytes;
      int offset = Util.roundTo(endOfSpills, compilation.target.arch.wordSize) + index * compilation.runtime.sizeofBasicObjectLock();
      return offset;
    }

    private int framesizeInBytes() {
        return framesize;
    }

    private boolean validateFrame() {
        return true;
    }

    public CiLocation regname(LIROperand opr) {
        return Util.nonFatalUnimplemented(null);
    }

    public boolean isCallerSaveRegister(LIROperand res) {
        return Util.nonFatalUnimplemented(false);
    }

    public int oopMapArgCount() {
        return Util.nonFatalUnimplemented(0);
    }

    public CiLocation slotRegname(int i) {
        return Util.nonFatalUnimplemented(null);
    }

    public CiLocation monitorObjectRegname(int i) {
        return Util.nonFatalUnimplemented(null);
    }

    public boolean locationForMonitorObject(int monitorIndex, Location[] loc) {
        return Util.nonFatalUnimplemented(false);
    }

    public boolean locationForMonitorLock(int monitorIndex, Location[] loc) {
        return Util.nonFatalUnimplemented(false);
    }

    public boolean locationsForSlot(int name, LocationType locType, Location[] loc) {
        return Util.nonFatalUnimplemented(false);
    }

    public boolean locationsForSlot(int doubleStackIx, LocationType locType, Location[] loc1, Object object) {
        return Util.nonFatalUnimplemented(false);
    }

<<<<<<< HEAD
=======
    public CiLocation fpuRegname(int fpuRegnrHi) {
        return Util.nonFatalUnimplemented(null);
    }

>>>>>>> 5877aa9d
    public LIROperand receiverOpr() {
        return mapToOpr(BasicType.Object, compilation.runtime.receiverLocation(), false);
    }

    public abstract boolean allocatableRegister(Register r);

    public LIROperand returnOpr(BasicType object) {
        return LIROperandFactory.singleLocation(object, compilation.runtime.returnRegister(object));
    }
}<|MERGE_RESOLUTION|>--- conflicted
+++ resolved
@@ -163,11 +163,7 @@
     }
 
     public int reservedArgumentAreaSize() {
-<<<<<<< HEAD
         return reservedArgumentAreaSize;
-=======
-        return Util.nonFatalUnimplemented(0);
->>>>>>> 5877aa9d
     }
 
     public Address addressForMonitorLock(int monitorNo) {
@@ -262,13 +258,6 @@
         return Util.nonFatalUnimplemented(false);
     }
 
-<<<<<<< HEAD
-=======
-    public CiLocation fpuRegname(int fpuRegnrHi) {
-        return Util.nonFatalUnimplemented(null);
-    }
-
->>>>>>> 5877aa9d
     public LIROperand receiverOpr() {
         return mapToOpr(BasicType.Object, compilation.runtime.receiverLocation(), false);
     }
