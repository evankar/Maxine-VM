/*
 * Copyright (c) 2009 Sun Microsystems, Inc.  All rights reserved.
 *
 * Sun Microsystems, Inc. has intellectual property rights relating to technology embodied in the product
 * that is described in this document. In particular, and without limitation, these intellectual property
 * rights may include one or more of the U.S. patents listed at http://www.sun.com/patents and one or
 * more additional patents or pending patent applications in the U.S. and in other countries.
 *
 * U.S. Government Rights - Commercial software. Government users are subject to the Sun
 * Microsystems, Inc. standard license agreement and applicable provisions of the FAR and its
 * supplements.
 *
 * Use is subject to license terms. Sun, Sun Microsystems, the Sun logo, Java and Solaris are trademarks or
 * registered trademarks of Sun Microsystems, Inc. in the U.S. and other countries. All SPARC trademarks
 * are used under license and are trademarks or registered trademarks of SPARC International, Inc. in the
 * U.S. and other countries.
 *
 * UNIX is a registered trademark in the U.S. and other countries, exclusively licensed through X/Open
 * Company, Ltd.
 */
package com.sun.c1x.target;

import com.sun.c1x.value.BasicType;

import java.lang.reflect.Constructor;
import java.lang.reflect.InvocationTargetException;

import com.sun.c1x.lir.*;

/**
 * The <code>Target</code> class represents the target of a compilation, including
 * the CPU architecture and other configuration information of the machine. Such
 * configuration information includes the size of pointers and references, alignment
 * of stacks, caches, etc.
 *
 * @author Ben L. Titzer
 */
public class Target {
    public final Architecture arch;
    public final Backend backend;

    public int referenceSize;
    public int stackAlignment;
    public int cacheAlignment;
    public int heapAlignment;

    public Target(Architecture arch) {
        this.arch = arch;
        referenceSize = arch.wordSize;
        stackAlignment = arch.wordSize;
        cacheAlignment = arch.wordSize;
        heapAlignment = arch.wordSize;
        backend = makeBackend(arch);
    }

    private Backend makeBackend(Architecture arch) {
        // load and instantiate the backend via reflection
        String className = "com.sun.c1x.target." + arch.backend + "." + arch.backend.toUpperCase() + "Backend";
        try {
            Class<?> javaClass = Class.forName(className);
            Constructor<?> constructor = javaClass.getDeclaredConstructor(Target.class);
            return (Backend) constructor.newInstance(this);
        } catch (InstantiationException e) {
            throw new Error("could not instantiate backend class: " + className);
        } catch (IllegalAccessException e) {
            throw new Error("could not access backend class: " + className);
        } catch (ClassNotFoundException e) {
            throw new Error("could not find backend class: " + className);
        } catch (NoSuchMethodException e) {
            throw new Error("could not find backend class constructor: " + className);
        } catch (InvocationTargetException e) {
            throw new Error("backend constructor threw an exception: " + e, e.getTargetException());
        }
    }

    /**
     * Checks whether this target requires special stack alignment, which may entail
     * padding stack frames and inserting alignment code.
     * @return <code>true</code> if this target requires special stack alignment
     * (i.e. {@link #stackAlignment} is greater than {@link #arch} the word size.
     */
    public boolean requiresStackAlignment() {
        return stackAlignment > arch.wordSize;
    }

    /**
     * Checks whether this target has compressed oops (i.e. 32-bit references
     * on a 64-bit machine).
     * @return <code>true</code> if this target has compressed oops
     */
    public boolean hasCompressedOops() {
        return referenceSize < arch.wordSize;
    }

<<<<<<< HEAD
    public Register jRarg0() {
        // TODO Auto-generated method stub
        return null;
    }

    public Register jRarg1() {
        // TODO Auto-generated method stub
        return null;
    }

    public Register jRarg2() {
        // TODO Auto-generated method stub
        return null;
    }

    public Register jRarg3() {
        // TODO Auto-generated method stub
        return null;
    }

    public Register jRarg4() {
        // TODO Auto-generated method stub
        return null;
    }

    public Register jRarg5() {
        // TODO Auto-generated method stub
        return null;
    }

    public boolean supportsSSE() {
        // TODO Auto-generated method stub
        return false;
    }

    public boolean supports3DNOW() {
        // TODO Auto-generated method stub
        return false;
    }

    public boolean supportsSSE2() {
        // TODO Auto-generated method stub
        return false;
    }

    public boolean supportsLzcnt() {
        // TODO Auto-generated method stub
        return false;
    }

    public boolean supportsCmov() {
        // TODO Auto-generated method stub
        return false;
    }

    public boolean supportsMmx() {
        // TODO Auto-generated method stub
        return false;
    }

    public boolean supportsSse42() {
        // TODO Auto-generated method stub
        return false;
    }

    public boolean supportsMMX() {
        // TODO Auto-generated method stub
        return false;
    }

    public boolean isIntel() {
        // TODO Auto-generated method stub
        return false;
    }

    public boolean isAmd() {
        // TODO Auto-generated method stub
        return false;
    }

    public boolean supportsPopcnt() {
        // TODO Auto-generated method stub
        return false;
    }

    public boolean supportsSse41() {
        // TODO Auto-generated method stub
        return false;
    }

    public boolean isP6() {
        // TODO Auto-generated method stub
        return false;
    }

    public boolean supportsCx8() {
        // TODO Auto-generated method stub
        return false;
    }

    public boolean isWin64() {
        // TODO Auto-generated method stub
        return false;
    }

    public boolean isWindows() {
        // TODO Auto-generated method stub
        return false;
    }

    public boolean isSolaris() {
        // TODO Auto-generated method stub
        return false;
=======
    /**
     * Gets the size in bytes of the specified basic type for this target.
     * @param basicType the basic type for which to get the size
     * @return the size in bytes of the basic type
     */
    public int sizeInBytes(BasicType basicType) {
        return basicType.sizeInBytes(referenceSize, arch.wordSize);
>>>>>>> ea4c0867
    }
}<|MERGE_RESOLUTION|>--- conflicted
+++ resolved
@@ -92,121 +92,6 @@
         return referenceSize < arch.wordSize;
     }
 
-<<<<<<< HEAD
-    public Register jRarg0() {
-        // TODO Auto-generated method stub
-        return null;
-    }
-
-    public Register jRarg1() {
-        // TODO Auto-generated method stub
-        return null;
-    }
-
-    public Register jRarg2() {
-        // TODO Auto-generated method stub
-        return null;
-    }
-
-    public Register jRarg3() {
-        // TODO Auto-generated method stub
-        return null;
-    }
-
-    public Register jRarg4() {
-        // TODO Auto-generated method stub
-        return null;
-    }
-
-    public Register jRarg5() {
-        // TODO Auto-generated method stub
-        return null;
-    }
-
-    public boolean supportsSSE() {
-        // TODO Auto-generated method stub
-        return false;
-    }
-
-    public boolean supports3DNOW() {
-        // TODO Auto-generated method stub
-        return false;
-    }
-
-    public boolean supportsSSE2() {
-        // TODO Auto-generated method stub
-        return false;
-    }
-
-    public boolean supportsLzcnt() {
-        // TODO Auto-generated method stub
-        return false;
-    }
-
-    public boolean supportsCmov() {
-        // TODO Auto-generated method stub
-        return false;
-    }
-
-    public boolean supportsMmx() {
-        // TODO Auto-generated method stub
-        return false;
-    }
-
-    public boolean supportsSse42() {
-        // TODO Auto-generated method stub
-        return false;
-    }
-
-    public boolean supportsMMX() {
-        // TODO Auto-generated method stub
-        return false;
-    }
-
-    public boolean isIntel() {
-        // TODO Auto-generated method stub
-        return false;
-    }
-
-    public boolean isAmd() {
-        // TODO Auto-generated method stub
-        return false;
-    }
-
-    public boolean supportsPopcnt() {
-        // TODO Auto-generated method stub
-        return false;
-    }
-
-    public boolean supportsSse41() {
-        // TODO Auto-generated method stub
-        return false;
-    }
-
-    public boolean isP6() {
-        // TODO Auto-generated method stub
-        return false;
-    }
-
-    public boolean supportsCx8() {
-        // TODO Auto-generated method stub
-        return false;
-    }
-
-    public boolean isWin64() {
-        // TODO Auto-generated method stub
-        return false;
-    }
-
-    public boolean isWindows() {
-        // TODO Auto-generated method stub
-        return false;
-    }
-
-    public boolean isSolaris() {
-        // TODO Auto-generated method stub
-        return false;
-=======
     /**
      * Gets the size in bytes of the specified basic type for this target.
      * @param basicType the basic type for which to get the size
@@ -214,6 +99,119 @@
      */
     public int sizeInBytes(BasicType basicType) {
         return basicType.sizeInBytes(referenceSize, arch.wordSize);
->>>>>>> ea4c0867
+    }
+    public Register jRarg0() {
+        // TODO Auto-generated method stub
+        return null;
+    }
+
+    public Register jRarg1() {
+        // TODO Auto-generated method stub
+        return null;
+    }
+
+    public Register jRarg2() {
+        // TODO Auto-generated method stub
+        return null;
+    }
+
+    public Register jRarg3() {
+        // TODO Auto-generated method stub
+        return null;
+    }
+
+    public Register jRarg4() {
+        // TODO Auto-generated method stub
+        return null;
+    }
+
+    public Register jRarg5() {
+        // TODO Auto-generated method stub
+        return null;
+    }
+
+    public boolean supportsSSE() {
+        // TODO Auto-generated method stub
+        return false;
+    }
+
+    public boolean supports3DNOW() {
+        // TODO Auto-generated method stub
+        return false;
+    }
+
+    public boolean supportsSSE2() {
+        // TODO Auto-generated method stub
+        return false;
+    }
+
+    public boolean supportsLzcnt() {
+        // TODO Auto-generated method stub
+        return false;
+    }
+
+    public boolean supportsCmov() {
+        // TODO Auto-generated method stub
+        return false;
+    }
+
+    public boolean supportsMmx() {
+        // TODO Auto-generated method stub
+        return false;
+    }
+
+    public boolean supportsSse42() {
+        // TODO Auto-generated method stub
+        return false;
+    }
+
+    public boolean supportsMMX() {
+        // TODO Auto-generated method stub
+        return false;
+    }
+
+    public boolean isIntel() {
+        // TODO Auto-generated method stub
+        return false;
+    }
+
+    public boolean isAmd() {
+        // TODO Auto-generated method stub
+        return false;
+    }
+
+    public boolean supportsPopcnt() {
+        // TODO Auto-generated method stub
+        return false;
+    }
+
+    public boolean supportsSse41() {
+        // TODO Auto-generated method stub
+        return false;
+    }
+
+    public boolean isP6() {
+        // TODO Auto-generated method stub
+        return false;
+    }
+
+    public boolean supportsCx8() {
+        // TODO Auto-generated method stub
+        return false;
+    }
+
+    public boolean isWin64() {
+        // TODO Auto-generated method stub
+        return false;
+    }
+
+    public boolean isWindows() {
+        // TODO Auto-generated method stub
+        return false;
+    }
+
+    public boolean isSolaris() {
+        // TODO Auto-generated method stub
+        return false;
     }
 }