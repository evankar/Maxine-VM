/*
 * Copyright (c) 2009 Sun Microsystems, Inc.  All rights reserved.
 *
 * Sun Microsystems, Inc. has intellectual property rights relating to technology embodied in the product
 * that is described in this document. In particular, and without limitation, these intellectual property
 * rights may include one or more of the U.S. patents listed at http://www.sun.com/patents and one or
 * more additional patents or pending patent applications in the U.S. and in other countries.
 *
 * U.S. Government Rights - Commercial software. Government users are subject to the Sun
 * Microsystems, Inc. standard license agreement and applicable provisions of the FAR and its
 * supplements.
 *
 * Use is subject to license terms. Sun, Sun Microsystems, the Sun logo, Java and Solaris are trademarks or
 * registered trademarks of Sun Microsystems, Inc. in the U.S. and other countries. All SPARC trademarks
 * are used under license and are trademarks or registered trademarks of SPARC International, Inc. in the
 * U.S. and other countries.
 *
 * UNIX is a registered trademark in the U.S. and other countries, exclusively licensed through X/Open
 * Company, Ltd.
 */
package com.sun.c1x.target.amd64;

import static com.sun.cri.bytecode.Bytecodes.*;
import static com.sun.cri.ci.CiValue.*;
import static java.lang.Double.*;
import static java.lang.Float.*;

import com.sun.c1x.*;
import com.sun.c1x.asm.*;
import com.sun.c1x.ir.*;
import com.sun.c1x.lir.*;
import com.sun.c1x.lir.FrameMap.*;
import com.sun.c1x.target.amd64.AMD64Assembler.*;
import com.sun.c1x.util.*;
import com.sun.cri.ci.*;
import com.sun.cri.xir.*;
import com.sun.cri.xir.CiXirAssembler.*;

/**
 * This class implements the x86-specific code generation for LIR.
 *
 * @author Thomas Wuerthinger
 * @author Ben L. Titzer
 */
public class AMD64LIRAssembler extends LIRAssembler {

    private static final Object[] NO_PARAMS = new Object[0];
    private static final long NULLWORD = 0;
    private static final CiRegister SHIFTCount = AMD64.rcx;

    private static final long DoubleSignMask = 0x7FFFFFFFFFFFFFFFL;

    final CiTarget target;
    final AMD64MacroAssembler masm;
    final int wordSize;
    final CiRegister rscratch1;

    public AMD64LIRAssembler(C1XCompilation compilation) {
        super(compilation);

        masm = (AMD64MacroAssembler) compilation.masm();
        target = compilation.target;
        wordSize = target.wordSize;
        rscratch1 = target.scratchRegister;
    }

    private CiAddress asAddress(CiValue value) {
        if (value.isAddress()) {
            return (CiAddress) value;
        }
        assert value.isStackSlot();
        return compilation.frameMap().toStackAddress((CiStackSlot) value);
    }

    @Override
    protected void emitOsrEntry() {
        throw Util.unimplemented();
    }

    @Override
    protected int initialFrameSizeInBytes() {
        return frameMap.frameSize();
    }

    @Override
    protected void emitReturn(CiValue result) {
        // TODO: Consider adding safepoint polling at return!
        masm.ret(0);
    }

    /**
     * Emits an instruction which assigns the address of the immediately succeeding instruction into {@code dst}.
     * This satisfies the requirements for correctly translating the {@link LoadPC} HIR instruction.
     */
    @Override
    protected void emitReadPC(CiValue dst) {
        masm.leaq(dst.asRegister(), CiAddress.Placeholder);
    }

    @Override
    protected void emitPause() {
        masm.pause();
    }

    @Override
    protected void emitStackAllocate(StackBlock stackBlock, CiValue dst) {
        masm.leaq(dst.asRegister(), compilation.frameMap().toStackAddress(stackBlock));
    }

    private void moveRegs(CiRegister fromReg, CiRegister toReg) {
        if (fromReg != toReg) {
            masm.mov(toReg, fromReg);
        }
    }

    private void swapReg(CiRegister a, CiRegister b) {
        masm.xchgptr(a, b);
    }

    private void const2reg(CiRegister dst, int constant) {
        // Do not optimize with an XOR as this instruction may be between
        // a CMP and a Jcc in which case the XOR will modify the condition
        // flags and interfere with the Jcc.
        masm.movl(dst, constant);
    }

    private void const2reg(CiRegister dst, long constant) {
        // Do not optimize with an XOR as this instruction may be between
        // a CMP and a Jcc in which case the XOR will modify the condition
        // flags and interfere with the Jcc.
        masm.mov64(dst, constant);
    }

    private void const2reg(CiRegister dst, Object constant) {
        // Do not optimize with an XOR as this instruction may be between
        // a CMP and a Jcc in which case the XOR will modify the condition
        // flags and interfere with the Jcc.
        if (target.inlineObjects) {
            masm.recordDataReferenceInCode(CiConstant.forObject(constant));
            masm.mov64(dst, 0xDEADDEADDEADDEADL);
        } else {
            masm.movq(dst, masm.recordDataReferenceInCode(CiConstant.forObject(constant)));
        }
    }

    private void const2reg(CiRegister dst, float constant) {
        if (constant == 0.0f) {
            masm.xorps(dst, dst);
        } else {
            masm.movflt(dst, masm.recordDataReferenceInCode(CiConstant.forFloat(constant)));
        }
    }

    private void const2reg(CiRegister dst, double constant) {
        if (constant == 0.0f) {
            masm.xorpd(dst, dst);
        } else {
            masm.movdbl(dst, masm.recordDataReferenceInCode(CiConstant.forDouble(constant)));
        }
    }

    @Override
    protected void const2reg(CiValue src, CiValue dest, LIRDebugInfo info) {
        assert src.isConstant();
        assert dest.isRegister();
        CiConstant c = (CiConstant) src;

        switch (c.kind) {
            case Boolean :
            case Byte    :
            case Char    :
            case Short   :
            case Int     : const2reg(dest.asRegister(), c.asInt()); break;
            case Long    : const2reg(dest.asRegister(), c.asLong()); break;
            case Jsr     : const2reg(dest.asRegister(), c.asJsr()); break;
            case Word    : const2reg(dest.asRegister(), c.asLong()); break;
            case Object  : const2reg(dest.asRegister(), c.asObject()); break;
            case Float   : const2reg(asXmmFloatReg(dest), c.asFloat()); break;
            case Double  : const2reg(asXmmDoubleReg(dest), c.asDouble()); break;
            default      : throw Util.shouldNotReachHere();
        }
    }

    @Override
    protected void const2stack(CiValue src, CiValue dst) {
        assert src.isConstant();
        assert dst.isStackSlot();
        CiStackSlot slot = (CiStackSlot) dst;
        CiConstant c = (CiConstant) src;

        switch (c.kind) {
            case Boolean :
            case Byte    :
            case Char    :
            case Short   :
            case Int     : masm.movl(frameMap.toStackAddress(slot), c.asInt()); break;
            case Float   : masm.movl(frameMap.toStackAddress(slot), floatToRawIntBits(c.asFloat())); break;
            case Object  : masm.movoop(frameMap.toStackAddress(slot), CiConstant.forObject(c.asObject())); break;
            case Long    : masm.movptr(frameMap.toStackAddress(slot), c.asLong()); break;
            case Double  : masm.movptr(frameMap.toStackAddress(slot), doubleToRawLongBits(c.asDouble())); break;
            default      : throw Util.shouldNotReachHere();
        }
    }

    @Override
    protected void const2mem(CiValue src, CiValue dst, CiKind kind, LIRDebugInfo info) {
        assert src.isConstant();
        assert dst.isAddress();
        CiConstant constant = (CiConstant) src;
        CiAddress addr = asAddress(dst);

        int nullCheckHere = codePos();
        switch (kind) {
            case Boolean :
            case Byte    : masm.movb(addr, constant.asInt() & 0xFF); break;
            case Char    :
            case Short   : masm.movw(addr, constant.asInt() & 0xFFFF); break;
            case Int     : masm.movl(addr, constant.asInt()); break;
            case Float   : masm.movl(addr, floatToRawIntBits(constant.asFloat())); break;
            case Object  : masm.movoop(addr, CiConstant.forObject(constant.asObject())); break;
            case Long    : masm.mov64(rscratch1, constant.asLong());
                           nullCheckHere = codePos();
                           masm.movq(addr, rscratch1); break;
            case Double  : masm.mov64(rscratch1, doubleToRawLongBits(constant.asDouble()));
                           nullCheckHere = codePos();
                           masm.movq(addr, rscratch1); break;
            default      : throw Util.shouldNotReachHere();
        }

        if (info != null) {
            asm.recordImplicitException(nullCheckHere, info);
        }
    }

    @Override
    protected void reg2reg(CiValue src, CiValue dest) {
        assert src.isRegister();
        assert dest.isRegister();

        if (dest.kind.isFloat()) {
            masm.movflt(asXmmFloatReg(dest), asXmmFloatReg(src));
        } else if (dest.kind.isDouble()) {
            masm.movdbl(asXmmDoubleReg(dest), asXmmDoubleReg(src));
        } else {
            if (src.kind == CiKind.Object) {
                masm.verifyOop(src.asRegister());
            }
            moveRegs(src.asRegister(), dest.asRegister());
        }
    }

    @Override
    protected void reg2stack(CiValue src, CiValue dst, CiKind kind) {
        assert src.isRegister();
        assert dst.isStackSlot();
        CiAddress addr = frameMap.toStackAddress(((CiStackSlot) dst));

        if (src.kind.isObject()) {
            masm.verifyOop(src.asRegister());
        }

        switch (src.kind) {
            case Boolean :
            case Byte    :
            case Char    :
            case Short   :
            case Jsr     :
            case Int     : masm.movl(addr, src.asRegister()); break;
            case Object  :
            case Long    :
            case Word    : masm.movq(addr, src.asRegister()); break;
            case Float   : masm.movflt(addr, asXmmFloatReg(src)); break;
            case Double  : masm.movsd(addr, asXmmDoubleReg(src)); break;
            default      : throw Util.shouldNotReachHere();
        }
    }

    @Override
    protected void reg2mem(CiValue src, CiValue dest, CiKind kind, LIRDebugInfo info, boolean unaligned) {
        CiAddress toAddr = (CiAddress) dest;

        if (kind == CiKind.Object) {
            masm.verifyOop(src.asRegister());
        }
        if (info != null) {
            asm.recordImplicitException(codePos(), info);
        }

        switch (kind) {
            case Float   : masm.movflt(toAddr, asXmmFloatReg(src)); break;
            case Double  : masm.movsd(toAddr, asXmmDoubleReg(src)); break;
            case Int     : masm.movl(toAddr, src.asRegister()); break;
            case Long    :
            case Word    :
            case Object  : masm.movq(toAddr, src.asRegister()); break;
            case Char    :
            case Short   : masm.movw(toAddr, src.asRegister()); break;
            case Byte    :
            case Boolean : masm.movb(toAddr, src.asRegister()); break;
            default      : throw Util.shouldNotReachHere();
        }
    }

    private static CiRegister asXmmFloatReg(CiValue src) {
        assert src.kind.isFloat() : "must be float";
        CiRegister result = src.asRegister();
        assert result.isFpu() : "must be xmm";
        return result;
    }

    @Override
    protected void stack2reg(CiValue src, CiValue dest, CiKind kind) {
        assert src.isStackSlot();
        assert dest.isRegister();

        if (kind == CiKind.Object) {
            masm.verifyOop(dest.asRegister());
        }

        CiAddress addr = frameMap.toStackAddress(((CiStackSlot) src));

        switch (dest.kind) {
            case Boolean :
            case Byte    :
            case Char    :
            case Short   :
            case Jsr     :
            case Int     : masm.movl(dest.asRegister(), addr); break;
            case Object  :
            case Long    :
            case Word    : masm.movq(dest.asRegister(), addr); break;
            case Float   : masm.movflt(asXmmFloatReg(dest), addr); break;
            case Double  : masm.movdbl(asXmmDoubleReg(dest), addr); break;
            default      : throw Util.shouldNotReachHere();
        }
    }

    @Override
    protected void mem2mem(CiValue src, CiValue dest, CiKind kind) {
        if (dest.kind.isInt()) {
            masm.pushl(((CiAddress) src));
            masm.popl(((CiAddress) dest));
        } else {
            masm.pushptr(((CiAddress) src));
            masm.popptr(((CiAddress) dest));
        }
    }

    @Override
    protected void mem2stack(CiValue src, CiValue dest, CiKind kind) {
        if (dest.kind.isInt()) {
            masm.pushl(((CiAddress) src));
            masm.popl(frameMap.toStackAddress(((CiStackSlot) dest)));
        } else {
            masm.pushptr(((CiAddress) src));
            masm.popptr(frameMap.toStackAddress(((CiStackSlot) dest)));
        }
    }

    @Override
    protected void stack2stack(CiValue src, CiValue dest, CiKind kind) {
        if (src.kind.isInt()) {
            masm.pushl(frameMap.toStackAddress(((CiStackSlot) src)));
            masm.popl(frameMap.toStackAddress(((CiStackSlot) dest)));
        } else {
            masm.pushptr(frameMap.toStackAddress(((CiStackSlot) src)));
            masm.popptr(frameMap.toStackAddress(((CiStackSlot) dest)));
        }
    }

    @Override
    protected void mem2reg(CiValue src, CiValue dest, CiKind kind, LIRDebugInfo info, boolean unaligned) {
        assert src.isAddress();
        assert dest.isRegister();

        CiAddress addr = (CiAddress) src;
        CiAddress fromAddr = addr;

        if (info != null) {
            asm.recordImplicitException(codePos(), info);
        }

        switch (kind) {
            case Float   : masm.movflt(asXmmFloatReg(dest), fromAddr); break;
            case Double  : masm.movdbl(asXmmDoubleReg(dest), fromAddr); break;
            case Word    :
            case Object  : masm.movq(dest.asRegister(), fromAddr); break;
            case Int     : masm.movslq(dest.asRegister(), fromAddr); break;
            case Long    : masm.movq(dest.asRegister(), addr); break;
            case Boolean :
            case Byte    : masm.movsxb(dest.asRegister(), fromAddr); break;
            case Char    : masm.movzxl(dest.asRegister(), fromAddr); break;
            case Short   : masm.movswl(dest.asRegister(), fromAddr); break;
            default      : throw Util.shouldNotReachHere();
        }

        if (kind == CiKind.Object) {
            masm.verifyOop(dest.asRegister());
        }
    }

    @Override
    protected void emitReadPrefetch(CiValue src) {
        CiAddress addr = (CiAddress) src;
        CiAddress fromAddr = addr;

        switch (C1XOptions.ReadPrefetchInstr) {
            case 0  : masm.prefetchnta(fromAddr); break;
            case 1  : masm.prefetcht0(fromAddr); break;
            case 2  : masm.prefetcht2(fromAddr); break;
            default : throw Util.shouldNotReachHere();
        }
    }

    @Override
    protected void emitOp3(LIROp3 op) {
        switch (op.code) {
            case Idiv  :
            case Irem  : arithmeticIdiv(op.code, op.opr1(), op.opr2(), op.result(), op.info); break;
            case Ldiv  :
            case Lrem  : arithmeticLdiv(op.code, op.opr1(), op.opr2(), op.result(), op.info); break;
            case Wdiv  :
            case Wdivi :
            case Wrem  :
            case Wremi : arithmeticWdiv(op.code, op.opr1(), op.opr2(), op.result(), op.info); break;
            default    : throw Util.shouldNotReachHere();
        }
    }

    private boolean assertEmitBranch(LIRBranch op) {
        assert op.block() == null || op.block().label() == op.label() : "wrong label";
        if (op.block() != null) {
            branchTargetBlocks.add(op.block());
        }
        if (op.unorderedBlock() != null) {
            branchTargetBlocks.add(op.unorderedBlock());
        }
        return true;
    }

    @Override
    protected void emitBranch(LIRBranch op) {

        assert assertEmitBranch(op);

        if (op.cond() == Condition.TRUE) {
            if (op.info != null) {
                asm.recordImplicitException(codePos(), op.info);
            }
            masm.jmp(op.label());
        } else {
            ConditionFlag acond = ConditionFlag.zero;
            if (op.code == LIROpcode.CondFloatBranch) {
                assert op.unorderedBlock() != null : "must have unordered successor";
                masm.jcc(ConditionFlag.parity, op.unorderedBlock().label());
                switch (op.cond()) {
                    case EQ : acond = ConditionFlag.equal; break;
                    case NE : acond = ConditionFlag.notEqual; break;
                    case LT : acond = ConditionFlag.below; break;
                    case LE : acond = ConditionFlag.belowEqual; break;
                    case GE : acond = ConditionFlag.aboveEqual; break;
                    case GT : acond = ConditionFlag.above; break;
                    default : throw Util.shouldNotReachHere();
                }
            } else {
                switch (op.cond()) {
                    case EQ : acond = ConditionFlag.equal; break;
                    case NE : acond = ConditionFlag.notEqual; break;
                    case LT : acond = ConditionFlag.less; break;
                    case LE : acond = ConditionFlag.lessEqual; break;
                    case GE : acond = ConditionFlag.greaterEqual; break;
                    case GT : acond = ConditionFlag.greater; break;
                    case BE : acond = ConditionFlag.belowEqual; break;
                    case AE : acond = ConditionFlag.aboveEqual; break;
                    default : throw Util.shouldNotReachHere();
                }
            }
            masm.jcc(acond, (op.label()));
        }
    }

    @Override
    protected void emitConvert(LIRConvert op) {
        CiValue src = op.operand();
        CiValue dest = op.result();
        Label endLabel = new Label();
        CiRegister srcRegister = src.asRegister();
        CiRegister rscratch1 = compilation.target.scratchRegister;
        switch (op.bytecode) {
            case I2L:
                masm.movslq(dest.asRegister(), srcRegister);
                break;

            case L2I:
                moveRegs(srcRegister, dest.asRegister());
                break;

            case I2B:
                moveRegs(srcRegister, dest.asRegister());
                masm.signExtendByte(dest.asRegister());
                break;

            case I2C:
                moveRegs(srcRegister, dest.asRegister());
                masm.andl(dest.asRegister(), 0xFFFF);
                break;

            case I2S:
                moveRegs(srcRegister, dest.asRegister());
                masm.signExtendShort(dest.asRegister());
                break;

            case F2D:
                masm.cvtss2sd(asXmmDoubleReg(dest), asXmmFloatReg(src));
                break;

            case D2F:
                masm.cvtsd2ss(asXmmFloatReg(dest), asXmmDoubleReg(src));
                break;

            case I2F:
                masm.cvtsi2ssl(asXmmFloatReg(dest), srcRegister);
                break;
            case I2D:
                masm.cvtsi2sdl(asXmmDoubleReg(dest), srcRegister);
                break;

            case F2I: {
                assert srcRegister.isFpu() && dest.isRegister() : "must both be XMM register (no fpu stack)";
                masm.cvttss2sil(dest.asRegister(), srcRegister);
                masm.cmp32(dest.asRegister(), Integer.MIN_VALUE);
                masm.jcc(ConditionFlag.notEqual, endLabel);
                masm.callGlobalStub(op.globalStub, null, dest.asRegister(), srcRegister);
                // cannot cause an exception
                masm.bind(endLabel);
                break;
            }
            case D2I: {
                assert srcRegister.isFpu() && dest.isRegister() : "must both be XMM register (no fpu stack)";
                masm.cvttsd2sil(dest.asRegister(), asXmmDoubleReg(src));
                masm.cmp32(dest.asRegister(), Integer.MIN_VALUE);
                masm.jcc(ConditionFlag.notEqual, endLabel);
                masm.callGlobalStub(op.globalStub, null, dest.asRegister(), srcRegister);
                // cannot cause an exception
                masm.bind(endLabel);
                break;
            }
            case L2F:
                masm.cvtsi2ssq(asXmmFloatReg(dest), srcRegister);
                break;

            case L2D:
                masm.cvtsi2sdq(asXmmDoubleReg(dest), srcRegister);
                break;

            case F2L: {
                assert srcRegister.isFpu() && dest.kind.isLong() : "must both be XMM register (no fpu stack)";
                masm.cvttss2siq(dest.asRegister(), asXmmFloatReg(src));
                masm.mov64(rscratch1, java.lang.Long.MIN_VALUE);
                masm.cmpq(dest.asRegister(), rscratch1);
                masm.jcc(ConditionFlag.notEqual, endLabel);
                masm.callGlobalStub(op.globalStub, null, dest.asRegister(), srcRegister);
                masm.bind(endLabel);
                break;
            }

            case D2L: {
                assert srcRegister.isFpu() && dest.kind.isLong() : "must both be XMM register (no fpu stack)";
                masm.cvttsd2siq(dest.asRegister(), asXmmDoubleReg(src));
                masm.mov64(rscratch1, java.lang.Long.MIN_VALUE);
                masm.cmpq(dest.asRegister(), rscratch1);
                masm.jcc(ConditionFlag.notEqual, endLabel);
                masm.callGlobalStub(op.globalStub, null, dest.asRegister(), srcRegister);
                masm.bind(endLabel);
                break;
            }

            case MOV_I2F:
                masm.movdl(asXmmFloatReg(dest), srcRegister);
                break;

            case MOV_L2D:
                masm.movdq(asXmmDoubleReg(dest), srcRegister);
                break;

            case MOV_F2I:
                masm.movdl(dest.asRegister(), asXmmFloatReg(src));
                break;

            case MOV_D2L:
                masm.movdq(dest.asRegister(), asXmmDoubleReg(src));
                break;

            default:
                throw Util.shouldNotReachHere();
        }
    }

    @Override
    protected void emitCompareAndSwap(LIRCompareAndSwap op) {
        CiAddress address = op.address();
        CiRegister newval = op.newValue().asRegister();
        CiRegister cmpval = op.expectedValue().asRegister();
        assert cmpval == AMD64.rax : "wrong register";
        assert newval != null : "new val must be register";
        assert cmpval != newval : "cmp and new values must be in different registers";
        assert cmpval != address.base() : "cmp and addr must be in different registers";
        assert newval != address.base() : "new value and addr must be in different registers";
        assert cmpval != address.index() : "cmp and addr must be in different registers";
        assert newval != address.index() : "new value and addr must be in different registers";
        if (compilation.target.isMP) {
            masm.lock();
        }
        if (op.code == LIROpcode.CasInt) {
            masm.cmpxchgl(newval, address);
        } else {
            assert op.code == LIROpcode.CasObj || op.code == LIROpcode.CasLong || op.code == LIROpcode.CasWord;
            masm.cmpxchgq(newval, address);
        }
    }

    @Override
    protected void emitConditionalMove(Condition condition, CiValue opr1, CiValue opr2, CiValue result) {
        ConditionFlag acond;
        ConditionFlag ncond;
        switch (condition) {
            case EQ:
                acond = ConditionFlag.equal;
                ncond = ConditionFlag.notEqual;
                break;
            case NE:
                acond = ConditionFlag.notEqual;
                ncond = ConditionFlag.equal;
                break;
            case LT:
                acond = ConditionFlag.less;
                ncond = ConditionFlag.greaterEqual;
                break;
            case LE:
                acond = ConditionFlag.lessEqual;
                ncond = ConditionFlag.greater;
                break;
            case GE:
                acond = ConditionFlag.greaterEqual;
                ncond = ConditionFlag.less;
                break;
            case GT:
                acond = ConditionFlag.greater;
                ncond = ConditionFlag.lessEqual;
                break;
            case BE:
                acond = ConditionFlag.belowEqual;
                ncond = ConditionFlag.above;
                break;
            case BT:
                acond = ConditionFlag.below;
                ncond = ConditionFlag.aboveEqual;
                break;
            case AE:
                acond = ConditionFlag.aboveEqual;
                ncond = ConditionFlag.below;
                break;
            case AT:
                acond = ConditionFlag.above;
                ncond = ConditionFlag.belowEqual;
                break;
            default:
                throw Util.shouldNotReachHere();
        }

        CiValue def = opr1; // assume left operand as default
        CiValue other = opr2;

        if (opr2.isRegister() && opr2.asRegister() == result.asRegister()) {
            // if the right operand is already in the result register, then use it as the default
            def = opr2;
            other = opr1;
            // and flip the condition
            ConditionFlag tcond = acond;
            acond = ncond;
            ncond = tcond;
        }

        if (def.isRegister()) {
            reg2reg(def, result);
        } else if (def.isStackSlot()) {
            stack2reg(def, result, result.kind);
        } else {
            assert def.isConstant();
            const2reg(def, result, null);
        }

        if (!other.isConstant()) {
            // optimized version that does not require a branch
            if (other.isRegister()) {
                assert other.asRegister() != result.asRegister() : "other already overwritten by previous move";
                if (other.kind.isInt()) {
                    masm.cmovq(ncond, result.asRegister(), other.asRegister());
                } else {
                    masm.cmovq(ncond, result.asRegister(), other.asRegister());
                }
            } else {
                assert other.isStackSlot();
                CiStackSlot otherSlot = (CiStackSlot) other;
                if (other.kind.isInt()) {
                    masm.cmovl(ncond, result.asRegister(), frameMap.toStackAddress(otherSlot));
                } else {
                    masm.cmovq(ncond, result.asRegister(), frameMap.toStackAddress(otherSlot));
                }
            }

        } else {
            // conditional move not available, use emit a branch and move
            Label skip = new Label();
            masm.jcc(acond, skip);
            if (other.isRegister()) {
                reg2reg(other, result);
            } else if (other.isStackSlot()) {
                stack2reg(other, result, result.kind);
            } else {
                assert other.isConstant();
                const2reg(other, result, null);
            }
            masm.bind(skip);
        }
    }

    @Override
    protected void emitArithOp(LIROpcode code, CiValue left, CiValue right, CiValue dest, LIRDebugInfo info) {
        if (left.kind != right.kind) {
            System.out.println("mismatch: " + left.kind + " <--> " + right.kind);
            System.out.println("mismatch: " + left + " <--> " + right);
            System.out.println(" at " + code);
        }
        assert info == null : "should never be used :  idiv/irem and ldiv/lrem not handled by this method";
        assert left.kind == right.kind;
        assert left.equals(dest) : "left and dest must be equal";
        CiKind kind = left.kind;

        if (left.isRegister()) {
            CiRegister lreg = left.asRegister();

            if (right.isRegister()) {
                // register - register
                CiRegister rreg = right.asRegister();
                if (kind.isInt()) {
                    switch (code) {
                        case Add : masm.addl(lreg, rreg); break;
                        case Sub : masm.subl(lreg, rreg); break;
                        case Mul : masm.imull(lreg, rreg); break;
                        default  : throw Util.shouldNotReachHere();
                    }
                } else if (kind.isFloat()) {
                    assert rreg.isFpu() : "must be xmm";
                    switch (code) {
                        case Add : masm.addss(lreg, rreg); break;
                        case Sub : masm.subss(lreg, rreg); break;
                        case Mul : masm.mulss(lreg, rreg); break;
                        case Div : masm.divss(lreg, rreg); break;
                        default  : throw Util.shouldNotReachHere();
                    }
                } else if (kind.isDouble()) {
                    assert rreg.isFpu();
                    switch (code) {
                        case Add : masm.addsd(lreg, rreg); break;
                        case Sub : masm.subsd(lreg, rreg); break;
                        case Mul : masm.mulsd(lreg, rreg); break;
                        case Div : masm.divsd(lreg, rreg); break;
                        default  : throw Util.shouldNotReachHere();
                    }
                } else {
                    assert target.sizeInBytes(kind) == 8;
                    switch (code) {
                        case Add : masm.addq(lreg, rreg); break;
                        case Sub : masm.subq(lreg, rreg); break;
                        case Mul : masm.imulq(lreg, rreg);  break;
                        default  : throw Util.shouldNotReachHere();
                    }
                }
            } else {
                if (kind.isInt()) {
                    if (right.isStackSlot()) {
                        // register - stack
                        CiAddress raddr = frameMap.toStackAddress(((CiStackSlot) right));
                        switch (code) {
                            case Add : masm.addl(lreg, raddr); break;
                            case Sub : masm.subl(lreg, raddr); break;
                            default  : throw Util.shouldNotReachHere();
                        }
                    } else if (right.isConstant()) {
                        // register - constant
                        if (kind.isInt()) {
                            int delta = ((CiConstant) right).asInt();
                            switch (code) {
                                case Add : masm.incrementl(lreg, delta); break;
                                case Sub : masm.decrementl(lreg, delta); break;
                                default  : throw Util.shouldNotReachHere();
                            }
                        }
                    }
                } else if (kind.isFloat()) {
                    // register - stack/constant
                    CiAddress raddr;
                    if (right.isStackSlot()) {
                        raddr = frameMap.toStackAddress(((CiStackSlot) right));
                    } else {
                        assert right.isConstant();
                        raddr = masm.recordDataReferenceInCode(CiConstant.forFloat(((CiConstant) right).asFloat()));
                    }
                    switch (code) {
                        case Add : masm.addss(lreg, raddr); break;
                        case Sub : masm.subss(lreg, raddr); break;
                        case Mul : masm.mulss(lreg, raddr); break;
                        case Div : masm.divss(lreg, raddr); break;
                        default  : throw Util.shouldNotReachHere();
                    }
                } else if (kind.isDouble()) {
                    // register - stack/constant
                    CiAddress raddr;
                    if (right.isStackSlot()) {
                        raddr = frameMap.toStackAddress(((CiStackSlot) right));
                    } else {
                        assert right.isConstant();
                        raddr = masm.recordDataReferenceInCode(CiConstant.forDouble(((CiConstant) right).asDouble()));
                    }
                    switch (code) {
                        case Add : masm.addsd(lreg, raddr); break;
                        case Sub : masm.subsd(lreg, raddr); break;
                        case Mul : masm.mulsd(lreg, raddr); break;
                        case Div : masm.divsd(lreg, raddr); break;
                        default  : throw Util.shouldNotReachHere();
                    }
                } else {
                    // register - constant
                    assert target.sizeInBytes(kind) == 8;
                    assert right.isConstant();
                    long c = ((CiConstant) right).asLong();
                    masm.mov64(rscratch1, c);
                    switch (code) {
                        case Add : masm.addq(lreg, rscratch1); break;
                        case Sub : masm.subq(lreg, rscratch1); break;
                        default  : throw Util.shouldNotReachHere();
                    }
                }
            }

        } else {
            assert kind.isInt();
            CiAddress laddr = asAddress(left);

            if (right.isRegister()) {
                CiRegister rreg = right.asRegister();
                switch (code) {
                    case Add : masm.addl(laddr, rreg); break;
                    case Sub : masm.subl(laddr, rreg); break;
                    default  : throw Util.shouldNotReachHere();
                }
            } else {
                assert right.isConstant();
                int c = ((CiConstant) right).asInt();
                switch (code) {
                    case Add : masm.incrementl(laddr, c); break;
                    case Sub : masm.decrementl(laddr, c); break;
                    default  : throw Util.shouldNotReachHere();
                }
            }
        }
    }

    @Override
    protected void emitIntrinsicOp(LIROpcode code, CiValue value, CiValue unused, CiValue dest, LIROp2 op) {
        assert value.kind.isDouble();
        switch (code) {
            case Abs:
                if (asXmmDoubleReg(dest) != asXmmDoubleReg(value)) {
                    masm.movdbl(asXmmDoubleReg(dest), asXmmDoubleReg(value));
                }
                masm.andpd(asXmmDoubleReg(dest), masm.recordDataReferenceInCode(CiConstant.forLong(DoubleSignMask)));
                break;

            case Sqrt:
                masm.sqrtsd(asXmmDoubleReg(dest), asXmmDoubleReg(value));
                break;

            default:
                throw Util.shouldNotReachHere();
        }
    }

    @Override
    protected void emitLogicOp(LIROpcode code, CiValue left, CiValue right, CiValue dst) {
        assert left.isRegister();
        if (left.kind.isInt()) {
            CiRegister reg = left.asRegister();
            if (right.isConstant()) {
                int val = ((CiConstant) right).asInt();
                switch (code) {
                    case LogicAnd : masm.andl(reg, val); break;
                    case LogicOr  : masm.orl(reg, val); break;
                    case LogicXor : masm.xorl(reg, val); break;
                    default       : throw Util.shouldNotReachHere();
                }
            } else if (right.isStackSlot()) {
                // added support for stack operands
                CiAddress raddr = frameMap.toStackAddress(((CiStackSlot) right));
                switch (code) {
                    case LogicAnd : masm.andl(reg, raddr); break;
                    case LogicOr  : masm.orl(reg, raddr); break;
                    case LogicXor : masm.xorl(reg, raddr); break;
                    default       : throw Util.shouldNotReachHere();
                }
            } else {
                CiRegister rright = right.asRegister();
                switch (code) {
                    case LogicAnd : masm.andq(reg, rright); break;
                    case LogicOr  : masm.orq(reg, rright); break;
                    case LogicXor : masm.xorptr(reg, rright); break;
                    default       : throw Util.shouldNotReachHere();
                }
            }
            moveRegs(reg, dst.asRegister());
        } else {
            assert target.sizeInBytes(left.kind) == 8;
            CiRegister lreg = left.asRegister();
            if (right.isConstant()) {
                CiConstant rightConstant = (CiConstant) right;
                masm.mov64(rscratch1, rightConstant.asLong());
                switch (code) {
                    case LogicAnd : masm.andq(lreg, rscratch1); break;
                    case LogicOr  : masm.orq(lreg, rscratch1); break;
                    case LogicXor : masm.xorq(lreg, rscratch1); break;
                    default       : throw Util.shouldNotReachHere();
                }
            } else {
                CiRegister rreg = right.asRegister();
                switch (code) {
                    case LogicAnd : masm.andq(lreg, rreg); break;
                    case LogicOr  : masm.orq(lreg, rreg); break;
                    case LogicXor : masm.xorptr(lreg, rreg); break;
                    default       : throw Util.shouldNotReachHere();
                }
            }

            CiRegister dreg = dst.asRegister();
            moveRegs(lreg, dreg);
        }
    }

    void arithmeticIdiv(LIROpcode code, CiValue left, CiValue right, CiValue result, LIRDebugInfo info) {
        assert left.isRegister() : "left must be register";
        assert right.isRegister() || right.isConstant() : "right must be register or constant";
        assert result.isRegister() : "result must be register";

        CiRegister lreg = left.asRegister();
        CiRegister dreg = result.asRegister();

        if (right.isConstant()) {
            int divisor = ((CiConstant) right).asInt();
            assert divisor > 0 && CiUtil.isPowerOf2(divisor) : "divisor must be power of two";
            if (code == LIROpcode.Idiv) {
                assert lreg == AMD64.rax : "dividend must be rax";
                masm.cdql(); // sign extend into rdx:rax
                if (divisor == 2) {
                    masm.subl(lreg, AMD64.rdx);
                } else {
                    masm.andl(AMD64.rdx, divisor - 1);
                    masm.addl(lreg, AMD64.rdx);
                }
                masm.sarl(lreg, CiUtil.log2(divisor));
                moveRegs(lreg, dreg);
            } else {
                assert code == LIROpcode.Irem;
                Label done = new Label();
                masm.mov(dreg, lreg);
                masm.andl(dreg, 0x80000000 | (divisor - 1));
                masm.jcc(ConditionFlag.positive, done);
                masm.decrementl(dreg, 1);
                masm.orl(dreg, ~(divisor - 1));
                masm.incrementl(dreg, 1);
                masm.bind(done);
            }
        } else {
            CiRegister rreg = right.asRegister();
            assert lreg == AMD64.rax : "left register must be rax";
            assert rreg != AMD64.rdx : "right register must not be rdx";

            moveRegs(lreg, AMD64.rax);

            Label continuation = new Label();

            if (C1XOptions.GenSpecialDivChecks) {
                // check for special case of Integer.MIN_VALUE / -1
                Label normalCase = new Label();
                masm.cmpl(AMD64.rax, Integer.MIN_VALUE);
                masm.jcc(ConditionFlag.notEqual, normalCase);
                if (code == LIROpcode.Irem) {
                    // prepare X86Register.rdx for possible special case where remainder = 0
                    masm.xorl(AMD64.rdx, AMD64.rdx);
                }
                masm.cmpl(rreg, -1);
                masm.jcc(ConditionFlag.equal, continuation);

                // handle normal case
                masm.bind(normalCase);
            }
            masm.cdql();
            int offset = masm.codeBuffer.position();
            masm.idivl(rreg);

            // normal and special case exit
            masm.bind(continuation);

            asm.recordImplicitException(offset, info);
            if (code == LIROpcode.Irem) {
                moveRegs(AMD64.rdx, dreg); // result is in rdx
            } else {
                assert code == LIROpcode.Idiv;
                moveRegs(AMD64.rax, dreg);
            }
        }
    }

    void arithmeticLdiv(LIROpcode code, CiValue left, CiValue right, CiValue result, LIRDebugInfo info) {
        assert left.isRegister() : "left must be register";
        assert right.isRegister() : "right must be register";
        assert result.isRegister() : "result must be register";
        assert result.kind.isLong();

        CiRegister lreg = left.asRegister();
        CiRegister dreg = result.asRegister();
        CiRegister rreg = right.asRegister();
        assert lreg == AMD64.rax : "left register must be rax";
        assert rreg != AMD64.rdx : "right register must not be rdx";

        moveRegs(lreg, AMD64.rax);

        Label continuation = new Label();

        if (C1XOptions.GenSpecialDivChecks) {
            // check for special case of Long.MIN_VALUE / -1
            Label normalCase = new Label();
            masm.mov64(AMD64.rdx, java.lang.Long.MIN_VALUE);
            masm.cmpq(AMD64.rax, AMD64.rdx);
            masm.jcc(ConditionFlag.notEqual, normalCase);
            if (code == LIROpcode.Lrem) {
                // prepare X86Register.rdx for possible special case (where remainder = 0)
                masm.xorq(AMD64.rdx, AMD64.rdx);
            }
            masm.cmpl(rreg, -1);
            masm.jcc(ConditionFlag.equal, continuation);

            // handle normal case
            masm.bind(normalCase);
        }
        masm.cdqq();
        int offset = masm.codeBuffer.position();
        masm.idivq(rreg);

        // normal and special case exit
        masm.bind(continuation);

        asm.recordImplicitException(offset, info);
        if (code == LIROpcode.Lrem) {
            moveRegs(AMD64.rdx, dreg);
        } else {
            assert code == LIROpcode.Ldiv;
            moveRegs(AMD64.rax, dreg);
        }
    }

    void arithmeticWdiv(LIROpcode code, CiValue left, CiValue right, CiValue result, LIRDebugInfo info) {
        assert left.isRegister() : "left must be register";
        assert right.isRegister() : "right must be register";
        assert result.isRegister() : "result must be register";

        CiRegister lreg = left.asRegister();
        CiRegister dreg = result.asRegister();
        CiRegister rreg = right.asRegister();
        assert lreg == AMD64.rax : "left register must be rax";
        assert rreg != AMD64.rdx : "right register must not be rdx";

        // Must zero the high 64-bit word (in RDX) of the dividend
        masm.xorq(AMD64.rdx, AMD64.rdx);

        if (code == LIROpcode.Wdivi || code == LIROpcode.Wremi) {
            // Zero the high 32 bits of the divisor
            masm.movzxd(rreg, rreg);
        }

        moveRegs(lreg, AMD64.rax);

        int offset = masm.codeBuffer.position();
        masm.divq(rreg);

        asm.recordImplicitException(offset, info);
        if (code == LIROpcode.Wrem || code == LIROpcode.Wremi) {
            moveRegs(AMD64.rdx, dreg);
        } else {
            assert code == LIROpcode.Wdiv || code == LIROpcode.Wdivi;
            moveRegs(AMD64.rax, dreg);
        }
    }

    @Override
    protected void emitCompare(Condition condition, CiValue opr1, CiValue opr2, LIROp2 op) {
        assert opr1.kind.stackKind() == opr2.kind.stackKind();
        if (opr1.isRegister()) {
            CiRegister reg1 = opr1.asRegister();
            if (opr2.isRegister()) {
                // register - register
                switch (opr1.kind) {
                    case Boolean :
                    case Byte    :
                    case Char    :
                    case Short   :
                    case Int     : masm.cmpl(reg1, opr2.asRegister()); break;
                    case Long    :
                    case Word    :
                    case Object  : masm.cmpq(reg1, opr2.asRegister()); break;
                    case Float   : masm.ucomiss(reg1, asXmmFloatReg(opr2)); break;
                    case Double  : masm.ucomisd(reg1, asXmmDoubleReg(opr2)); break;
                    default      : throw Util.shouldNotReachHere();
                }
            } else if (opr2.isStackSlot()) {
                // register - stack
                CiStackSlot opr2Slot = (CiStackSlot) opr2;
                switch (opr1.kind) {
                    case Boolean :
                    case Byte    :
                    case Char    :
                    case Short   :
                    case Int     : masm.cmpl(reg1, frameMap.toStackAddress(opr2Slot)); break;
                    case Long    :
                    case Word    :
                    case Object  : masm.cmpptr(reg1, frameMap.toStackAddress(opr2Slot)); break;
                    case Float   : masm.ucomiss(reg1, frameMap.toStackAddress(opr2Slot)); break;
                    case Double  : masm.ucomisd(reg1, frameMap.toStackAddress(opr2Slot)); break;
                    default      : throw Util.shouldNotReachHere();
                }
            } else if (opr2.isConstant()) {
                // register - constant
                CiConstant c = (CiConstant) opr2;
                switch (opr1.kind) {
                    case Boolean :
                    case Byte    :
                    case Char    :
                    case Short   :
                    case Int     : masm.cmpl(reg1, c.asInt()); break;
                    case Float   : masm.ucomiss(reg1, masm.recordDataReferenceInCode(CiConstant.forFloat(((CiConstant) opr2).asFloat()))); break;
                    case Double  : masm.ucomisd(reg1, masm.recordDataReferenceInCode(CiConstant.forDouble(((CiConstant) opr2).asDouble()))); break;
                    case Long    :
                    case Word    : {
                        if (c.asLong() == 0) {
                            masm.cmpq(reg1, 0);
                        } else {
                            masm.mov64(rscratch1, c.asLong());
                            masm.cmpq(reg1, rscratch1);

                        }
                        break;
                    }
                    case Object  :  {
                        masm.movoop(rscratch1, CiConstant.forObject(c.asObject()));
                        masm.cmpq(reg1, rscratch1);
                        break;
                    }
                    default      : throw Util.shouldNotReachHere();
                }
            } else if (opr2.isAddress()) {
                // register - address
                if (op != null && op.info != null) {
                    asm.recordImplicitException(codePos(), op.info);
                }
                switch (opr1.kind) {
                    case Boolean :
                    case Byte    :
                    case Char    :
                    case Short   :
                    case Int     : masm.cmpl(reg1, asAddress(opr2)); break;
                    default      : throw Util.shouldNotReachHere();
                }
            }
        } else {
            assert opr1.isAddress() && opr2.isConstant();
            CiConstant c = ((CiConstant) opr2);

            if (c.kind == CiKind.Object) {
                assert condition == Condition.EQ || condition == Condition.NE : "need to reverse";
                masm.movoop(rscratch1, CiConstant.forObject(c.asObject()));
            }
            if (op != null && op.info != null) {
                asm.recordImplicitException(codePos(), op.info);
            }
            // special case: address - constant
            CiAddress addr = (CiAddress) opr1;
            if (c.kind == CiKind.Int) {
                masm.cmpl(addr, c.asInt());
            } else {
                assert c.kind == CiKind.Object || c.kind == CiKind.Word;
                // %%% Make this explode if addr isn't reachable until we figure out a
                // better strategy by giving X86.noreg as the temp for asAddress
                masm.cmpptr(rscratch1, addr);
            }
        }
    }

    @Override
    protected void emitCompare2Int(LIROpcode code, CiValue left, CiValue right, CiValue dst, LIROp2 op) {
        if (code == LIROpcode.Cmpfd2i || code == LIROpcode.Ucmpfd2i) {
            if (left.kind.isFloat()) {
                masm.cmpss2int(asXmmFloatReg(left), asXmmFloatReg(right), dst.asRegister(), code == LIROpcode.Ucmpfd2i);
            } else if (left.kind.isDouble()) {
                masm.cmpsd2int(asXmmDoubleReg(left), asXmmDoubleReg(right), dst.asRegister(), code == LIROpcode.Ucmpfd2i);
            } else {
                throw Util.unimplemented("no fpu stack");
            }
        } else {
            assert code == LIROpcode.Cmpl2i;
            CiRegister dest = dst.asRegister();
            Label high = new Label();
            Label done = new Label();
            Label isEqual = new Label();
            masm.cmpptr(left.asRegister(), right.asRegister());
            masm.jcc(ConditionFlag.equal, isEqual);
            masm.jcc(ConditionFlag.greater, high);
            masm.xorptr(dest, dest);
            masm.decrementl(dest, 1);
            masm.jmp(done);
            masm.bind(high);
            masm.xorptr(dest, dest);
            masm.incrementl(dest, 1);
            masm.jmp(done);
            masm.bind(isEqual);
            masm.xorptr(dest, dest);

            masm.bind(done);
        }
    }

    @Override
    protected void emitCallAlignment(LIROpcode code) {
        // make sure that the displacement word of the call ends up word aligned
        int offset = masm.codeBuffer.position();
        assert code == LIROpcode.DirectCall;
        offset += compilation.target.arch.machineCodeCallDisplacementOffset;
        while (offset++ % wordSize != 0) {
            masm.nop();
        }
    }

    @Override
    protected void emitIndirectCall(Object target, LIRDebugInfo info, CiValue callAddress) {
        CiRegister reg = compilation.target.scratchRegister;
        if (callAddress.isRegister()) {
            reg = callAddress.asRegister();
        } else {
            moveOp(callAddress, reg.asValue(callAddress.kind), callAddress.kind, null, false);
        }
        masm.indirectCall(reg, target, info);
    }

    @Override
    protected void emitDirectCall(Object target, LIRDebugInfo info) {
        masm.directCall(target, info);
    }

    @Override
    protected void emitNativeCall(String symbol, LIRDebugInfo info, CiValue callAddress) {
        CiRegister reg = compilation.target.scratchRegister;
        if (callAddress.isRegister()) {
            reg = callAddress.asRegister();
        } else {
            moveOp(callAddress, reg.asValue(callAddress.kind), callAddress.kind, null, false);
        }
        masm.nativeCall(reg, symbol, info);
    }

    @Override
    protected void emitThrow(CiValue exceptionPC, CiValue exceptionOop, LIRDebugInfo info, boolean unwind) {
       // exception object is not added to oop map by LinearScan
       // (LinearScan assumes that no oops are in fixed registers)
       // info.addRegisterOop(exceptionOop);
        masm.directCall(unwind ? CiRuntimeCall.UnwindException : CiRuntimeCall.HandleException, info);
        // enough room for two byte trap
        masm.nop();
    }

    @Override
    protected void emitShiftOp(LIROpcode code, CiValue left, CiValue count, CiValue dest, CiValue tmp) {
        // optimized version for linear scan:
        // * count must be already in ECX (guaranteed by LinearScan)
        // * left and dest must be equal
        // * tmp must be unused
        assert count.asRegister() == SHIFTCount : "count must be in ECX";
        assert left == dest : "left and dest must be equal";
        assert tmp.isIllegal() : "wasting a register if tmp is allocated";
        assert left.isRegister();

        if (left.kind.isInt()) {
            CiRegister value = left.asRegister();
            assert value != SHIFTCount : "left cannot be ECX";

            switch (code) {
                case Shl  : masm.shll(value); break;
                case Shr  : masm.sarl(value); break;
                case Ushr : masm.shrl(value); break;
                default   : throw Util.shouldNotReachHere();
            }
        } else {
            CiRegister lreg = left.asRegister();
            assert lreg != SHIFTCount : "left cannot be ECX";

            switch (code) {
                case Shl  : masm.shlq(lreg); break;
                case Shr  : masm.sarq(lreg); break;
                case Ushr : masm.shrq(lreg); break;
                default   : throw Util.shouldNotReachHere();
            }
        }
    }

    @Override
    protected void emitShiftOp(LIROpcode code, CiValue left, int count, CiValue dest) {
        assert dest.isRegister();
        if (dest.kind.isInt()) {
            // first move left into dest so that left is not destroyed by the shift
            CiRegister value = dest.asRegister();
            count = count & 0x1F; // Java spec

            moveRegs(left.asRegister(), value);
            switch (code) {
                case Shl  : masm.shll(value, count); break;
                case Shr  : masm.sarl(value, count); break;
                case Ushr : masm.shrl(value, count); break;
                default   : throw Util.shouldNotReachHere();
            }
        } else {

            // first move left into dest so that left is not destroyed by the shift
            CiRegister value = dest.asRegister();
            count = count & 0x1F; // Java spec

            moveRegs(left.asRegister(), value);
            switch (code) {
                case Shl  : masm.shlq(value, count); break;
                case Shr  : masm.sarq(value, count); break;
                case Ushr : masm.shrq(value, count); break;
                default   : throw Util.shouldNotReachHere();
            }
        }
    }

    @Override
    protected void emitSignificantBitOp(boolean most, CiValue inOpr1, CiValue dst) {
        assert dst.isRegister();
        CiRegister result = dst.asRegister();
        masm.xorl(result, result);
        masm.notq(result);
        if (inOpr1.isRegister()) {
            CiRegister value = inOpr1.asRegister();
            if (most) {
                masm.bsrl(result, value);
            } else {
                masm.bsfl(result, value);
            }
        } else {
            CiAddress laddr = asAddress(inOpr1);
            if (most) {
                masm.bsrl(result, laddr);
            } else {
                masm.bsfl(result, laddr);
            }
        }
    }

    @Override
    protected void emitAlignment() {
        masm.align(wordSize);
    }

    @Override
    protected void emitNegate(LIROp1 op) {
        CiValue left = op.operand();
        CiValue dest = op.result();
        assert left.isRegister();
        if (left.kind.isInt()) {
            masm.negl(left.asRegister());
            moveRegs(left.asRegister(), dest.asRegister());

        } else if (dest.kind.isFloat()) {
            if (asXmmFloatReg(left) != asXmmFloatReg(dest)) {
                masm.movflt(asXmmFloatReg(dest), asXmmFloatReg(left));
            }
            masm.callGlobalStub(op.globalStub, null, asXmmFloatReg(dest), asXmmFloatReg(dest));

        } else if (dest.kind.isDouble()) {
            if (asXmmDoubleReg(left) != asXmmDoubleReg(dest)) {
                masm.movdbl(asXmmDoubleReg(dest), asXmmDoubleReg(left));
            }

            masm.callGlobalStub(op.globalStub, null, asXmmDoubleReg(dest), asXmmDoubleReg(dest));
        } else {
            CiRegister lreg = left.asRegister();
            CiRegister dreg = dest.asRegister();
            masm.movq(dreg, lreg);
            masm.negq(dreg);
        }
    }

    @Override
    protected void emitLea(CiValue src, CiValue dest) {
        CiRegister reg = dest.asRegister();
        masm.leaq(reg, asAddress(src));
    }

    @Override
    protected void emitVolatileMove(CiValue src, CiValue dest, CiKind kind, LIRDebugInfo info) {
        assert kind == CiKind.Long : "only for volatile long fields";

        if (info != null) {
            asm.recordImplicitException(codePos(), info);
        }

        if (src.kind.isDouble()) {
            if (dest.isRegister()) {
                masm.movdq(dest.asRegister(), asXmmDoubleReg(src));
            } else if (dest.isStackSlot()) {
                masm.movsd(frameMap.toStackAddress(((CiStackSlot) dest)), asXmmDoubleReg(src));
            } else {
                assert dest.isAddress();
                masm.movsd(((CiAddress) dest), asXmmDoubleReg(src));
            }
        } else {
            assert dest.kind.isDouble();
            if (src.isStackSlot()) {
                masm.movdbl(asXmmDoubleReg(dest), frameMap.toStackAddress(((CiStackSlot) src)));
            } else {
                assert src.isAddress();
                masm.movdbl(asXmmDoubleReg(dest), ((CiAddress) src));
            }
        }
    }

    private static CiRegister asXmmDoubleReg(CiValue dest) {
        assert dest.kind.isDouble() : "must be double XMM register";
        CiRegister result = dest.asRegister();
        assert result.isFpu() : "must be XMM register";
        return result;
    }

    @Override
    protected void emitMembar() {
        // QQQ sparc TSO uses this,
        masm.membar(AMD64Assembler.MembarMaskBits.StoreLoad.mask());
    }

    @Override
    protected void emitMembarAcquire() {
        // No x86 machines currently require load fences
        // lir(). loadFence();
    }

    @Override
    protected void emitMembarRelease() {
        // No x86 machines currently require store fences
        // lir(). storeFence();
    }

    @Override
    protected void doPeephole(LIRList list) {
        // Do nothing for now
    }

    public static Object asRegisterOrConstant(CiValue operand) {
        if (operand.isRegister()) {
            return operand.asRegister();
        } else {
            assert operand.isConstant();
            return operand;
        }
    }

    @Override
    protected void emitXir(LIRXirInstruction instruction) {
        XirSnippet snippet = instruction.snippet;

        Label[] labels = new Label[snippet.template.labels.length];
        for (int i = 0; i < labels.length; i++) {
            labels[i] = new Label();
        }
        emitXirInstructions(instruction, snippet.template.fastPath, labels, instruction.getOperands());
        if (snippet.template.slowPath != null) {
            addSlowPath(new SlowPath(instruction, labels));
        }
    }

    @Override
    protected void emitSlowPath(SlowPath sp) {
        emitXirInstructions(sp.instruction, sp.instruction.snippet.template.slowPath, sp.labels, sp.instruction.getOperands());
        masm.nop();
    }

    public void emitXirInstructions(LIRXirInstruction xir, XirInstruction[] instructions, Label[] labels, CiValue[] operands) {
        LIRDebugInfo info = xir == null ? null : xir.info;

        for (XirInstruction inst : instructions) {
            switch (inst.op) {
                case Add:
                    emitArithOp(LIROpcode.Add, operands[inst.x().index], operands[inst.y().index], operands[inst.result.index], null);
                    break;

                case Sub:
                    emitArithOp(LIROpcode.Sub, operands[inst.x().index], operands[inst.y().index], operands[inst.result.index], null);
                    break;

                case Div:
                    if (inst.kind == CiKind.Int) {
                        arithmeticIdiv(LIROpcode.Idiv, operands[inst.x().index], operands[inst.y().index], operands[inst.result.index], null);
                    }
                    emitArithOp(LIROpcode.Div, operands[inst.x().index], operands[inst.y().index], operands[inst.result.index], null);
                    break;

                case Mul:
                    emitArithOp(LIROpcode.Mul, operands[inst.x().index], operands[inst.y().index], operands[inst.result.index], null);
                    break;

                case Mod:
                    if (inst.kind == CiKind.Int) {
                        arithmeticIdiv(LIROpcode.Irem, operands[inst.x().index], operands[inst.y().index], operands[inst.result.index], null);
                    } else {
                        emitArithOp(LIROpcode.Rem, operands[inst.x().index], operands[inst.y().index], operands[inst.result.index], null);
                    }
                    break;

                case Shl:
                    emitShiftOp(LIROpcode.Shl, operands[inst.x().index], operands[inst.y().index], operands[inst.result.index], IllegalValue);
                    break;

                case Shr:
                    emitShiftOp(LIROpcode.Shr, operands[inst.x().index], operands[inst.y().index], operands[inst.result.index], IllegalValue);
                    break;

                case And:
                    emitLogicOp(LIROpcode.LogicAnd, operands[inst.x().index], operands[inst.y().index], operands[inst.result.index]);
                    break;

                case Or:
                    emitLogicOp(LIROpcode.LogicOr, operands[inst.x().index], operands[inst.y().index], operands[inst.result.index]);
                    break;

                case Xor:
                    emitLogicOp(LIROpcode.LogicXor, operands[inst.x().index], operands[inst.y().index], operands[inst.result.index]);
                    break;

                case Mov: {
                    CiValue result = operands[inst.result.index];
                    CiValue source = operands[inst.x().index];
                    moveOp(source, result, result.kind, null, false);
                    break;
                }

                case PointerLoad: {
                    if ((Boolean) inst.extra && info != null) {
                        asm.recordImplicitException(codePos(), info);
                    }

                    CiValue result = operands[inst.result.index];
                    CiValue pointer = operands[inst.x().index];
                    CiRegisterValue register = assureInRegister(pointer);
                    moveOp(new CiAddress(inst.kind, register, 0), result, inst.kind, null, false);
                    break;
                }

                case PointerStore: {
                    if ((Boolean) inst.extra && info != null) {
                        asm.recordImplicitException(codePos(), info);
                    }

                    CiValue value = operands[inst.y().index];
                    CiValue pointer = operands[inst.x().index];
                    assert pointer.isVariableOrRegister();
                    moveOp(value, new CiAddress(inst.kind, pointer, 0), inst.kind, null, false);
                    break;
                }

                case PointerLoadDisp: {
                    CiXirAssembler.AddressAccessInformation addressInformation = (CiXirAssembler.AddressAccessInformation) inst.extra;

                    if (addressInformation.canTrap && info != null) {
                        asm.recordImplicitException(codePos(), info);
                    }

                    CiAddress.Scale scale = addressInformation.scale;
                    int displacement = addressInformation.disp;

                    CiValue result = operands[inst.result.index];
                    CiValue pointer = operands[inst.x().index];
                    CiValue index = operands[inst.y().index];

                    pointer = assureInRegister(pointer);
                    assert pointer.isVariableOrRegister();

                    CiValue src = null;
                    if (index.isConstant() && index.kind == CiKind.Int) {
                        CiConstant constantIndex = (CiConstant) index;
                        src = new CiAddress(inst.kind, pointer, constantIndex.asInt() * scale.value + displacement);
                    } else {
                        src = new CiAddress(inst.kind, pointer, index, scale, displacement);
                    }

                    moveOp(src, result, inst.kind, null, false);
                    break;
                }

                case PointerStoreDisp: {
                    CiXirAssembler.AddressAccessInformation addressInformation = (CiXirAssembler.AddressAccessInformation) inst.extra;

                    if (addressInformation.canTrap && info != null) {
                        asm.recordImplicitException(codePos(), info);
                    }

                    CiAddress.Scale scale = addressInformation.scale;
                    int displacement = addressInformation.disp;

                    CiValue value = operands[inst.z().index];
                    CiValue pointer = operands[inst.x().index];
                    CiValue index = operands[inst.y().index];

                    pointer = assureInRegister(pointer);
                    assert pointer.isVariableOrRegister();

                    CiValue dst;
                    if (index.isConstant() && index.kind == CiKind.Int) {
                        CiConstant constantIndex = (CiConstant) index;
                        dst = new CiAddress(inst.kind, pointer, IllegalValue, scale, constantIndex.asInt() * scale.value + displacement);
                    } else {
                        dst = new CiAddress(inst.kind, pointer, index, scale, displacement);
                    }

                    moveOp(value, dst, inst.kind, null, false);
                    break;
                }

                case PointerCAS:
                    break;

                case CallStub: {
                    XirTemplate stubId = (XirTemplate) inst.extra;
                    CiRegister result = CiRegister.None;
                    if (inst.result != null) {
                        result = operands[inst.result.index].asRegister();
                    }
                    Object[] args = new Object[inst.arguments.length];
                    for (int i = 0; i < args.length; i++) {
                        args[i] = asRegisterOrConstant(operands[inst.arguments[i].index]);
                    }
                    masm.callGlobalStub(stubId, info, result, args);
                    break;
                }
                case CallRuntime: {
                    CiKind[] signature = new CiKind[inst.arguments.length];
                    for (int i = 0; i < signature.length; i++) {
                        signature[i] = inst.arguments[i].kind;
                    }

                    CiCallingConvention cc = frameMap.runtimeCallingConvention(signature);
                    for (int i = 0; i < inst.arguments.length; i++) {
                        CiValue argumentLocation = cc.locations[i];
                        CiValue argumentSourceLocation = operands[inst.arguments[i].index];
                        if (argumentLocation != argumentSourceLocation) {
                            moveOp(argumentSourceLocation, argumentLocation, argumentLocation.kind, null, false);
                        }
                    }

                    masm.directCall(inst.extra, info);

                    if (inst.result != null && inst.result.kind != CiKind.Illegal && inst.result.kind != CiKind.Void) {
                        CiRegister returnRegister = compilation.target.registerConfig.getReturnRegister(inst.result.kind);
                        CiValue resultLocation = returnRegister.asValue(inst.result.kind.stackKind());
                        moveOp(resultLocation, operands[inst.result.index], inst.result.kind.stackKind(), null, false);
                    }
                    break;
                }
                case Jmp: {
                    Label label = labels[((XirLabel) inst.extra).index];
                    masm.jmp(label);
                    break;
                }
                case Jeq: {
                    Label label = labels[((XirLabel) inst.extra).index];
                    emitXirCompare(inst, Condition.EQ, ConditionFlag.equal, operands, label);
                    break;
                }
                case Jneq: {
                    Label label = labels[((XirLabel) inst.extra).index];
                    emitXirCompare(inst, Condition.NE, ConditionFlag.notEqual, operands, label);
                    break;
                }

                case Jgt: {
                    Label label = labels[((XirLabel) inst.extra).index];
                    emitXirCompare(inst, Condition.GT, ConditionFlag.greater, operands, label);
                    break;
                }

                case Jgteq: {
                    Label label = labels[((XirLabel) inst.extra).index];
                    emitXirCompare(inst, Condition.GE, ConditionFlag.greaterEqual, operands, label);
                    break;
                }

                case Jugteq: {
                    Label label = labels[((XirLabel) inst.extra).index];
                    emitXirCompare(inst, Condition.AE, ConditionFlag.aboveEqual, operands, label);
                    break;
                }

                case Jlt: {
                    Label label = labels[((XirLabel) inst.extra).index];
                    emitXirCompare(inst, Condition.LT, ConditionFlag.less, operands, label);
                    break;
                }

                case Jlteq: {
                    Label label = labels[((XirLabel) inst.extra).index];
                    emitXirCompare(inst, Condition.LE, ConditionFlag.lessEqual, operands, label);
                    break;
                }

                case Bind: {
                    XirLabel l = (XirLabel) inst.extra;
                    Label label = labels[l.index];
                    asm.bind(label);
                    break;
                }
                case Safepoint: {
                    asm.recordSafepoint(codePos(), info.registerRefMap(), info.stackRefMap(), info.debugInfo());
                    break;
                }
                case NullCheck: {
                    asm.recordImplicitException(codePos(), info);
                    CiValue pointer = operands[inst.x().index];
                    asm.nullCheck(pointer.asRegister());
                    break;
                }
                case Align: {
                    asm.align((Integer) inst.extra);
                    break;
                }
                case Entrypoint: {
                    asm.targetMethod.entrypointCodeOffsets.put(inst.extra, codePos());
                    break;
                }
                case PushFrame: {
                    int frameSizeInBytes = initialFrameSizeInBytes();
                    masm.decrementq(AMD64.rsp, frameSizeInBytes); // does not emit code for frameSize == 0
                    int framePages = frameSizeInBytes / target.pageSize;
                    // emit multiple stack bangs for methods with frames larger than a page
                    for (int i = 0; i <= framePages; i++) {
                        bangStackWithOffset((i + C1XOptions.StackShadowPages) * target.pageSize);
                    }
                    break;
                }
                case PopFrame: {
                    masm.incrementq(AMD64.rsp, initialFrameSizeInBytes());
                    break;
                }
                case Push: {
                    CiRegisterValue value = assureInRegister(operands[inst.x().index]);
                    masm.push(value.asRegister());
                    break;
                }
                case Pop: {
                    CiValue result = operands[inst.result.index];
                    if (result.isRegister()) {
                        masm.pop(result.asRegister());
                    } else {
                        masm.pop(compilation.target.scratchRegister);
                        moveOp(compilation.target.scratchRegister.asValue(), result, result.kind, null, true);
                    }
                    break;
                }
                case RawBytes: {
<<<<<<< HEAD
                    for (byte b : (byte[]) inst.extra) {
                        masm.emitByte(b);
                    }
=======
                    for (byte b : (byte[]) inst.extra)
                        masm.emitByte(b & 0xff);
>>>>>>> b4b9a6c6
                    break;
                }
                case ShouldNotReachHere: {
                    if (inst.extra == null) {
                        masm.stop("should not reach here");
                    } else {
                        masm.stop("should not reach here: " + inst.extra);
                    }
                    break;
                }
                default:
                    throw Util.unimplemented("XIR operation " + inst.op);
            }
        }
    }

    private void bangStackWithOffset(int offset) {
        // stack grows down, caller passes positive offset
        assert offset > 0 :  "must bang with negative offset";
        masm.movq(new CiAddress(CiKind.Word, AMD64.RSP, (-offset)), AMD64.rax);
    }

    private CiRegisterValue assureInRegister(CiValue pointer) {
        if (pointer.isConstant()) {
            CiRegisterValue register = compilation.target.scratchRegister.asValue(pointer.kind);
            moveOp(pointer, register, pointer.kind, null, false);
            return register;
        }

        assert pointer.isRegister();
        return (CiRegisterValue) pointer;
    }

    private void emitXirCompare(XirInstruction inst, Condition condition, ConditionFlag cflag, CiValue[] ops, Label label) {
        CiValue x = ops[inst.x().index];
        CiValue y = ops[inst.y().index];
        emitCompare(condition, x, y, null);
        masm.jcc(cflag, label);
    }
}<|MERGE_RESOLUTION|>--- conflicted
+++ resolved
@@ -1781,14 +1781,9 @@
                     break;
                 }
                 case RawBytes: {
-<<<<<<< HEAD
                     for (byte b : (byte[]) inst.extra) {
-                        masm.emitByte(b);
-                    }
-=======
-                    for (byte b : (byte[]) inst.extra)
                         masm.emitByte(b & 0xff);
->>>>>>> b4b9a6c6
+                    }
                     break;
                 }
                 case ShouldNotReachHere: {
