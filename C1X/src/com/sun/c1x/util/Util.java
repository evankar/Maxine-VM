--- conflicted
+++ resolved
@@ -20,16 +20,12 @@
  */
 package com.sun.c1x.util;
 
-<<<<<<< HEAD
+import com.sun.c1x.ir.Instruction;
+
 import java.util.*;
 
 import com.sun.c1x.ci.*;
 import com.sun.c1x.value.*;
-=======
-import com.sun.c1x.ir.Instruction;
-
-import java.util.List;
->>>>>>> 2d7e4f29
 
 /**
  * The <code>Util</code> class contains a number of utility methods used throughout the compiler.
