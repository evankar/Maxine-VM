/*
 * Copyright (c) 2009 Sun Microsystems, Inc.  All rights reserved.
 *
 * Sun Microsystems, Inc. has intellectual property rights relating to technology embodied in the product
 * that is described in this document. In particular, and without limitation, these intellectual property
 * rights may include one or more of the U.S. patents listed at http://www.sun.com/patents and one or
 * more additional patents or pending patent applications in the U.S. and in other countries.
 *
 * U.S. Government Rights - Commercial software. Government users are subject to the Sun
 * Microsystems, Inc. standard license agreement and applicable provisions of the FAR and its
 * supplements.
 *
 * Use is subject to license terms. Sun, Sun Microsystems, the Sun logo, Java and Solaris are trademarks or
 * registered trademarks of Sun Microsystems, Inc. in the U.S. and other countries. All SPARC trademarks
 * are used under license and are trademarks or registered trademarks of SPARC International, Inc. in the
 * U.S. and other countries.
 *
 * UNIX is a registered trademark in the U.S. and other countries, exclusively licensed through X/Open
 * Company, Ltd.
 */
package com.sun.c1x;

/**
 * The <code>C1XOptions</code> class encapsulates options that control the behavior of the
 * C1X compiler.
 *
 * @author Ben L. Titzer
 */
public class C1XOptions {

    // Checkstyle: stop
    private static final boolean ____ = false;
    private static final boolean TRUE = true;
    // Checkstyle: resume

    // inlining settings
    public static boolean InlineMethods                      = ____;
    public static boolean InlineIntrinsics                   = ____;
    public static boolean InlineMethodsWithExceptionHandlers = ____;
    public static boolean InlineSynchronizedMethods          = ____;
    public static int     MaximumInstructionCount            = 37000;
    public static float   MaximumInlineRatio                 = 0.90f;
    public static int     MaximumInlineSize                  = 35;
    public static int     MaximumTrivialSize                 = 6;
    public static int     MaximumInlineLevel                 = 9;
    public static int     MaximumRecursiveInlineLevel        = 1;
    public static int     MaximumDesiredSize                 = 8000;

    // floating point settings
    public static int     SSEVersion                         = 2;
    public static boolean RoundFPResults                     = ____;

    // debugging settings
    public static boolean GatherMetrics                      = TRUE;
    public static boolean PinAllInstructions                 = ____;
    public static boolean TestPatching                       = ____;
    public static boolean TestSlowPath                       = ____;
    public static boolean PrintInitialBlockList              = ____;
    public static boolean PrintIR                            = ____;
    public static boolean PrintCFGToFile                     = ____;
    public static boolean PrintMetrics                       = ____;
    public static boolean PrintCFG                           = ____;
    public static boolean PrintCompilation                   = ____;
    public static boolean PrintExceptionHandlers             = ____;

    // canonicalizer settings
    public static boolean CanonicalizeInstructions           = TRUE;
    public static boolean CanonicalizeIntrinsics             = TRUE;
    public static boolean CanonicalizeFloatingPoint          = TRUE;
    public static boolean CanonicalizeNarrowingInStores      = TRUE;
    public static boolean CanonicalizeConstantFields         = TRUE;
    public static boolean CanonicalizeUnsafes                = TRUE;
    public static boolean CanonicalizeMultipliesToShifts     = TRUE;
    public static boolean CanonicalizeObjectCheckCast        = TRUE;
    public static boolean CanonicalizeObjectInstanceOf       = TRUE;
    public static boolean CanonicalizeFoldableMethods        = ____;

    // local value numbering / load elimination settings
    public static boolean UseLocalValueNumbering             = ____;
    public static boolean EliminateFieldAccess               = ____;
    public static boolean AlwaysCSEArrayLength               = ____;

    // profiling settings
    public static boolean Profile                            = ____;
    public static boolean ProfileBranches                    = ____;
    public static boolean ProfileCalls                       = ____;
    public static boolean ProfileCheckcasts                  = ____;
    public static boolean ProfileInlinedCalls                = ____;
    public static boolean OptimizeVirtualCallProfiling       = ____;
    public static boolean ProfileVirtualCalls                = ____;
    public static int     ProfileTypeWidth                   = 0;
    public static boolean TestCompressedStreamEnabled        = ____;

    // optimistic optimization settings
    public static boolean UseCHA                             = ____;
    public static boolean UseDeopt                           = ____;
    public static boolean UseCHALeafMethods                  = ____;
    public static boolean AggressivelyResolveCPEs            = TRUE;

    // state merging settings
    public static boolean MergeEquivalentConstants           = ____;
    public static boolean ComputeStoresInLoops               = TRUE;
    public static boolean AssumeVerifiedBytecode             = ____;
    public static boolean ExtraPhiChecking                   = TRUE;
    public static boolean SimplifyPhis                       = TRUE;

    // miscellaneous settings
    public static boolean SupportObjectConstants             = TRUE;
    public static boolean SupportWordTypes                   = ____;
    public static boolean UseInlineCaches                    = ____;
    public static boolean RegisterFinalizersAtInit           = TRUE;

    // global optimization settings
    public static boolean DoGlobalValueNumbering             = ____;
    public static int     MaximumGVNLoopSize                 = 8;

    // future settings
    public static boolean DoArrayBoundsCheckElimination      = ____;
    public static boolean DistinguishExceptionHandlerCode    = ____;
    public static boolean DoNullCheckElimination             = ____;
    public static boolean DoProfileGuidedInlining            = ____;
    public static boolean DoTypeFlowAnalysis                 = ____;
    public static int     ReOptUnresolvedCount               = 4;
    public static boolean DetectCascadingInstanceOf          = ____;
    public static float   MonomorphicProfileRatio            = 0.85f;
    public static float   BimorphicProfileRatio              = 0.90f;
    public static int     MaximumTypeSwitchInlining          = 10;

    // Linear scan settings
    public static boolean StressLinearScan                   = ____;
    public static int     TraceLinearScanLevel               = 0;

    // LIR settings
<<<<<<< HEAD
    public static boolean PrintIRWithLIR                     = ____;
=======
    public static boolean GenerateLIR                        = ____;
    public static boolean PrintIRWithLIR                     = ____;
    public static boolean LIRFillDelaySlots                  = ____;
>>>>>>> b602a6f4
    public static boolean LIRTraceExecution                  = ____;
    public static boolean TwoOperandLIRForm                  = ____;
    public static boolean PatchALot                          = ____;
    public static boolean PrintNotLoaded                     = ____;
    public static boolean GenerateSynchronizationCode        = ____;
    public static boolean GenerateArrayStoreCheck            = TRUE;
    public static boolean GenerateBoundsChecks               = ____;
    public static boolean GenerateCompilerNullChecks         = ____;
    public static boolean UseTableRanges                     = ____;
    public static boolean DetailedAsserts                    = TRUE;
<<<<<<< HEAD

    public static boolean GenerateArrayStoreCheck            = TRUE;
    public static boolean UseBiasedLocking                   = ____;
    public static boolean ImplicitDiv0Checks                 = ____;
=======
>>>>>>> b602a6f4
    public static boolean PrintLIR                           = ____;
    public static boolean Verbose                            = ____;
    public static boolean LIRTracePeephole                   = ____;

    // backend optimization settings
    public static boolean OptimizeControlFlow                = ____;
    public static boolean OptimizeMoves                      = ____;

    // Runtime settings
    public static boolean UseBiasedLocking                   = ____;
    public static boolean UseImplicitDiv0Checks              = ____;
    public static boolean UseTLAB                            = ____;
    public static int     ReadPrefetchInstr                  = 0;
    public static int     AllocatePrefetchInstr              = 0;
    public static boolean UseFastLocking                     = ____;
    public static boolean UseFastNewInstance                 = ____;
    public static boolean UseSlowPath                        = ____;
    public static boolean UseFastNewObjectArray              = ____;
    public static boolean UseFastNewTypeArray                = ____;
    public static boolean UseStackBanging                    = TRUE;
    public static int     StackShadowPages                   = 3;

    // Assembler settings
    public static boolean GenerateAssembly                   = ____;
    public static boolean CommentedAssembly                  = ____;
    public static boolean PrintLIRWithAssembly               = ____;
    public static boolean VerifyOopMaps                      = ____;
    public static boolean VerifyOops                         = ____;
    public static int     SafepointPollOffset                = 256; // x86 only?
    public static int     Atomics                            = 0;
    public static boolean UseNormalNop                       = TRUE;
    public static boolean UseAddressNop                      = TRUE;
    public static boolean ForceUnreachable                   = ____;
    public static boolean PrintBiasedLockingStatistics       = ____;
    public static boolean UseIncDec                          = ____;
    public static boolean UseXmmLoadAndClearUpper            = ____;
    public static boolean UseXmmRegToRegMoveAll              = ____;
    public static boolean CMSIncrementalMode                 = ____;
    public static boolean TLABStats                          = ____;
    public static boolean GenerateAssertionCode              = ____;
    public static boolean EmitStaticCallStubs                = ____;

    // Profiling settings

    public static final int InvocationEntryBci = -1;

    public static void setOptimizationLevel(int level) {
        if (level <= 0) {
            setOptimizationLevel0();
        } else if (level == 1) {
            setOptimizationLevel1();
        } else {
            setOptimizationLevel2();
        }
    }

    private static void setOptimizationLevel0() {
        // turn off all optimizations
        InlineMethods                      = ____;
        CanonicalizeInstructions           = ____;
        UseLocalValueNumbering             = ____;
        EliminateFieldAccess               = ____;
        AlwaysCSEArrayLength               = ____;

        MergeEquivalentConstants           = ____;
        ComputeStoresInLoops               = ____;
        SimplifyPhis                       = ____;

        // turn off backend optimizations
        OptimizeControlFlow                = ____;
        OptimizeMoves                      = ____;

        DoGlobalValueNumbering             = ____;
        DoArrayBoundsCheckElimination      = ____;
        DistinguishExceptionHandlerCode    = ____;
        DoNullCheckElimination             = ____;
        DoProfileGuidedInlining            = ____;
        DoTypeFlowAnalysis                 = ____;
    }

    private static void setOptimizationLevel1() {
        // turn on basic inlining and local optimizations
        InlineMethods                      = TRUE; // inlining heuristics may need to be adjusted
        CanonicalizeInstructions           = TRUE;
        UseLocalValueNumbering             = TRUE;
        EliminateFieldAccess               = TRUE;
        AlwaysCSEArrayLength               = ____;

        // turn on state merging optimizations
        MergeEquivalentConstants           = TRUE;
        ComputeStoresInLoops               = TRUE;
        SimplifyPhis                       = TRUE;

        // turn on speculative optimizations
        UseCHA                             = TRUE;
        UseDeopt                           = TRUE;
        UseCHALeafMethods                  = TRUE;

        // turn on backend optimizations
        OptimizeControlFlow                = TRUE;
        OptimizeMoves                      = TRUE;

        // turn off global optimizations, except null check elimination
        DoGlobalValueNumbering             = ____;
        DoArrayBoundsCheckElimination      = ____;
        DistinguishExceptionHandlerCode    = ____;
        DoNullCheckElimination             = TRUE;
        DoProfileGuidedInlining            = ____;
        DoTypeFlowAnalysis                 = ____;
    }

    private static void setOptimizationLevel2() {
        // turn on basic inlining and local optimizations
        InlineMethods                      = TRUE;
        CanonicalizeInstructions           = TRUE;
        UseLocalValueNumbering             = TRUE;
        EliminateFieldAccess               = TRUE;
        AlwaysCSEArrayLength               = TRUE;

        // turn on state merging optimizations
        MergeEquivalentConstants           = TRUE;
        ComputeStoresInLoops               = TRUE;
        SimplifyPhis                       = TRUE;

        // turn on speculative optimizations
        UseCHA                             = TRUE;
        UseDeopt                           = TRUE;
        UseCHALeafMethods                  = TRUE;

        // turn on backend optimizations
        OptimizeControlFlow                = TRUE;
        OptimizeMoves                      = TRUE;

        // turn on global optimizations
        DoGlobalValueNumbering             = TRUE;
        DoArrayBoundsCheckElimination      = TRUE;
        DistinguishExceptionHandlerCode    = TRUE;
        DoNullCheckElimination             = TRUE;
        DoProfileGuidedInlining            = TRUE;
        DoTypeFlowAnalysis                 = TRUE;
        DetectCascadingInstanceOf          = TRUE;
    }
}<|MERGE_RESOLUTION|>--- conflicted
+++ resolved
@@ -131,13 +131,9 @@
     public static int     TraceLinearScanLevel               = 0;
 
     // LIR settings
-<<<<<<< HEAD
-    public static boolean PrintIRWithLIR                     = ____;
-=======
     public static boolean GenerateLIR                        = ____;
     public static boolean PrintIRWithLIR                     = ____;
     public static boolean LIRFillDelaySlots                  = ____;
->>>>>>> b602a6f4
     public static boolean LIRTraceExecution                  = ____;
     public static boolean TwoOperandLIRForm                  = ____;
     public static boolean PatchALot                          = ____;
@@ -148,13 +144,9 @@
     public static boolean GenerateCompilerNullChecks         = ____;
     public static boolean UseTableRanges                     = ____;
     public static boolean DetailedAsserts                    = TRUE;
-<<<<<<< HEAD
-
-    public static boolean GenerateArrayStoreCheck            = TRUE;
-    public static boolean UseBiasedLocking                   = ____;
+
     public static boolean ImplicitDiv0Checks                 = ____;
-=======
->>>>>>> b602a6f4
+
     public static boolean PrintLIR                           = ____;
     public static boolean Verbose                            = ____;
     public static boolean LIRTracePeephole                   = ____;
