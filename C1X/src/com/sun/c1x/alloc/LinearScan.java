/*
 * Copyright (c) 2009 Sun Microsystems, Inc.  All rights reserved.
 *
 * Sun Microsystems, Inc. has intellectual property rights relating to technology embodied in the product
 * that is described in this document. In particular, and without limitation, these intellectual property
 * rights may include one or more of the U.S. patents listed at http://www.sun.com/patents and one or
 * more additional patents or pending patent applications in the U.S. and in other countries.
 *
 * U.S. Government Rights - Commercial software. Government users are subject to the Sun
 * Microsystems, Inc. standard license agreement and applicable provisions of the FAR and its
 * supplements.
 *
 * Use is subject to license terms. Sun, Sun Microsystems, the Sun logo, Java and Solaris are trademarks or
 * registered trademarks of Sun Microsystems, Inc. in the U.S. and other countries. All SPARC trademarks
 * are used under license and are trademarks or registered trademarks of SPARC International, Inc. in the
 * U.S. and other countries.
 *
 * UNIX is a registered trademark in the U.S. and other countries, exclusively licensed through X/Open
 * Company, Ltd.
 */
package com.sun.c1x.alloc;

import java.util.*;

import com.sun.c1x.*;
import com.sun.c1x.alloc.Interval.*;
import com.sun.c1x.ci.*;
import com.sun.c1x.debug.*;
import com.sun.c1x.gen.*;
import com.sun.c1x.graph.*;
import com.sun.c1x.ir.*;
import com.sun.c1x.ir.BlockBegin.*;
import com.sun.c1x.lir.*;
import com.sun.c1x.util.*;
import com.sun.c1x.value.*;

/**
 * The linear scan register allocator from Christian Wimmer.
 * @author Thomas Wuerthinger
 */
public class LinearScan {

    final C1XCompilation compilation;
    final IR ir;
    final LIRGenerator gen;
    final FrameMap frameMap;

    final CiRegister.AllocationSet allocatableRegisters;

    final BlockBegin[] cachedBlocks; // cached list with all blocks in linear-scan order (only correct if original list
    // keeps
    // unchanged)
    final int numVirtualRegs; // number of virtual registers (without new registers introduced because of splitting intervals)
    // necessary)
    int numCalls; // total number of calls in this method
    int maxSpills; // number of stack slots used for intervals allocated to memory
    int unusedSpillSlot; // unused spill slot for a single-word value because of alignment of a double-word value

    Interval[] intervalsArray;
    int intervalsSize;
    final List<Interval> newIntervalsFromAllocation; // list with all intervals created during allocation when an existing
    // interval is split
    Interval[] sortedIntervals; // intervals sorted by Interval.from()

    LIRInstruction[] lirOps; // mapping from LIRInstruction id to LIRInstruction node
    BlockBegin[] blockOfOp; // mapping from LIRInstruction id to the BlockBegin containing this instruction
    BitMap hasInfo; // bit set for each LIRInstruction id that has a CodeEmitInfo
    BitMap hasCall; // bit set for each LIRInstruction id that destroys all caller save registers
    BitMap2D intervalInLoop; // bit set for each virtual register that is contained in each loop
    private final int numRegs;

    // Implementation of LinearScan

    public LinearScan(C1XCompilation compilation, IR ir, LIRGenerator gen, FrameMap frameMap) {
        this.compilation = compilation;
        this.ir = ir;
        this.gen = gen;
        this.frameMap = frameMap;
        this.numVirtualRegs = gen.maxVirtualRegisterNumber();
        this.numCalls = -1;
        this.maxSpills = 0;
        this.unusedSpillSlot = -1;
        this.newIntervalsFromAllocation = new ArrayList<Interval>();
        this.cachedBlocks = ir.linearScanOrder().toArray(new BlockBegin[ir.linearScanOrder().size()]);
        this.allocatableRegisters = compilation.target.registerConfig;
        this.numRegs = allocatableRegisters.nofRegs;
    }

    // * functions for converting LIR-Operands to register numbers
    //
    // Emulate a flat register file comprising physical integer registers,
    // physical floating-point registers and virtual registers, in that order.
    // Virtual registers already have appropriate numbers, since V0 is
    // the number of physical registers.
    // Returns -1 for hi word if opr is a single word operand.
    //
    // Note: the inverse operation (calculating an operand for register numbers)
    // is done in calcOperandForInterval()

    int regNum(LIROperand opr) {
        assert opr.isRegister() : "should not call this otherwise";

        if (opr.isVirtualRegister()) {
            assert opr.vregNumber() >= numRegs : "found a virtual register with a fixed-register number";
            return opr.vregNumber();
        } else if (opr.isRegister()) {
            return opr.cpuRegnr();
        } else {
            Util.shouldNotReachHere();
            return -1;
        }
    }

    int regNumHi(LIROperand opr) {
        assert opr.isRegister() : "should not call this otherwise";

        if (opr.isVirtualRegister()) {
            return -1;
        } else if (opr.isSingleCpu()) {
            return -1;
        } else if (opr.isDoubleCpu()) {
            return opr.cpuRegnrHi();
        } else if (opr.isSingleXmm()) {
            return -1;
        } else if (opr.isDoubleXmm()) {
            return -1;
        } else {
            throw new CiBailout("should not reach here (with " + opr + ")");
        }
    }

    // * functions for classification of intervals

    boolean isPrecoloredInterval(Interval i) {
        return i.registerNumber() < numRegs;
    }

    final IntervalClosure isPrecoloredInterval = new IntervalClosure() {
        @Override
        public boolean apply(Interval i) {
            return isCpu(i.registerNumber()) || isXmm(i.registerNumber());
        }
    };

    final IntervalClosure isVirtualInterval = new IntervalClosure() {
        @Override
        public boolean apply(Interval i) {
            return i.registerNumber() >= CiRegister.FirstVirtualRegisterNumber;
        }
    };

    final IntervalClosure isOopInterval = new IntervalClosure() {
        @Override
        public boolean apply(Interval i) {
            // fixed intervals never contain oops
            return i.registerNumber() >= numRegs && i.type() == CiKind.Object;
        }
    };

    // * General helper functions

    // compute next unused stack index that can be used for spilling
    int allocateSpillSlot(boolean doubleWord) {
        int spillSlot;
        if (doubleWord) {
            if ((maxSpills & 1) == 1) {
                // alignment of double-word values
                // the hole because of the alignment is filled with the next single-word value
                assert unusedSpillSlot == -1 : "wasting a spill slot";
                unusedSpillSlot = maxSpills;
                maxSpills++;
            }
            spillSlot = maxSpills;
            maxSpills += 2;

        } else if (unusedSpillSlot != -1) {
            // re-use hole that was the result of a previous double-word alignment
            spillSlot = unusedSpillSlot;
            unusedSpillSlot = -1;

        } else {
            spillSlot = maxSpills;
            maxSpills++;
        }

        return spillSlot + numRegs;
    }

    void assignSpillSlot(Interval it) {
        // assign the canonical spill slot of the parent (if a part of the interval
        // is already spilled) or allocate a new spill slot
        if (it.canonicalSpillSlot() >= 0) {
            it.assignReg(it.canonicalSpillSlot());
        } else {
            int spill = allocateSpillSlot(numberOfSpillSlots(it.type()) == 2);
            it.setCanonicalSpillSlot(spill);
            it.assignReg(spill);
        }
    }

    // create a new interval with a predefined regNum
    // (only used for parent intervals that are created during the building phase)
    Interval createInterval(int regNum) {
        assert intervalsArray[regNum] == null : "overwriting exisiting interval";
        assert isProcessedRegNum(regNum);

        Interval interval = new Interval(regNum);
        intervalsArray[regNum] = interval;

        // assign register number for precolored intervals
        if (regNum < CiRegister.FirstVirtualRegisterNumber) {
            interval.assignReg(regNum);
        }
        return interval;
    }

    // assign a new regNum to the interval and append it to the list of intervals
    // (only used for child intervals that are created during register allocation)
    void appendInterval(Interval it) {
        newIntervalsFromAllocation.add(it);
        if (intervalsSize >= intervalsArray.length) {
            intervalsArray = Arrays.copyOf(intervalsArray, intervalsArray.length * 2);
        }
        intervalsArray[intervalsSize] = it;
        it.setRegisterNumber(intervalsSize++);
    }

    // copy the vreg-flags if an interval is split
    void copyRegisterFlags(Interval from, Interval to) {
        if (gen.isVregFlagSet(from.registerNumber(), LIRGenerator.VregFlag.ByteReg)) {
            gen.setVregFlag(to.registerNumber(), LIRGenerator.VregFlag.ByteReg);
        }

        // Note: do not copy the mustStartInMemory flag because it is not necessary for child
        // intervals (only the very beginning of the interval must be in memory)
    }

    // access to block list (sorted in linear scan order)
    int blockCount() {
        assert cachedBlocks.length == ir.linearScanOrder().size() : "invalid cached block list";
        return cachedBlocks.length;
    }

    BlockBegin blockAt(int idx) {
        assert cachedBlocks[idx] == ir.linearScanOrder().get(idx) : "invalid cached block list";
        return cachedBlocks[idx];
    }

    // size of liveIn and liveOut sets of BasicBlocks (BitMap needs rounded size for iteration)
    int liveSetSize() {
        return Util.roundTo(numVirtualRegs, compilation.target.arch.wordSize * Byte.SIZE);
    }

    int numLoops() {
        return ir.numLoops();
    }

    boolean isIntervalInLoop(int interval, int loop) {
        return intervalInLoop.at(interval, loop);
    }

    // access to interval list
    int intervalCount() {
        return intervalsSize;
    }

    Interval intervalAt(int regNum) {
        assert regNum >= 0 && regNum < intervalsSize : "attempt to access non existant interval";
        return intervalsArray[regNum];
    }

    List<Interval> newIntervalsFromAllocation() {
        return newIntervalsFromAllocation;
    }

    // access to LIROps and Blocks indexed by opId
    int maxLirOpId() {
        assert lirOps.length > 0 : "no operations";
        return (lirOps.length - 1) << 1;
    }

    LIRInstruction lirOpWithId(int opId) {
        assert opId >= 0 && opId <= maxLirOpId() && opId % 2 == 0 : "opId out of range or not even";
        return lirOps[opId >> 1];
    }

    BlockBegin blockOfOpWithId(int opId) {
        assert blockOfOp.length > 0 && opId >= 0 && opId <= maxLirOpId() + 1 : "opId out of range";
        return blockOfOp[opId >> 1];
    }

    boolean isBlockBegin(int opId) {
        return opId == 0 || blockOfOpWithId(opId) != blockOfOpWithId(opId - 1);
    }

    boolean coversBlockBegin(int opId1, int opId2) {
        return blockOfOpWithId(opId1) != blockOfOpWithId(opId2);
    }

    boolean hasCall(int opId) {
        assert opId % 2 == 0 : "must be even";
        return hasCall.get(opId >> 1);
    }

    boolean hasInfo(int opId) {
        assert opId % 2 == 0 : "must be even";
        return hasInfo.get(opId >> 1);
    }

    // functions for converting LIR-Operands to register numbers
    static boolean isValidRegNum(int regNum) {
        return regNum >= 0;
    }

    public int numCalls() {
        assert numCalls >= 0 : "not set";
        return numCalls;
    }

    // * spill move optimization
    // eliminate moves from register to stack if stack slot is known to be correct

    // called during building of intervals
    void changeSpillDefinitionPos(Interval interval, int defPos) {
        assert interval.isSplitParent() : "can only be called for split parents";

        switch (interval.spillState()) {
            case noDefinitionFound:
                assert interval.spillDefinitionPos() == -1 : "must no be set before";
                interval.setSpillDefinitionPos(defPos);
                interval.setSpillState(IntervalSpillState.oneDefinitionFound);
                break;

            case oneDefinitionFound:
                assert defPos <= interval.spillDefinitionPos() : "positions are processed in reverse order when intervals are created";
                if (defPos < interval.spillDefinitionPos() - 2) {
                    // second definition found, so no spill optimization possible for this interval
                    interval.setSpillState(IntervalSpillState.noOptimization);
                } else {
                    // two consecutive definitions (because of two-operand LIR form)
                    assert blockOfOpWithId(defPos) == blockOfOpWithId(interval.spillDefinitionPos()) : "block must be equal";
                }
                break;

            case noOptimization:
                // nothing to do
                break;

            default:
                assert false : "other states not allowed at this time";
        }
    }

    // called during register allocation
    void changeSpillState(Interval interval, int spillPos) {
        switch (interval.spillState()) {
            case oneDefinitionFound: {
                int defLoopDepth = blockOfOpWithId(interval.spillDefinitionPos()).loopDepth();
                int spillLoopDepth = blockOfOpWithId(spillPos).loopDepth();

                if (defLoopDepth < spillLoopDepth) {
                    // the loop depth of the spilling position is higher then the loop depth
                    // at the definition of the interval . move write to memory out of loop
                    // by storing at definitin of the interval
                    interval.setSpillState(IntervalSpillState.storeAtDefinition);
                } else {
                    // the interval is currently spilled only once, so for now there is no
                    // reason to store the interval at the definition
                    interval.setSpillState(IntervalSpillState.oneMoveInserted);
                }
                break;
            }

            case oneMoveInserted: {
                // the interval is spilled more then once, so it is better to store it to
                // memory at the definition
                interval.setSpillState(IntervalSpillState.storeAtDefinition);
                break;
            }

            case storeAtDefinition:
            case startInMemory:
            case noOptimization:
            case noDefinitionFound:
                // nothing to do
                break;

            default:
                assert false : "other states not allowed at this time";
        }
    }

    abstract static class IntervalClosure {
        abstract boolean apply(Interval i);
    }

    private final IntervalClosure mustStoreAtDefinition = new IntervalClosure() {
        @Override
        public boolean apply(Interval i) {
            return i.isSplitParent() && i.spillState() == IntervalSpillState.storeAtDefinition;
        }
    };

    // called once before asignment of register numbers
    void eliminateSpillMoves() {
        // TIMELINEARSCAN(timerEliminateSpillMoves);
        // Util.traceLinearScan(3, " Eliminating unnecessary spill moves");

        // collect all intervals that must be stored after their definion.
        // the list is sorted by Interval.spillDefinitionPos
        Interval interval;
        Interval[] result = createUnhandledLists(mustStoreAtDefinition, null);
        interval = result[0];
        if (C1XOptions.DetailedAsserts) {
            checkIntervals(interval);
        }

        LIRInsertionBuffer insertionBuffer = new LIRInsertionBuffer();
        int numBlocks = blockCount();
        for (int i = 0; i < numBlocks; i++) {
            BlockBegin block = blockAt(i);
            List<LIRInstruction> instructions = block.lir().instructionsList();
            int numInst = instructions.size();
            boolean hasNew = false;

            // iterate all instructions of the block. skip the first because it is always a label
            for (int j = 1; j < numInst; j++) {
                LIRInstruction op = instructions.get(j);
                int opId = op.id();

                if (opId == -1) {
                    // remove move from register to stack if the stack slot is guaranteed to be correct.
                    // only moves that have been inserted by LinearScan can be removed.
                    assert op.code == LIROpcode.Move : "only moves can have a opId of -1";
                    assert op.result().isVirtual() : "LinearScan inserts only moves to virtual registers";

                    LIROp1 op1 = (LIROp1) op;
                    Interval curInterval = intervalAt(op1.result().vregNumber());

                    if (curInterval.assignedReg() >= numRegs && curInterval.alwaysInMemory()) {
                        // move target is a stack slot that is always correct, so eliminate instruction
                        // Util.traceLinearScan(4, "eliminating move from interval %d to %d", op1.inOpr().vregNumber(), op1.resultOpr().vregNumber());
                        instructions.set(j, null); // null-instructions are deleted by assignRegNum
                    }

                } else {
                    // insert move from register to stack just after the beginning of the interval
                    assert interval == Interval.EndMarker || interval.spillDefinitionPos() >= opId : "invalid order";
                    assert interval == Interval.EndMarker || (interval.isSplitParent() && interval.spillState() == IntervalSpillState.storeAtDefinition) : "invalid interval";

                    while (interval != Interval.EndMarker && interval.spillDefinitionPos() == opId) {
                        if (!hasNew) {
                            // prepare insertion buffer (appended when all instructions of the block are processed)
                            insertionBuffer.init(block.lir());
                            hasNew = true;
                        }

                        LIROperand fromOpr = operandForInterval(interval);
                        LIROperand toOpr = canonicalSpillOpr(interval);
                        assert fromOpr.isFixedCpu() : "from operand must be a register";
                        assert toOpr.isStack() : "to operand must be a stack slot";

                        insertionBuffer.move(j, fromOpr, toOpr, null);

                        // Util.traceLinearScan(4, "inserting move after definition of interval %d to stack slot %d at opId %d", interval.registerNumber(), interval.canonicalSpillSlot() - numRegs, opId);

                        interval = interval.next;
                    }
                }
            } // end of instruction iteration

            if (hasNew) {
                block.lir().append(insertionBuffer);
            }
        } // end of block iteration

        assert interval == Interval.EndMarker : "missed an interval";
    }

    private void checkIntervals(Interval interval) {
        Interval prev = null;
        Interval temp = interval;
        while (temp != Interval.EndMarker) {
            assert temp.spillDefinitionPos() > 0 : "invalid spill definition pos";
            if (prev != null) {
                assert temp.from() >= prev.from() : "intervals not sorted";
                assert temp.spillDefinitionPos() >= prev.spillDefinitionPos() : "when intervals are sorted by from :  then they must also be sorted by spillDefinitionPos";
            }

            assert temp.canonicalSpillSlot() >= numRegs : "interval has no spill slot assigned";
            assert temp.spillDefinitionPos() >= temp.from() : "invalid order";
            assert temp.spillDefinitionPos() <= temp.from() + 2 : "only intervals defined once at their start-pos can be optimized";

            // Util.traceLinearScan(4, "interval %d (from %d to %d) must be stored at %d", temp.regNum(), temp.from(), temp.to(), temp.spillDefinitionPos());

            // TODO: Check if this is correct?!
            prev = temp;
            temp = temp.next;
        }
    }

    // * Phase 1: number all instructions in all blocks
    // Compute depth-first and linear scan block orders, and number LIRInstruction nodes for linear scan.

    void numberInstructions() {
        // TIMELINEARSCAN(timerNumberInstructions);

        // Assign IDs to LIR nodes and build a mapping, lirOps, from ID to LIRInstruction node.
        int numBlocks = blockCount();
        int numInstructions = 0;
        int i;
        for (i = 0; i < numBlocks; i++) {
            numInstructions += blockAt(i).lir().instructionsList().size();
        }

        // initialize with correct length
        lirOps = new LIRInstruction[numInstructions];
        blockOfOp = new BlockBegin[numInstructions];

        int opId = 0;
        int idx = 0;

        for (i = 0; i < numBlocks; i++) {
            BlockBegin block = blockAt(i);
            block.setFirstLirInstructionId(opId);
            List<LIRInstruction> instructions = block.lir().instructionsList();

            int numInst = instructions.size();
            for (int j = 0; j < numInst; j++) {
                LIRInstruction op = instructions.get(j);
                op.setId(opId);

                lirOps[idx] = op;
                blockOfOp[idx] = block;
                assert lirOpWithId(opId) == op : "must match";

                idx++;
                opId += 2; // numbering of lirOps by two
            }
            block.setLastLirInstructionId(opId - 2);
        }
        assert idx == numInstructions : "must match";
        assert idx * 2 == opId : "must match";

        hasCall = new BitMap(numInstructions);
        hasInfo = new BitMap(numInstructions);
    }

    // * Phase 2: compute local live sets separately for each block
    // (sets liveGen and liveKill for each block)

    void setLiveGenKill(Value value, LIRInstruction op, BitMap liveGen, BitMap liveKill) {
        LIROperand opr = value.operand();
        Constant con = null;
        if (value instanceof Constant) {
            con = (Constant) value;
        }

        // check some asumptions about debug information
        assert !value.isIllegal() : "if this local is used by the interpreter it shouldn't be of indeterminate type";
        assert con == null || opr.isVirtual() || opr.isConstant() || opr.isIllegal() : "asumption: Constant instructions have only constant operands";
        assert con != null || opr.isVirtual() : "asumption: non-Constant instructions have only virtual operands";

        if ((con == null || con.isLive()) && opr.isRegister()) {
            assert regNum(opr) == opr.vregNumber() && !isValidRegNum(regNumHi(opr)) : "invalid optimization below";
            int reg = opr.vregNumber();
            if (!liveKill.get(reg)) {
                liveGen.set(reg);
                // Util.traceLinearScan(4, "  Setting liveGen for value %c%d, LIR opId %d, register number %d", value.type().tchar(), value.id(), op.id(), reg);
            }
        }
    }

    void computeLocalLiveSets() {
        // TIMELINEARSCAN(timerComputeLocalLiveSets);

        int numBlocks = blockCount();
        int liveSize = liveSetSize();
        int localNumCalls = 0;
        //LIRVisitState visitor = new LIRVisitState();

        BitMap2D localIntervalInLoop = new BitMap2D(numVirtualRegs, numLoops());

        // iterate all blocks
        for (int i = 0; i < numBlocks; i++) {
            BlockBegin block = blockAt(i);
            BitMap liveGen = new BitMap(liveSize);
            BitMap liveKill = new BitMap(liveSize);

            if (block.isExceptionEntry()) {
                // Phi functions at the begin of an exception handler are
                // implicitly defined (= killed) at the beginning of the block.
                for (Phi phi : block.allLivePhis()) {
                    liveKill.set(phi.operand().vregNumber());
                }
            }

            List<LIRInstruction> instructions = block.lir().instructionsList();
            int numInst = instructions.size();

            // iterate all instructions of the block. skip the first because it is always a label
            assert !instructions.get(0).hasOperands() : "first operation must always be a label";
            for (int j = 1; j < numInst; j++) {
                LIRInstruction op = instructions.get(j);

                if (op.hasCall()) {
                    hasCall.set(op.id() >> 1);
                    localNumCalls++;
                }
                if (op.infoCount() > 0) {
                    hasInfo.set(op.id() >> 1);
                }

                // iterate input operands of instruction
                int k;
                int n;
                int reg;
                n = op.oprCount(LIRInstruction.OperandMode.InputMode);
                for (k = 0; k < n; k++) {
                    LIROperand opr = op.oprAt(LIRInstruction.OperandMode.InputMode, k);
                    assert opr.isRegister() : "visitor should only return register operands";

                    if (opr.isVirtualRegister()) {
                        assert regNum(opr) == opr.vregNumber() && !isValidRegNum(regNumHi(opr)) : "invalid optimization below";
                        reg = opr.vregNumber();
                        if (!liveKill.get(reg)) {
                            liveGen.set(reg);
                            // Util.traceLinearScan(4, "  Setting liveGen for register %d at instruction %d", reg, op.id());
                        }
                        if (block.loopIndex() >= 0) {
                            localIntervalInLoop.setBit(reg, block.loopIndex());
                        }
                    }

                    if (C1XOptions.DetailedAsserts) {
                        // fixed intervals are never live at block boundaries, so
                        // they need not be processed in live sets.
                        // this is checked by these assertions to be sure about it.
                        // the entry block may have incoming
                        // values in registers, which is ok.
                        if (!opr.isVirtualRegister() && block != ir.startBlock) {
                            reg = regNum(opr);
                            if (isProcessedRegNum(reg)) {
                                assert liveKill.get(reg) : "using fixed register that is not defined in this block";
                            }
                            reg = regNumHi(opr);
                            if (isValidRegNum(reg) && isProcessedRegNum(reg)) {
                                assert liveKill.get(reg) : "using fixed register that is not defined in this block";
                            }
                        }
                    }
                }

                // Add uses of live locals from interpreter's point of view for proper debug information generation
                n = op.infoCount();
                for (k = 0; k < n; k++) {
                    LIRDebugInfo info = op.infoAt(k);
                    ValueStack stack = info.stack;
                    for (Value value : stack.allLiveStateValues()) {
                        setLiveGenKill(value, op, liveGen, liveKill);
                    }
                }

                // iterate temp operands of instruction
                n = op.oprCount(LIRInstruction.OperandMode.TempMode);
                for (k = 0; k < n; k++) {
                    LIROperand opr = op.oprAt(LIRInstruction.OperandMode.TempMode, k);
                    assert opr.isRegister() : "visitor should only return register operands";

                    if (opr.isVirtualRegister()) {
                        assert regNum(opr) == opr.vregNumber() && !isValidRegNum(regNumHi(opr)) : "invalid optimization below";
                        reg = opr.vregNumber();
                        liveKill.set(reg);
                        if (block.loopIndex() >= 0) {
                            localIntervalInLoop.setBit(reg, block.loopIndex());
                        }
                    }

                    if (C1XOptions.DetailedAsserts) {
                        // fixed intervals are never live at block boundaries, so
                        // they need not be processed in live sets
                        // process them only in debug mode so that this can be checked
                        if (!opr.isVirtualRegister()) {
                            reg = regNum(opr);
                            if (isProcessedRegNum(reg)) {
                                liveKill.set(regNum(opr));
                            }
                            reg = regNumHi(opr);
                            if (isValidRegNum(reg) && isProcessedRegNum(reg)) {
                                liveKill.set(reg);
                            }
                        }
                    }
                }

                // iterate output operands of instruction
                n = op.oprCount(LIRInstruction.OperandMode.OutputMode);
                for (k = 0; k < n; k++) {
                    LIROperand opr = op.oprAt(LIRInstruction.OperandMode.OutputMode, k);
                    assert opr.isRegister() : "visitor should only return register operands";

                    if (opr.isVirtualRegister()) {
                        assert regNum(opr) == opr.vregNumber() && !isValidRegNum(regNumHi(opr)) : "invalid optimization below";
                        reg = opr.vregNumber();
                        liveKill.set(reg);
                        if (block.loopIndex() >= 0) {
                            localIntervalInLoop.setBit(reg, block.loopIndex());
                        }
                    }

                    if (C1XOptions.DetailedAsserts) {
                        // fixed intervals are never live at block boundaries, so
                        // they need not be processed in live sets
                        // process them only in debug mode so that this can be checked
                        if (!opr.isVirtualRegister()) {
                            reg = regNum(opr);
                            if (isProcessedRegNum(reg)) {
                                liveKill.set(regNum(opr));
                            }
                            reg = regNumHi(opr);
                            if (isValidRegNum(reg) && isProcessedRegNum(reg)) {
                                liveKill.set(reg);
                            }
                        }
                    }
                }
            } // end of instruction iteration

            block.setLiveGen(liveGen);
            block.setLiveKill(liveKill);
            block.setLiveIn(new BitMap(liveSize));
            block.setLiveOut(new BitMap(liveSize));

            if (C1XOptions.TraceLinearScanLevel >= 4) {
                Util.traceLinearScan(4, "liveGen  B%d ", block.blockID);
                TTY.println(block.liveGen().toString());
                Util.traceLinearScan(4, "liveKill B%d ", block.blockID);
                TTY.println(block.liveKill().toString());
            }
        } // end of block iteration

        numCalls = localNumCalls;
        intervalInLoop = localIntervalInLoop;
    }

    // * Phase 3: perform a backward dataflow analysis to compute global live sets
    // (sets liveIn and liveOut for each block)

    void computeGlobalLiveSets() {
        // TIMELINEARSCAN(timerComputeGlobalLiveSets);

        int numBlocks = blockCount();
        boolean changeOccurred;
        boolean changeOccurredInBlock;
        int iterationCount = 0;
        BitMap liveOut = new BitMap(liveSetSize()); // scratch set for calculations

        // Perform a backward dataflow analysis to compute liveOut and liveIn for each block.
        // The loop is executed until a fixpoint is reached (no changes in an iteration)
        // Exception handlers must be processed because not all live values are
        // present in the state array, e.g. because of global value numbering
        do {
            changeOccurred = false;

            // iterate all blocks in reverse order
            for (int i = numBlocks - 1; i >= 0; i--) {
                BlockBegin block = blockAt(i);

                changeOccurredInBlock = false;

                // liveOut(block) is the union of liveIn(sux), for successors sux of block
                int n = block.numberOfSux();
                int e = block.numberOfExceptionHandlers();
                if (n + e > 0) {
                    // block has successors
                    if (n > 0) {
                        liveOut.setFrom(block.suxAt(0).liveIn());
                        for (int j = 1; j < n; j++) {
                            liveOut.setUnion(block.suxAt(j).liveIn());
                        }
                    } else {
                        liveOut.clearAll();
                    }
                    for (int j = 0; j < e; j++) {
                        liveOut.setUnion(block.exceptionHandlerAt(j).liveIn());
                    }

                    if (!block.liveOut().isSame(liveOut)) {
                        // A change occurred. Swap the old and new live out sets to avoid copying.
                        BitMap temp = block.liveOut();
                        block.setLiveOut(liveOut);
                        liveOut = temp;

                        changeOccurred = true;
                        changeOccurredInBlock = true;
                    }
                }

                if (iterationCount == 0 || changeOccurredInBlock) {
                    // liveIn(block) is the union of liveGen(block) with (liveOut(block) & !liveKill(block))
                    // note: liveIn has to be computed only in first iteration or if liveOut has changed!
                    BitMap liveIn = block.liveIn();
                    liveIn.setFrom(block.liveOut());
                    liveIn.setDifference(block.liveKill());
                    liveIn.setUnion(block.liveGen());
                }

                if (C1XOptions.TraceLinearScanLevel >= 4) {
                    char c = ' ';
                    if (iterationCount == 0 || changeOccurredInBlock) {
                        c = '*';
                    }
                    TTY.print("(%d) liveIn%c  B%d ", iterationCount, c, block.blockID);
                    TTY.println(block.liveIn().toString());
                    TTY.print("(%d) liveOut%c B%d ", iterationCount, c, block.blockID);
                    TTY.println(block.liveOut().toString());
                }
            }
            iterationCount++;

            if (changeOccurred && iterationCount > 50) {
                throw new CiBailout("too many iterations in computeGlobalLiveSets");
            }
        } while (changeOccurred);

        if (C1XOptions.DetailedAsserts) {
            // check that fixed intervals are not live at block boundaries
            // (live set must be empty at fixed intervals)
            for (int i = 0; i < numBlocks; i++) {
                BlockBegin block = blockAt(i);
                for (int j = 0; j < CiRegister.FirstVirtualRegisterNumber; j++) {
                    assert !block.liveIn().get(j) : "liveIn  set of fixed register must be empty";
                    assert !block.liveOut().get(j) : "liveOut set of fixed register must be empty";
                    assert !block.liveGen().get(j) : "liveGen set of fixed register must be empty";
                }
            }
        }

        // check that the liveIn set of the first block is empty
        BitMap liveInArgs = new BitMap(ir.startBlock.liveIn().size());
        if (!ir.startBlock.liveIn().isSame(liveInArgs)) {

            if (C1XOptions.DetailedAsserts) {
                TTY.println("Error: liveIn set of first block must be empty (when this fails, virtual registers are used before they are defined)");
                TTY.print("affected registers:");
                TTY.println(ir.startBlock.liveIn().toString());

                // print some additional information to simplify debugging
                for (int i = 0; i < ir.startBlock.liveIn().size(); i++) {
                    if (ir.startBlock.liveIn().get(i)) {
                        Value instr = gen.instructionForVreg(i);
                        TTY.println(" vreg %d (HIR instruction %s)", i, instr == null ? " " : instr.toString());

                        for (int j = 0; j < numBlocks; j++) {
                            BlockBegin block = blockAt(j);
                            if (block.liveGen().get(i)) {
                                TTY.println("  used in block B%d", block.blockID);
                            }
                            if (block.liveKill().get(i)) {
                                TTY.println("  defined in block B%d", block.blockID);
                            }
                        }
                    }
                }
            }

            // bailout of if this occurs in product mode.
            throw new CiBailout("liveIn set of first block must be empty");
        }
    }

    // * Phase 4: build intervals
    // (fills the list intervals)

    void addUse(Value value, int from, int to, IntervalUseKind useKind) {
        assert !value.isIllegal() : "if this value is used by the interpreter it shouldn't be of indeterminate type";
        LIROperand opr = value.operand();
        Constant con = null;
        if (value instanceof Constant) {
            con = (Constant) value;
        }

        if ((con == null || con.isLive()) && opr.isRegister()) {
            assert regNum(opr) == opr.vregNumber() && !isValidRegNum(regNumHi(opr)) : "invalid optimization below";
            CiKind registerKind = registerKind(opr);
            addUse((LIRLocation) opr, from, to, useKind, registerKind);
        }
    }

    void addDef(LIRLocation opr, int defPos, IntervalUseKind useKind, CiKind registerKind) {

        if (C1XOptions.TraceLinearScanLevel >= 2) {
            TTY.println(" def %s defPos %d (%s)", opr, defPos, useKind.name());
        }
        assert opr.isRegister() : "should not be called otherwise";

        if (opr.isVirtualRegister()) {
            assert regNum(opr) == opr.vregNumber() && !isValidRegNum(regNumHi(opr)) : "invalid optimization below";
            addDef(opr.vregNumber(), defPos, useKind, registerKind);
        } else {
            int reg = regNum(opr);
            if (isProcessedRegNum(reg)) {
                addDef(reg, defPos, useKind, registerKind);
            }
            reg = regNumHi(opr);
            if (isValidRegNum(reg) && isProcessedRegNum(reg)) {
                addDef(reg, defPos, useKind, registerKind);
            }
        }
    }

    private CiKind registerKind(LIROperand operand) {

        assert operand.isRegister();

        if (operand.kind == CiKind.Boolean || operand.kind == CiKind.Char || operand.kind == CiKind.Byte) {
            return CiKind.Int;
        }

        return operand.kind;
    }

    void addUse(LIRLocation opr, int from, int to, IntervalUseKind useKind, CiKind registerKind) {
        if (C1XOptions.TraceLinearScanLevel >= 2) {
            TTY.print(" use %s from %d to %d (%s)", opr, from, to, useKind.name());
        }
        assert opr.isRegister() : "should not be called otherwise";

        if (opr.isVirtualRegister()) {
            assert regNum(opr) == opr.vregNumber() && !isValidRegNum(regNumHi(opr)) : "invalid optimization below";
            addUse(opr.vregNumber(), from, to, useKind, registerKind);

        } else {
            int reg = regNum(opr);
            if (isProcessedRegNum(reg)) {
                addUse(reg, from, to, useKind, registerKind);
            }
            reg = regNumHi(opr);
            if (isValidRegNum(reg) && isProcessedRegNum(reg)) {
                addUse(reg, from, to, useKind, registerKind);
            }
        }
    }

    void addTemp(LIRLocation opr, int tempPos, IntervalUseKind useKind, CiKind registerKind) {
        if (C1XOptions.TraceLinearScanLevel >= 2) {
            TTY.println(" temp %s tempPos %d (%s)", opr, tempPos, useKind.name());
        }
        assert opr.isRegister() : "should not be called otherwise";

        if (opr.isVirtualRegister()) {
            assert regNum(opr) == opr.vregNumber() && !isValidRegNum(regNumHi(opr)) : "invalid optimization below";
            addTemp(opr.vregNumber(), tempPos, useKind, registerKind);

        } else {
            int reg = regNum(opr);
            if (isProcessedRegNum(reg)) {
                addTemp(reg, tempPos, useKind, registerKind);
            }
            reg = regNumHi(opr);
            if (isValidRegNum(reg) && isProcessedRegNum(reg)) {
                addTemp(reg, tempPos, useKind, registerKind);
            }
        }
    }

    boolean isProcessedRegNum(int reg) {
        return reg > CiRegister.FirstVirtualRegisterNumber
               || reg >= allocatableRegisters.registerMapping.length
               || (reg >= 0 && reg < allocatableRegisters.registerMapping.length
                   && allocatableRegisters.registerMapping[reg] != null
                   && allocatableRegisters.allocatableRegister[reg]);
    }

    void addDef(int regNum, int defPos, IntervalUseKind useKind, CiKind type) {
        Interval interval = intervalAt(regNum);
        if (interval != null) {
            assert interval.registerNumber() == regNum : "wrong interval";

            if (type != CiKind.Illegal) {
                interval.setType(type);
            }

            Range r = interval.first();
            if (r.from <= defPos) {
                // Update the starting point (when a range is first created for a use, its
                // start is the beginning of the current block until a def is encountered.)
                r.from = defPos;
                interval.addUsePos(defPos, useKind);

            } else {
                // Dead value - make vacuous interval
                // also add useKind for dead intervals
                interval.addRange(defPos, defPos + 1);
                interval.addUsePos(defPos, useKind);
                // Util.traceLinearScan(2, "Warning: def of reg %d at %d occurs without use", regNum, defPos);
            }

        } else {
            // Dead value - make vacuous interval
            // also add useKind for dead intervals
            interval = createInterval(regNum);
            if (type != CiKind.Illegal) {
                interval.setType(type);
            }

            interval.addRange(defPos, defPos + 1);
            interval.addUsePos(defPos, useKind);
            // Util.traceLinearScan(2, "Warning: dead value %d at %d in live intervals", regNum, defPos);
        }

        changeSpillDefinitionPos(interval, defPos);
        if (useKind == IntervalUseKind.noUse && interval.spillState().ordinal() <= IntervalSpillState.startInMemory.ordinal()) {
            // detection of method-parameters and roundfp-results
            // TODO: move this directly to position where use-kind is computed
            interval.setSpillState(IntervalSpillState.startInMemory);
        }
    }

    void addUse(int regNum, int from, int to, IntervalUseKind useKind, CiKind type) {
        Interval interval = intervalAt(regNum);
        if (interval == null) {
            interval = createInterval(regNum);
        }
        assert interval.registerNumber() == regNum : "wrong interval";

        if (type != CiKind.Illegal) {
            interval.setType(type);
        }

        interval.addRange(from, to);
        interval.addUsePos(to, useKind);
    }

    void addTemp(int regNum, int tempPos, IntervalUseKind useKind, CiKind type) {
        Interval interval = intervalAt(regNum);
        if (interval == null) {
            interval = createInterval(regNum);
        }
        assert interval.registerNumber() == regNum : "wrong interval";

        if (type != CiKind.Illegal) {
            interval.setType(type);
        }

        interval.addRange(tempPos, tempPos + 1);
        interval.addUsePos(tempPos, useKind);
    }

    // the results of this functions are used for optimizing spilling and reloading
    // if the functions return shouldHaveRegister and the interval is spilled,
    // it is not reloaded to a register.
    IntervalUseKind useKindOfOutputOperand(LIRInstruction op, LIROperand opr) {
        if (op.code == LIROpcode.Move) {
            LIROp1 move = (LIROp1) op;
            LIROperand res = move.result();
            boolean resultInMemory = res.isVirtual() && gen.isVregFlagSet(res.vregNumber(), LIRGenerator.VregFlag.MustStartInMemory);

            if (resultInMemory) {
                // Begin of an interval with mustStartInMemory set.
                // This interval will always get a stack slot first, so return noUse.
                return IntervalUseKind.noUse;

            } else if (move.operand().isStack()) {
                // method argument (condition must be equal to handleMethodArguments)
                return IntervalUseKind.noUse;

            } else if (move.operand().isRegister() && move.result().isRegister()) {
                // Move from register to register
                if (blockOfOpWithId(op.id()).checkBlockFlag(BlockBegin.BlockFlag.OsrEntry)) {
                    // special handling of phi-function moves inside osr-entry blocks
                    // input operand must have a register instead of output operand (leads to better register
                    // allocation)
                    return IntervalUseKind.shouldHaveRegister;
                }
            }
        }

        if (opr.isVirtual() && gen.isVregFlagSet(opr.vregNumber(), LIRGenerator.VregFlag.MustStartInMemory)) {
            // result is a stack-slot, so prevent immediate reloading
            return IntervalUseKind.noUse;
        }

        // all other operands require a register
        return IntervalUseKind.mustHaveRegister;
    }

    IntervalUseKind useKindOfInputOperand(LIRInstruction op, LIROperand opr) {
        if (op.code == LIROpcode.Move) {
            LIROp1 move = (LIROp1) op;
            LIROperand res = move.result();
            boolean resultInMemory = res.isVirtual() && gen.isVregFlagSet(res.vregNumber(), LIRGenerator.VregFlag.MustStartInMemory);

            if (resultInMemory) {
                // Move to an interval with mustStartInMemory set.
                // To avoid moves from stack to stack (not allowed) force the input operand to a register
                return IntervalUseKind.mustHaveRegister;

            } else if (move.operand().isRegister() && move.result().isRegister()) {
                // Move from register to register
                if (blockOfOpWithId(op.id()).checkBlockFlag(BlockBegin.BlockFlag.OsrEntry)) {
                    // special handling of phi-function moves inside osr-entry blocks
                    // input operand must have a register instead of output operand (leads to better register
                    // allocation)
                    return IntervalUseKind.mustHaveRegister;
                }

                // The input operand is not forced to a register (moves from stack to register are allowed),
                // but it is faster if the input operand is in a register
                return IntervalUseKind.shouldHaveRegister;
            }
        }

        if (compilation.target.arch.isX86()) {
            if (op.code == LIROpcode.Cmove) {
                // conditional moves can handle stack operands
                assert op.result().isRegister() : "result must always be in a register";
                return IntervalUseKind.shouldHaveRegister;
            }

            // optimizations for second input operand of arithmehtic operations on Intel
            // this operand is allowed to be on the stack in some cases
            CiKind oprType = registerKind(opr);
            if (oprType == CiKind.Float || oprType == CiKind.Double) {
                if ((C1XOptions.SSEVersion == 1 && oprType == CiKind.Float) || C1XOptions.SSEVersion >= 2) {
                    // SSE float instruction (BasicType.Double only supported with SSE2)
                    switch (op.code) {
                        case Cmp:
                        case Add:
                        case Sub:
                        case Mul:
                        case Div: {
                            LIROp2 op2 = (LIROp2) op;
                            if (op2.opr1() != op2.opr2() && op2.opr2() == opr) {
                                assert (op2.result().isRegister() || op.code == LIROpcode.Cmp) && op2.opr1().isRegister() : "cannot mark second operand as stack if others are not in register";
                                return IntervalUseKind.shouldHaveRegister;
                            }
                        }
                    }
                } else {
                    // FPU stack float instruction
                    switch (op.code) {
                        case Add:
                        case Sub:
                        case Mul:
                        case Div: {
                            LIROp2 op2 = (LIROp2) op;
                            if (op2.opr1() != op2.opr2() && op2.opr2() == opr) {
                                assert (op2.result().isRegister() || op.code == LIROpcode.Cmp) && op2.opr1().isRegister() : "cannot mark second operand as stack if others are not in register";
                                return IntervalUseKind.shouldHaveRegister;
                            }
                        }
                    }
                }

            } else if (oprType != CiKind.Long) {
                // integer instruction (note: long operands must always be in register)
                switch (op.code) {
                    case Cmp:
                    case Add:
                    case Sub:
                    case LogicAnd:
                    case LogicOr:
                    case LogicXor: {
                        LIROp2 op2 = (LIROp2) op;
                        if (op2.opr1() != op2.opr2() && op2.opr2() == opr) {
                            assert (op2.result().isRegister() || op.code == LIROpcode.Cmp) && op2.opr1().isRegister() : "cannot mark second operand as stack if others are not in register";
                            return IntervalUseKind.shouldHaveRegister;
                        }
                    }
                }
            }
        } // X86

        // all other operands require a register
        return IntervalUseKind.mustHaveRegister;
    }

    void handleMethodArguments(LIRInstruction op) {
        // special handling for method arguments (moves from stack to virtual register):
        // the interval gets no register assigned, but the stack slot.
        // it is split before the first use by the register allocator.

        if (op.code == LIROpcode.Move) {
            LIROp1 move = (LIROp1) op;

            if (move.operand().isStack()) {
                if (C1XOptions.DetailedAsserts) {
                    int argSize = compilation.method().signatureType().argumentSlots(!compilation.method.isStatic());
                    LIROperand o = move.operand();
                    if (o.isSingleStack()) {
                        assert o.singleStackIx() >= 0 && o.singleStackIx() < argSize : "out of range";
                    } else if (o.isDoubleStack()) {
                        assert o.doubleStackIx() >= 0 && o.doubleStackIx() < argSize : "out of range";
                    } else {
                        Util.shouldNotReachHere();
                    }

                    assert move.id() > 0 : "invalid id";
                    assert blockOfOpWithId(move.id()).numberOfPreds() == 0 : "move from stack must be in first block";
                    assert move.result().isVirtual() : "result of move must be a virtual register";

                    // Util.traceLinearScan(4, "found move from stack slot %d to vreg %d", o.isSingleStack() ? o.singleStackIx() : o.doubleStackIx(), regNum(move.resultOpr()));
                }

                Interval interval = intervalAt(regNum(move.result()));

                int stackSlot = numRegs + (move.operand().isSingleStack() ? move.operand().singleStackIx() : move.operand().doubleStackIx());
                interval.setCanonicalSpillSlot(stackSlot);
                interval.assignReg(stackSlot);
            }
        }
    }

    void handleDoublewordMoves(LIRInstruction op) {
        // special handling for doubleword move from memory to register:
        // in this case the registers of the input Pointer and the result
        // registers must not overlap . add a temp range for the input registers
        if (op.code == LIROpcode.Move) {
            LIROp1 move = (LIROp1) op;

            LIROperand inOpr = move.operand();

            if (move.result().isDoubleCpu() && inOpr.isLocation()) {
                if (inOpr instanceof LIRAddress) {
                    final LIRAddress pointer = (LIRAddress) inOpr;
                    LIRLocation base = pointer.base();
                    if (!base.isIllegal()) {
                        addTemp(base, op.id(), IntervalUseKind.noUse, registerKind(base));
                    }
                    LIRLocation index = pointer.index();
                    if (!index.isIllegal()) {
                        addTemp(index, op.id(), IntervalUseKind.noUse, registerKind(index));
                    }
                }
            }
        }
    }

    void addRegisterHints(LIRInstruction op) {
        switch (op.code) {
            case Move: // fall through
            case Convert: {
                LIROp1 move = (LIROp1) op;

                LIROperand moveFrom = move.operand();
                LIROperand moveTo = move.result();

                if (moveTo.isRegister() && moveFrom.isRegister()) {
                    Interval from = intervalAt(regNum(moveFrom));
                    Interval to = intervalAt(regNum(moveTo));
                    if (from != null && to != null) {
                        to.setRegisterHint(from);
                        // Util.traceLinearScan(4, "operation at opId %d: added hint from interval %d to %d", move.id(), from.regNum(), to.regNum());
                    }
                }
                break;
            }
            case Cmove: {
                LIROp2 cmove = (LIROp2) op;

                LIROperand moveFrom = cmove.opr1();
                LIROperand moveTo = cmove.result();

                if (moveTo.isRegister() && moveFrom.isRegister()) {
                    Interval from = intervalAt(regNum(moveFrom));
                    Interval to = intervalAt(regNum(moveTo));
                    if (from != null && to != null) {
                        to.setRegisterHint(from);
                        // Util.traceLinearScan(4, "operation at opId %d: added hint from interval %d to %d", cmove.id(), from.regNum(), to.regNum());
                    }
                }
                break;
            }
        }
    }

    void buildIntervals() {
        // TIMELINEARSCAN(timerBuildIntervals);

        intervalsArray = new Interval[numVirtualRegs + 32];
        intervalsSize = numVirtualRegs;

        // create a list with all caller-save registers (cpu, fpu, xmm)
        // when an instruction is a call, a temp range is created for all these registers
        int numCallerSaveRegisters = compilation.target.callerSavedRegisters.length;
        int[] callerSaveRegisters = new int[compilation.target.callerSavedRegisters.length];
        int z = 0;
        for (CiRegister r : compilation.target.callerSavedRegisters) {
            callerSaveRegisters[z++] = r.number;
        }

        // TODO: Check if the order of the registers (cpu, fpu, xmm) is important there!

        // iterate all blocks in reverse order
        for (int i = blockCount() - 1; i >= 0; i--) {
            BlockBegin block = blockAt(i);
            List<LIRInstruction> instructions = block.lir().instructionsList();
            int blockFrom = block.firstLirInstructionId();
            int blockTo = block.lastLirInstructionId();

            assert blockFrom == instructions.get(0).id() : "must be";
            assert blockTo == instructions.get(instructions.size() - 1).id() : "must be";

            // Update intervals for registers live at the end of this block;
            BitMap live = block.liveOut();
            int size = live.size();
            for (int number = live.getNextOneOffset(0, size); number < size; number = live.getNextOneOffset(number + 1, size)) {
                assert live.get(number) : "should not stop here otherwise";
                assert number >= CiRegister.FirstVirtualRegisterNumber : "fixed intervals must not be live on block bounds";
                // Util.traceLinearScan(2, "live in %d to %d", number, blockTo + 2);

                addUse(number, blockFrom, blockTo + 2, IntervalUseKind.noUse, CiKind.Illegal);

                // add special use positions for loop-end blocks when the
                // interval is used anywhere inside this loop. It's possible
                // that the block was part of a non-natural loop, so it might
                // have an invalid loop index.
                if (block.checkBlockFlag(BlockBegin.BlockFlag.LinearScanLoopEnd) && block.loopIndex() != -1 && isIntervalInLoop(number, block.loopIndex())) {
                    intervalAt(number).addUsePos(blockTo + 1, IntervalUseKind.loopEndMarker);
                }
            }

            // iterate all instructions of the block in reverse order.
            // skip the first instruction because it is always a label
            // definitions of intervals are processed before uses
            assert !instructions.get(0).hasOperands() : "first operation must always be a label";
            for (int j = instructions.size() - 1; j >= 1; j--) {
                LIRInstruction op = instructions.get(j);
                int opId = op.id();

                // visit operation to collect all operands
                //visitor.visit(op);

                // add a temp range for each register if operation destroys caller-save registers
                if (op.hasCall()) {
                    for (int k = 0; k < numCallerSaveRegisters; k++) {
                        if (isProcessedRegNum(callerSaveRegisters[k])) {
                            addTemp(callerSaveRegisters[k], opId, IntervalUseKind.noUse, CiKind.Illegal);
                        }
                    }
                    // Util.traceLinearScan(4, "operation destroys all caller-save registers");
                }

                // Add any platform dependent temps
                pdAddTemps(op);

                // visit definitions (output and temp operands)
                int k;
                int n;
                n = op.oprCount(LIRInstruction.OperandMode.OutputMode);
                for (k = 0; k < n; k++) {
                    LIRLocation opr = op.oprAt(LIRInstruction.OperandMode.OutputMode, k);
                    assert opr.isRegister() : "visitor should only return register operands";
                    addDef(opr, opId, useKindOfOutputOperand(op, opr), registerKind(opr));
                }

                n = op.oprCount(LIRInstruction.OperandMode.TempMode);
                for (k = 0; k < n; k++) {
                    LIRLocation opr = op.oprAt(LIRInstruction.OperandMode.TempMode, k);
                    assert opr.isRegister() : "visitor should only return register operands";
                    addTemp(opr, opId, IntervalUseKind.mustHaveRegister, registerKind(opr));
                }

                // visit uses (input operands)
                n = op.oprCount(LIRInstruction.OperandMode.InputMode);
                for (k = 0; k < n; k++) {
                    LIRLocation opr = op.oprAt(LIRInstruction.OperandMode.InputMode, k);
                    assert opr.isRegister() : "visitor should only return register operands";
                    addUse(opr, blockFrom, opId, useKindOfInputOperand(op, opr), registerKind(opr));
                }

                // Add uses of live locals from interpreter's point of view for proper
                // debug information generation
                // Treat these operands as temp values (if the life range is extended
                // to a call site, the value would be in a register at the call otherwise)
                n = op.infoCount();
                for (k = 0; k < n; k++) {
                    LIRDebugInfo info = op.infoAt(k);
                    ValueStack stack = info.stack;
                    for (Value value : stack.allLiveStateValues()) {
                        addUse(value, blockFrom, opId + 1, IntervalUseKind.noUse);
                    }
                }

                // special steps for some instructions (especially moves)
                handleMethodArguments(op);
                handleDoublewordMoves(op);
                addRegisterHints(op);

            } // end of instruction iteration



        } // end of block iteration

        // add the range [0, 1[ to all fixed intervals
        // . the register allocator need not handle unhandled fixed intervals
        for (int n = 0; n < numRegs; n++) {
            Interval interval = intervalAt(n);
            if (interval != null) {
                interval.addRange(0, 1);
            }
        }
    }

    // * Phase 5: actual register allocation

    private void pdAddTemps(LIRInstruction op) {
        // TODO Platform dependent!
        assert compilation.target.arch.isX86();

        switch (op.code) {
            case Tan:
            case Sin:
            case Cos: {
                // The slow path for these functions may need to save and
                // restore all live registers but we don't want to save and
                // restore everything all the time, so mark the xmms as being
                // killed. If the slow path were explicit or we could propagate
                // live register masks down to the assembly we could do better
                // but we don't have any easy way to do that right now. We
                // could also consider not killing all xmm registers if we
                // assume that slow paths are uncommon but it's not clear that
                // would be a good idea.
                if (C1XOptions.TraceLinearScanLevel >= 2) {
                    TTY.println("killing XMMs for trig");
                }
                int opId = op.id();

                for (CiRegister r : compilation.target.callerSavedRegisters) {
                    if (r.isXMM()) {
                        addTemp(r.number, opId, IntervalUseKind.noUse, CiKind.Illegal);
                    }
                }
                break;
            }
        }

    }

    int intervalCmp(Interval a, Interval b) {
        if (a != null) {
            if (b != null) {
                return (a).from() - (b).from();
            } else {
                return -1;
            }
        } else {
            if (b != null) {
                return 1;
            } else {
                return 0;
            }
        }
    }

    boolean isSorted(Interval[] intervals) {
        int from = -1;
        int i;
        int j;
        for (i = 0; i < intervals.length; i++) {
            Interval it = intervals[i];
            if (it != null) {
                if (from > it.from()) {
                    assert false : "";
                    return false;
                }
                from = it.from();
            }
        }

        // check in both directions if sorted list and unsorted list contain same intervals
        for (i = 0; i < intervalCount(); i++) {
            if (intervalAt(i) != null) {
                int numFound = 0;
                for (j = 0; j < intervals.length; j++) {
                    if (intervalAt(i) == intervals[j]) {
                        numFound++;
                    }
                }
                assert numFound == 1 : "lists do not contain same intervals";
            }
        }
        for (j = 0; j < intervals.length; j++) {
            int numFound = 0;
            for (i = 0; i < intervalCount(); i++) {
                if (intervalAt(i) == intervals[j]) {
                    numFound++;
                }
            }
            assert numFound == 1 : "lists do not contain same intervals";
        }

        return true;
    }

    Interval addToList(Interval first, Interval prev, Interval interval) {
        Interval newFirst = first;
        if (prev != null) {
            prev.next = interval;
        } else {
            newFirst = interval;
        }
        return newFirst;
    }

    Interval[] createUnhandledLists(IntervalClosure isList1, IntervalClosure isList2) {
        assert isSorted(sortedIntervals) : "interval list is not sorted";

        Interval list1 = Interval.EndMarker;
        Interval list2 = Interval.EndMarker;

        Interval[] result = new Interval[2];
        Interval list1Prev = null;
        Interval list2Prev = null;
        Interval v;

        int n = sortedIntervals.length;
        for (int i = 0; i < n; i++) {
            v = sortedIntervals[i];
            if (v == null) {
                continue;
            }

            if (isList1.apply(v)) {
                list1 = addToList(list1, list1Prev, v);
                list1Prev = v;
            } else if (isList2 == null || isList2.apply(v)) {
                list2 = addToList(list2, list2Prev, v);
                list2Prev = v;
            }
        }

        if (list1Prev != null) {
            list1Prev.next = Interval.EndMarker;
        }
        if (list2Prev != null) {
            list2Prev.next = Interval.EndMarker;
        }

        assert list1Prev == null || list1Prev.next == Interval.EndMarker : "linear list ends not with sentinel";
        assert list2Prev == null || list2Prev.next == Interval.EndMarker : "linear list ends not with sentinel";

        result[0] = list1;
        result[1] = list2;
        return result;
    }

    void sortIntervalsBeforeAllocation() {
        // TIMELINEARSCAN(timerSortIntervalsBefore);

        Interval[] unsortedList = intervalsArray;
        int unsortedLen = unsortedList.length;
        int sortedLen = 0;
        int unsortedIdx;
        int sortedIdx = 0;
        int sortedFromMax = -1;

        // calc number of items for sorted list (sorted list must not contain null values)
        for (unsortedIdx = 0; unsortedIdx < unsortedLen; unsortedIdx++) {
            if (unsortedList[unsortedIdx] != null) {
                sortedLen++;
            }
        }
        Interval[] sortedList = new Interval[sortedLen];

        // special sorting algorithm: the original interval-list is almost sorted,
        // only some intervals are swapped. So this is much faster than a complete QuickSort
        for (unsortedIdx = 0; unsortedIdx < unsortedLen; unsortedIdx++) {
            Interval curInterval = unsortedList[unsortedIdx];

            if (curInterval != null) {
                int curFrom = curInterval.from();

                if (sortedFromMax <= curFrom) {
                    sortedList[sortedIdx++] = curInterval;
                    sortedFromMax = curInterval.from();
                } else {
                    // the asumption that the intervals are already sorted failed,
                    // so this interval must be sorted in manually
                    int j;
                    for (j = sortedIdx - 1; j >= 0 && curFrom < sortedList[j].from(); j--) {
                        sortedList[j + 1] = sortedList[j];
                    }
                    sortedList[j + 1] = curInterval;
                    sortedIdx++;
                }
            }
        }
        sortedIntervals = sortedList;
    }

    void sortIntervalsAfterAllocation() {
        // TIMELINEARSCAN(timerSortIntervalsAfter);

        Interval[] oldList = sortedIntervals;
        List<Interval> newList = newIntervalsFromAllocation;
        int oldLen = oldList.length;
        int newLen = newList.size();

        if (newLen == 0) {
            // no intervals have been added during allocation, so sorted list is already up to date
            return;
        }

        // conventional sort-algorithm for new intervals
        Collections.sort(newList, intervalCmp);

        // merge old and new list (both already sorted) into one combined list
        Interval[] combinedList = new Interval[oldLen + newLen];
        int oldIdx = 0;
        int newIdx = 0;

        while (oldIdx + newIdx < oldLen + newLen) {
            if (newIdx >= newLen || (oldIdx < oldLen && oldList[oldIdx].from() <= newList.get(newIdx).from())) {
                combinedList[oldIdx + newIdx] = oldList[oldIdx];
                oldIdx++;
            } else {
                combinedList[oldIdx + newIdx] = newList.get(newIdx);
                newIdx++;
            }
        }

        sortedIntervals = combinedList;
    }

    private final Comparator<Interval> intervalCmp = new Comparator<Interval>() {

        public int compare(Interval a, Interval b) {
            if (a != null) {
                if (b != null) {
                    return a.from() - b.from();
                } else {
                    return -1;
                }
            } else {
                if (b != null) {
                    return 1;
                } else {
                    return 0;
                }
            }
        }
    };

    public void allocateRegisters() {
        // TIMELINEARSCAN(timerAllocateRegisters);

        Interval precoloredCpuIntervals;
        Interval notPrecoloredCpuIntervals;

        Interval[] result = createUnhandledLists(isPrecoloredInterval, isVirtualInterval);
        precoloredCpuIntervals = result[0];
        notPrecoloredCpuIntervals = result[1];

        // allocate cpu registers
        LinearScanWalker cpuLsw = new LinearScanWalker(this, precoloredCpuIntervals, notPrecoloredCpuIntervals);
        cpuLsw.walk();
        cpuLsw.finishAllocation();
    }

    // * Phase 6: resolve data flow
    // (insert moves at edges between blocks if intervals have been split)

    // wrapper for Interval.splitChildAtOpId that performs a bailout in product mode
    // instead of returning null
    Interval splitChildAtOpId(Interval interval, int opId, LIRInstruction.OperandMode mode) {
        Interval result = interval.getSplitChildAtOpId(opId, mode, this);

        if (result != null) {
            if (C1XOptions.TraceLinearScanLevel >= 4) {
                TTY.println("Split child at pos " + opId + " of interval " + interval.toString() + " is " + result.toString());
            }
            return result;
        }

        assert false : "must find an interval :  but do a clean bailout in product mode";
        result = new Interval(CiRegister.FirstVirtualRegisterNumber);
        result.assignReg(0);
        result.setType(CiKind.Int);
        throw new CiBailout("LinearScan: interval is null");
    }

    Interval intervalAtBlockBegin(BlockBegin block, int regNum) {
        assert numRegs <= regNum && regNum < numVirtualRegs : "register number out of bounds";
        assert intervalAt(regNum) != null : "no interval found";

        return splitChildAtOpId(intervalAt(regNum), block.firstLirInstructionId(), LIRInstruction.OperandMode.OutputMode);
    }

    Interval intervalAtBlockEnd(BlockBegin block, int regNum) {
        assert numRegs <= regNum && regNum < numVirtualRegs : "register number out of bounds";
        assert intervalAt(regNum) != null : "no interval found";

        return splitChildAtOpId(intervalAt(regNum), block.lastLirInstructionId() + 1, LIRInstruction.OperandMode.OutputMode);
    }

    Interval intervalAtOpId(int regNum, int opId) {
        assert numRegs <= regNum && regNum < numVirtualRegs : "register number out of bounds";
        assert intervalAt(regNum) != null : "no interval found";

        return splitChildAtOpId(intervalAt(regNum), opId, LIRInstruction.OperandMode.InputMode);
    }

    void resolveCollectMappings(BlockBegin fromBlock, BlockBegin toBlock, MoveResolver moveResolver) {
        assert moveResolver.checkEmpty();

        int numRegs = numVirtualRegs;
        int size = liveSetSize();
        BitMap liveAtEdge = toBlock.liveIn();

        // visit all registers where the liveAtEdge bit is set
        for (int r = liveAtEdge.getNextOneOffset(0, size); r < size; r = liveAtEdge.getNextOneOffset(r + 1, size)) {
            assert r < numRegs : "live information set for not exisiting interval";
            assert fromBlock.liveOut().get(r) && toBlock.liveIn().get(r) : "interval not live at this edge";

            Interval fromInterval = intervalAtBlockEnd(fromBlock, r);
            Interval toInterval = intervalAtBlockBegin(toBlock, r);

            if (fromInterval != toInterval && (fromInterval.assignedReg() != toInterval.assignedReg() || fromInterval.assignedRegHi() != toInterval.assignedRegHi())) {
                // need to insert move instruction
                moveResolver.addMapping(fromInterval, toInterval);
            }
        }
    }

    void resolveFindInsertPos(BlockBegin fromBlock, BlockBegin toBlock, MoveResolver moveResolver) {
        if (fromBlock.numberOfSux() <= 1) {
            // Util.traceLinearScan(4, "inserting moves at end of fromBlock B%d", fromBlock.blockID);

            List<LIRInstruction> instructions = fromBlock.lir().instructionsList();
            LIRInstruction instr = instructions.get(instructions.size() - 1);
            if (instr instanceof LIRBranch) {
                LIRBranch branch = (LIRBranch) instr;
                // insert moves before branch
                assert branch.cond() == LIRCondition.Always : "block does not end with an unconditional jump";
                moveResolver.setInsertPosition(fromBlock.lir(), instructions.size() - 2);
            } else {
                moveResolver.setInsertPosition(fromBlock.lir(), instructions.size() - 1);
            }

        } else {
            // Util.traceLinearScan(4, "inserting moves at beginning of toBlock B%d", toBlock.blockID);

            if (C1XOptions.DetailedAsserts) {
                assert fromBlock.lir().instructionsList().get(0) instanceof LIRLabel : "block does not start with a label";

                // because the number of predecessor edges matches the number of
                // successor edges, blocks which are reached by switch statements
                // may have be more than one predecessor but it will be guaranteed
                // that all predecessors will be the same.
                for (int i = 0; i < toBlock.numberOfPreds(); i++) {
                    assert fromBlock == toBlock.predAt(i) : "all critical edges must be broken";
                }
            }

            moveResolver.setInsertPosition(toBlock.lir(), 0);
        }
    }

    // insert necessary moves (spilling or reloading) at edges between blocks if interval has been split
    void resolveDataFlow() {
        // TIMELINEARSCAN(timerResolveDataFlow);

        int numBlocks = blockCount();
        MoveResolver moveResolver = new MoveResolver(this);
        BitMap blockCompleted = new BitMap(numBlocks);
        BitMap alreadyResolved = new BitMap(numBlocks);

        int i;
        for (i = 0; i < numBlocks; i++) {
            BlockBegin block = blockAt(i);

            // check if block has only one predecessor and only one successor
            if (block.numberOfPreds() == 1 && block.numberOfSux() == 1 && block.numberOfExceptionHandlers() == 0) {
                List<LIRInstruction> instructions = block.lir().instructionsList();
                assert instructions.get(0).code == LIROpcode.Label : "block must start with label";
                assert instructions.get(instructions.size() - 1).code == LIROpcode.Branch : "block with successors must end with branch";
                assert ((LIRBranch) instructions.get(instructions.size() - 1)).cond() == LIRCondition.Always : "block with successor must end with unconditional branch";

                // check if block is empty (only label and branch)
                if (instructions.size() == 2) {
                    BlockBegin pred = block.predAt(0);
                    BlockBegin sux = block.suxAt(0);

                    // prevent optimization of two consecutive blocks
                    if (!blockCompleted.get(pred.linearScanNumber()) && !blockCompleted.get(sux.linearScanNumber())) {
                        // Util.traceLinearScan(3, " optimizing empty block B%d (pred: B%d, sux: B%d)", block.blockID, pred.blockID, sux.blockID);
                        blockCompleted.set(block.linearScanNumber());

                        // directly resolve between pred and sux (without looking at the empty block between)
                        resolveCollectMappings(pred, sux, moveResolver);
                        if (moveResolver.hasMappings()) {
                            moveResolver.setInsertPosition(block.lir(), 0);
                            moveResolver.resolveAndAppendMoves();
                        }
                    }
                }
            }
        }

        for (i = 0; i < numBlocks; i++) {
            if (!blockCompleted.get(i)) {
                BlockBegin fromBlock = blockAt(i);
                alreadyResolved.setFrom(blockCompleted);

                int numSux = fromBlock.numberOfSux();
                for (int s = 0; s < numSux; s++) {
                    BlockBegin toBlock = fromBlock.suxAt(s);

                    // check for duplicate edges between the same blocks (can happen with switch blocks)
                    if (!alreadyResolved.get(toBlock.linearScanNumber())) {
                        // Util.traceLinearScan(3, " processing edge between B%d and B%d", fromBlock.blockID, toBlock.blockID);
                        alreadyResolved.set(toBlock.linearScanNumber());

                        // collect all intervals that have been split between fromBlock and toBlock
                        resolveCollectMappings(fromBlock, toBlock, moveResolver);
                        if (moveResolver.hasMappings()) {
                            resolveFindInsertPos(fromBlock, toBlock, moveResolver);
                            moveResolver.resolveAndAppendMoves();
                        }
                    }
                }
            }
        }
    }

    void resolveExceptionEntry(BlockBegin block, int regNum, MoveResolver moveResolver) {
        if (intervalAt(regNum) == null) {
            // if a phi function is never used, no interval is created . ignore this
            return;
        }

        Interval interval = intervalAtBlockBegin(block, regNum);
        int reg = interval.assignedReg();
        int regHi = interval.assignedRegHi();

        if (reg < numRegs && interval.alwaysInMemory()) {
            // the interval is split to get a short range that is located on the stack
            // in the following two cases:
            // * the interval started in memory (e.g. method parameter), but is currently in a register
            // this is an optimization for exception handling that reduces the number of moves that
            // are necessary for resolving the states when an exception uses this exception handler
            // * the interval would be on the fpu stack at the begin of the exception handler
            // this is not allowed because of the complicated fpu stack handling on Intel

            // range that will be spilled to memory
            int fromOpId = block.firstLirInstructionId();
            int toOpId = fromOpId + 1; // short live range of length 1
            assert interval.from() <= fromOpId && interval.to() >= toOpId : "no split allowed between exception entry and first instruction";

            if (interval.from() != fromOpId) {
                // the part before fromOpId is unchanged
                interval = interval.split(fromOpId);
                interval.assignReg(reg, regHi);
                appendInterval(interval);
            }
            assert interval.from() == fromOpId : "must be true now";

            Interval spilledPart = interval;
            if (interval.to() != toOpId) {
                // the part after toOpId is unchanged
                spilledPart = interval.splitFromStart(toOpId);
                appendInterval(spilledPart);
                moveResolver.addMapping(spilledPart, interval);
            }
            assignSpillSlot(spilledPart);

            assert spilledPart.from() == fromOpId && spilledPart.to() == toOpId : "just checking";
        }
    }

    void resolveExceptionEntry(BlockBegin block, MoveResolver moveResolver) {
        assert block.checkBlockFlag(BlockBegin.BlockFlag.ExceptionEntry) : "should not call otherwise";
        assert moveResolver.checkEmpty();

        // visit all registers where the liveIn bit is set
        int size = liveSetSize();
        for (int r = block.liveIn().getNextOneOffset(0, size); r < size; r = block.liveIn().getNextOneOffset(r + 1, size)) {
            resolveExceptionEntry(block, r, moveResolver);
        }

        // the liveIn bits are not set for phi functions of the xhandler entry, so iterate them separately
        for (Phi phi : block.allLivePhis()) {
            resolveExceptionEntry(block, phi.operand().vregNumber(), moveResolver);
        }

        if (moveResolver.hasMappings()) {
            // insert moves after first instruction
            moveResolver.setInsertPosition(block.lir(), 0);
            moveResolver.resolveAndAppendMoves();
        }
    }

    void resolveExceptionEdge(ExceptionHandler handler, int throwingOpId, int regNum, Phi phi, MoveResolver moveResolver) {
        if (intervalAt(regNum) == null) {
            // if a phi function is never used, no interval is created . ignore this
            return;
        }

        // the computation of toInterval is equal to resolveCollectMappings,
        // but fromInterval is more complicated because of phi functions
        BlockBegin toBlock = handler.entryBlock();
        Interval toInterval = intervalAtBlockBegin(toBlock, regNum);

        if (phi != null) {
            // phi function of the exception entry block
            // no moves are created for this phi function in the LIRGenerator, so the
            // interval at the throwing instruction must be searched using the operands
            // of the phi function
            Value fromValue = phi.operandAt(handler.phiOperand());

            // with phi functions it can happen that the same fromValue is used in
            // multiple mappings, so notify move-resolver that this is allowed
            moveResolver.setMultipleReadsAllowed();

            Constant con = null;
            if (fromValue instanceof Constant) {
                con = (Constant) fromValue;
            }
            if (con != null && (con.operand().isIllegal() || con.operand().isConstant())) {
                // unpinned constants may have no register, so add mapping from constant to interval
                moveResolver.addMapping(LIROperandFactory.constant(con), toInterval);
            } else {
                // search split child at the throwing opId
                Interval fromInterval = intervalAtOpId(fromValue.operand().vregNumber(), throwingOpId);
                moveResolver.addMapping(fromInterval, toInterval);
            }

        } else {
            // no phi function, so use regNum also for fromInterval
            // search split child at the throwing opId
            Interval fromInterval = intervalAtOpId(regNum, throwingOpId);
            if (fromInterval != toInterval) {
                // optimization to reduce number of moves: when toInterval is on stack and
                // the stack slot is known to be always correct, then no move is necessary
                if (!fromInterval.alwaysInMemory() || fromInterval.canonicalSpillSlot() != toInterval.assignedReg()) {
                    moveResolver.addMapping(fromInterval, toInterval);
                }
            }
        }
    }

    void resolveExceptionEdge(ExceptionHandler handler, int throwingOpId, MoveResolver moveResolver) {
        // Util.traceLinearScan(4, "resolving exception handler B%d: throwingOpId=%d", handler.entryBlock().blockID, throwingOpId);

        assert moveResolver.checkEmpty();
        assert handler.lirOpId() == -1 : "already processed this xhandler";
        handler.setLirOpId(throwingOpId);
        assert handler.entryCode() == null : "code already present";

        // visit all registers where the liveIn bit is set
        BlockBegin block = handler.entryBlock();
        int size = liveSetSize();
        for (int r = block.liveIn().getNextOneOffset(0, size); r < size; r = block.liveIn().getNextOneOffset(r + 1, size)) {
            resolveExceptionEdge(handler, throwingOpId, r, null, moveResolver);
        }

        // the liveIn bits are not set for phi functions of the xhandler entry, so iterate them separately
        for (Phi phi : block.allLivePhis()) {
            resolveExceptionEdge(handler, throwingOpId, phi.operand().vregNumber(), phi, moveResolver);
        }
        if (moveResolver.hasMappings()) {
            LIRList entryCode = new LIRList(gen);
            moveResolver.setInsertPosition(entryCode, 0);
            moveResolver.resolveAndAppendMoves();

            entryCode.jump(handler.entryBlock());
            handler.setEntryCode(entryCode);
        }
    }

    void resolveExceptionHandlers() {
        MoveResolver moveResolver = new MoveResolver(this);
        //LIRVisitState visitor = new LIRVisitState();
        int numBlocks = blockCount();

        int i;
        for (i = 0; i < numBlocks; i++) {
            BlockBegin block = blockAt(i);
            if (block.checkBlockFlag(BlockFlag.ExceptionEntry)) {
                resolveExceptionEntry(block, moveResolver);
            }
        }

        for (i = 0; i < numBlocks; i++) {
            BlockBegin block = blockAt(i);
            LIRList ops = block.lir();
            int numOps = ops.length();

            // iterate all instructions of the block. skip the first because it is always a label
            assert !ops.at(0).hasOperands() : "first operation must always be a label";
            for (int j = 1; j < numOps; j++) {
                LIRInstruction op = ops.at(j);
                int opId = op.id();

                if (opId != -1 && hasInfo(opId)) {
                    // visit operation to collect all operands
                    //visitor.visit(op);
                    assert op.infoCount() > 0 : "should not visit otherwise";

                    for (ExceptionHandler h : op.exceptionEdges()) {
                        resolveExceptionEdge(h, opId, moveResolver);
                    }

                } else if (C1XOptions.DetailedAsserts) {
                    //visitor.visit(op);
                    assert op.exceptionEdges().size() == 0 : "missed exception handler";
                }
            }
        }
    }

    // * Phase 7: assign register numbers back to LIR
    // (includes computation of debug information and oop maps)

    CiLocation vmRegForInterval(Interval interval) {
        CiLocation reg = interval.cachedVmReg();
        if (reg == null) {
            reg = vmRegForOperand(operandForInterval(interval));
            interval.setCachedVmReg(reg);
        }
        assert reg.equals(vmRegForOperand(operandForInterval(interval))) : "wrong cached value";
        return reg;
    }

    CiLocation vmRegForOperand(LIROperand opr) {
        assert opr.kind == CiKind.Object : "currently only implemented for oop operands";
        return frameMap.regname(opr);
    }

    LIROperand operandForInterval(Interval interval) {
        LIROperand opr = interval.cachedOpr();
        if (opr.isIllegal()) {
            opr = calcOperandForInterval(interval);
            interval.setCachedOpr(opr);
        }

        assert opr.equals(calcOperandForInterval(interval)) : "wrong cached value";
        return opr;
    }

    LIROperand calcOperandForInterval(Interval interval) {
        int assignedReg = interval.assignedReg();
        CiKind type = interval.type();

        if (assignedReg >= numRegs) {
            // stack slot
            assert interval.assignedRegHi() == getAnyreg() : "must not have hi register";
            return LIROperandFactory.stack(assignedReg - numRegs, type);

        } else {
            // register
            switch (type) {
                case Object: {
                    assert isCpu(assignedReg) : "no cpu register";
                    assert interval.assignedRegHi() == getAnyreg() : "must not have hi register";
                    return LIROperandFactory.singleLocation(CiKind.Object, toRegister(assignedReg));
                }

                case Word: {
                    assert isCpu(assignedReg) : "no cpu register";
                    assert interval.assignedRegHi() == getAnyreg() : "must not have hi register";
                    return LIROperandFactory.singleLocation(CiKind.Word, toRegister(assignedReg));
                }

                case Byte:
                case Char:
                case Short:
                case Jsr:
                case Int: {
                    assert isCpu(assignedReg) : "no cpu register";
                    assert interval.assignedRegHi() == getAnyreg() : "must not have hi register";
                    return LIROperandFactory.singleLocation(type, toRegister(assignedReg));
                }

                case Long: {
                    int assignedRegHi = interval.assignedRegHi();
                    assert isCpu(assignedReg) : "no cpu register";
                    assert numPhysicalRegs(CiKind.Long) == 1 || (isCpu(assignedRegHi)) : "no cpu register";

                    assert assignedReg != assignedRegHi : "invalid allocation";
                    assert numPhysicalRegs(CiKind.Long) == 1 || assignedReg < assignedRegHi : "register numbers must be sorted (ensure that e.g. a move from eax,ebx to ebx,eax can not occur)";
                    assert (assignedRegHi != getAnyreg()) ^ (numPhysicalRegs(CiKind.Long) == 1) : "must be match";
                    if (requiresAdjacentRegs(CiKind.Long)) {
                        assert assignedReg % 2 == 0 && assignedReg + 1 == assignedRegHi : "must be sequential and even";
                    }

                    if (compilation.target.arch.is64bit()) {
                        return LIROperandFactory.doubleLocation(CiKind.Long, toRegister(assignedReg), toRegister(assignedReg));
                    } else {
                        if (compilation.target.arch.isSPARC()) {
                            return LIROperandFactory.doubleLocation(CiKind.Long, toRegister(assignedRegHi), toRegister(assignedReg));
                        } else {
                            return LIROperandFactory.doubleLocation(CiKind.Long, toRegister(assignedReg), toRegister(assignedRegHi));
                        }
                    }
                }

                case Float: {
                    if (compilation.target.arch.isX86()) {
                        assert isXmm(assignedReg) : "no xmm register";
                        assert interval.assignedRegHi() == getAnyreg() : "must not have hi register";
                        return LIROperandFactory.singleLocation(CiKind.Float, toRegister(assignedReg));
                    }

                    assert false : "no fpu register";
                    assert interval.assignedRegHi() == getAnyreg() : "must not have hi register";
                    return LIROperandFactory.singleLocation(CiKind.Float, toRegister(assignedReg));
                }

                case Double: {
                    if (compilation.target.arch.isX86()) {
                        assert isXmm(assignedReg) : "no xmm register";
                        assert interval.assignedRegHi() == getAnyreg() : "must not have hi register (double xmm values are stored in one register)";
                        return LIROperandFactory.doubleLocation(CiKind.Double, toRegister(assignedReg), toRegister(assignedReg));
                    }

                    LIROperand result;
                    if (compilation.target.arch.isSPARC()) {
                        assert false : "no fpu register";
                        assert assignedReg % 2 == 0 && assignedReg + 1 == interval.assignedRegHi() : "must be sequential and even";
                        result = LIROperandFactory.doubleLocation(CiKind.Double, toRegister(interval.assignedRegHi()), toRegister(assignedReg));
                    } else {
                        assert false : "no fpu register";
                        assert interval.assignedRegHi() == getAnyreg() : "must not have hi register (double fpu values are stored in one register on Intel)";
                        result = LIROperandFactory.singleLocation(CiKind.Double, toRegister(assignedReg));
                    }
                    return result;
                }

                default: {
                    Util.shouldNotReachHere();
                    return LIROperandFactory.IllegalLocation;
                }
            }
        }
    }

    boolean isXmm(int assignedReg) {
        return assignedReg >= 0 && assignedReg < allocatableRegisters.registerMapping.length && allocatableRegisters.registerMapping[assignedReg] != null && this.allocatableRegisters.registerMapping[assignedReg].isXMM();
    }

    CiRegister toRegister(int assignedReg) {
        final CiRegister result = allocatableRegisters.registerMapping[assignedReg];
        assert result != null : "register not found!";
        return result;
    }

    boolean isCpu(int assignedReg) {

        return assignedReg >= 0 && assignedReg < allocatableRegisters.registerMapping.length && allocatableRegisters.registerMapping[assignedReg] != null && allocatableRegisters.registerMapping[assignedReg].isCpu();
    }

    LIROperand canonicalSpillOpr(Interval interval) {
        assert interval.canonicalSpillSlot() >= numRegs : "canonical spill slot not set";
        return LIROperandFactory.stack(interval.canonicalSpillSlot() - numRegs, interval.type());
    }

    LIRLocation colorLirOpr(LIROperand opr, int opId, LIRInstruction.OperandMode mode) {
        assert opr.isVirtual() : "should not call this otherwise";

        Interval interval = intervalAt(opr.vregNumber());
        assert interval != null : "interval must exist";

        if (opId != -1) {
            if (C1XOptions.DetailedAsserts) {
                BlockBegin block = blockOfOpWithId(opId);
                if (block.numberOfSux() <= 1 && opId == block.lastLirInstructionId()) {
                    // check if spill moves could have been appended at the end of this block, but
                    // before the branch instruction. So the split child information for this branch would
                    // be incorrect.
                    LIRInstruction instr = block.lir().instructionsList().get(block.lir().instructionsList().size() - 1);
                    if (instr instanceof LIRBranch) {
                        LIRBranch branch = (LIRBranch) instr;
                        if (block.liveOut().get(opr.vregNumber())) {
                            assert branch.cond() == LIRCondition.Always : "block does not end with an unconditional jump";
                            assert false : "can't get split child for the last branch of a block because the information would be incorrect (moves are inserted before the branch in resolveDataFlow)";
                        }
                    }
                }
            }

            // operands are not changed when an interval is split during allocation,
            // so search the right interval here
            interval = splitChildAtOpId(interval, opId, mode);
        }

        LIRLocation res = (LIRLocation) operandForInterval(interval);

        assert !frameMap.isCallerSaveRegister(res) : "bad allocation";

        return res;
    }

    // some methods used to check correctness of debug information


    void assertEqual(CiValue m1, CiValue m2) {
        if (m1 == null) {
            assert m2 == null;
        } else {
            assert m1.equals(m2);
        }
    }

    void assertEqual(IRScopeDebugInfo d1, IRScopeDebugInfo d2) {
        // TODO:
    }

    IntervalWalker initComputeOopMaps() {
        // setup lists of potential oops for walking
        Interval oopIntervals;
        Interval nonOopIntervals;

        Interval[] result = createUnhandledLists(isOopInterval, null);
        oopIntervals = result[0];

        // intervals that have no oops inside need not to be processed
        // to ensure a walking until the last instruction id, add a dummy interval
        // with a high operation id
        nonOopIntervals = new Interval(getAnyreg());
        nonOopIntervals.addRange(Integer.MAX_VALUE - 2, Integer.MAX_VALUE - 1);

        return new IntervalWalker(this, oopIntervals, nonOopIntervals);
    }

    OopMap computeOopMap(IntervalWalker iw, LIRInstruction op, LIRDebugInfo info, boolean isCallSite) {
        // Util.traceLinearScan(3, "creating oop map at opId %d", op.id());

        // walk before the current operation . intervals that start at
        // the operation (= output operands of the operation) are not
        // included in the oop map
        iw.walkBefore(op.id());

        OopMap map = new OopMap(compilation.frameMap(), compilation.frameMap().frameSize(), compilation.target);

        // Iterate through active intervals
        for (Interval interval = iw.activeFirst(IntervalKind.fixedKind); interval != Interval.EndMarker; interval = interval.next) {
            int assignedReg = interval.assignedReg();

            assert interval.currentFrom() <= op.id() && op.id() <= interval.currentTo() : "interval should not be active otherwise";
            assert interval.assignedRegHi() == getAnyreg() : "oop must be single word";
            assert interval.registerNumber() >= CiRegister.FirstVirtualRegisterNumber : "fixed interval found";

            // Check if this range covers the instruction. Intervals that
            // start or end at the current operation are not included in the
            // oop map, except in the case of patching moves. For patching
            // moves, any intervals which end at this instruction are included
            // in the oop map since we may safepoint while doing the patch
            // before we've consumed the inputs.
            if (op.id() < interval.currentTo()) {

                // caller-save registers must not be included into oop-maps at calls
                assert !isCallSite || assignedReg >= numRegs || !isCallerSave(assignedReg) : "interval is in a caller-save register at a call . register will be overwritten";

                CiLocation name = vmRegForInterval(interval);
                map.setOop(name);

                // Spill optimization: when the stack value is guaranteed to be always correct,
                // then it must be added to the oop map even if the interval is currently in a register
                if (interval.alwaysInMemory() && op.id() > interval.spillDefinitionPos() && interval.assignedReg() != interval.canonicalSpillSlot()) {
                    assert interval.spillDefinitionPos() > 0 : "position not set correctly";
                    assert interval.canonicalSpillSlot() >= numRegs : "no spill slot assigned";
                    assert interval.assignedReg() < numRegs : "interval is on stack :  so stack slot is registered twice";

                    map.setOop(frameMap.objectSlotRegname(interval.canonicalSpillSlot() - numRegs));
                }
            }
        }

        return map;
    }

    private boolean isCallerSave(int assignedReg) {
        return Util.nonFatalUnimplemented(false);
    }

    void computeOopMap(IntervalWalker iw, LIRInstruction op) {
        assert op.infoCount() > 0 : "no oop map needed";

        // compute oopMap only for first CodeEmitInfo
        // because it is (in most cases) equal for all other infos of the same operation
        LIRDebugInfo firstInfo = op.infoAt(0);
        OopMap firstOopMap = computeOopMap(iw, op, firstInfo, op.hasCall());

        for (int i = 0; i < op.infoCount(); i++) {
            LIRDebugInfo info = op.infoAt(i);
            OopMap oopMap = firstOopMap;

            if (info.stack.locksSize() != firstInfo.stack.locksSize()) {
                // this info has a different number of locks then the precomputed oop map
                // (possible for lock and unlock instructions) . compute oop map with
                // correct lock information
                oopMap = computeOopMap(iw, op, info, op.hasCall());
            }

            if (info.oopMap == null) {
                info.oopMap = oopMap;
            } else {
                // a CodeEmitInfo can not be shared between different LIR-instructions
                // because interval splitting can occur anywhere between two instructions
                // and so the oop maps must be different
                // . check if the already set oopMap is exactly the one calculated for this operation
                assert info.oopMap == oopMap : "same LIRDebugInfo used for multiple LIR instructions";
            }
        }
    }

    CiLocation locationForMonitorIndex(int monitorIndex) {
        return frameMap.locationForMonitor(monitorIndex);
    }

    int appendScopeValueForConstant(LIROperand opr, List<CiValue> scopeValues) {
        assert opr.isConstant() : "should not be called otherwise";

        LIRConstant c = (LIRConstant) opr;
        CiKind t = c.kind;
        switch (t) {
            case Object: // fall through
            case Int: // fall through
            case Float: {
                scopeValues.add(c.value);
                return 1;
            }

            case Long: // fall through
            case Double: {
                if (compilation.target.arch.highWordOffset > compilation.target.arch.lowWordOffset) {
                    scopeValues.add(CiConstant.forInt(c.asIntHiBits()));
                    scopeValues.add(CiConstant.forInt(c.asIntLoBits()));
                } else {
                    scopeValues.add(CiConstant.forInt(c.asIntLoBits()));
                    scopeValues.add(CiConstant.forInt(c.asIntHiBits()));
                }
                return 2;
            }

            default:
                Util.shouldNotReachHere();
                return -1;
        }
    }

    int appendScopeValueForOperand(LIROperand opr, List<CiValue> scopeValues) {
        if (opr.isSingleStack()) {
            int stackIdx = opr.singleStackIx();
            //boolean isOop = opr.isOopRegister();
            CiLocation location = new CiLocation(opr.kind, stackIdx, FrameMap.SPILL_SLOT_SIZE, false);
            scopeValues.add(location);
//            if (isOop) {
//                oopValues.add(location);
//            }
            return 1;

        } else if (opr.isSingleCpu()) {
            //boolean isOop = opr.isOopRegister();
            CiLocation location = new CiLocation(opr.kind, opr.asRegister());
            scopeValues.add(location);
//            if (isOop) {
//                oopValues.add(location);
//            }
            return 1;

        } else if (opr.isSingleXmm() && compilation.target.arch.isX86()) {
            CiLocation location = new CiLocation(opr.kind, opr.asRegister());
            scopeValues.add(location);
            return 1;

        } else {
            // double-size operands

            CiValue first = null;
            CiValue second = null;

            if (opr.isDoubleStack()) {

                if (compilation.target.arch.is64bit()) {
                    first = new CiLocation(opr.kind, opr.doubleStackIx(), FrameMap.SPILL_SLOT_SIZE * 2, false);
                } else {
                    Util.shouldNotReachHere();
                }

            } else if (opr.isDoubleCpu()) {

                if (compilation.target.arch.is64bit()) {
                    first = new CiLocation(opr.kind, opr.asRegister());
                } else {
                    Util.shouldNotReachHere();
                }

            } else if (opr.isDoubleXmm() && compilation.target.arch.isX86()) {
                assert opr.asRegisterLo() == opr.asRegisterHi() : "assumed in calculation";
                first = new CiLocation(opr.kind, opr.asRegister());

            } else {
                Util.shouldNotReachHere();
            }

            assert first != null : "must be set";
            // The convention the interpreter uses is that the second local
            // holds the first raw word of the native double representation.
            // This is actually reasonable, since locals and stack arrays
            // grow downwards in all implementations.
            // (If, on some machine, the interpreter's Java locals or stack
            // were to grow upwards, the embedded doubles would be word-swapped.)
            scopeValues.add(second);
            scopeValues.add(first);
            return 2;
        }
    }

    int appendScopeValue(int opId, Value value, List<CiValue> scopeValues) {
        if (value != null) {
            LIROperand opr = value.operand();
            Constant con = null;
            if (value instanceof Constant) {
                con = (Constant) value;
            }

            assert con == null || opr.isVirtual() || opr.isConstant() || opr.isIllegal() : "asumption: Constant instructions have only constant operands (or illegal if constant is optimized away)";
            assert con != null || opr.isVirtual() : "asumption: non-Constant instructions have only virtual operands";

            if (con != null && !con.isLive() && !opr.isConstant()) {
                // Unpinned constants may have a virtual operand for a part of the lifetime
                // or may be illegal when it was optimized away,
                // so always use a constant operand
                opr = LIROperandFactory.constant(con);
            }
            assert opr.isVirtual() || opr.isConstant() : "other cases not allowed here";

            if (opr.isVirtual()) {
                BlockBegin block = blockOfOpWithId(opId);
                if (block.numberOfSux() == 1 && opId == block.lastLirInstructionId()) {
                    // generating debug information for the last instruction of a block.
                    // if this instruction is a branch, spill moves are inserted before this branch
                    // and so the wrong operand would be returned (spill moves at block boundaries are not
                    // considered in the live ranges of intervals)
                    // Solution: use the first opId of the branch target block instead.
                    final LIRInstruction instr = block.lir().instructionsList().get(block.lir().instructionsList().size() - 1);
                    if (instr instanceof LIRBranch) {
                        if (block.liveOut().get(opr.vregNumber())) {
                            opId = block.suxAt(0).firstLirInstructionId();
                        }
                    }
                }

                // Get current location of operand
                // The operand must be live because debug information is considered when building the intervals
                // if the interval is not live, colorLirOpr will cause an assert on failure opr = colorLirOpr(opr, opId,
                // mode);
                assert !hasCall(opId) || opr.isStack() || !isCallerSave(regNum(opr)) : "can not have caller-save register operands at calls";

                // Append to ScopeValue array
                return appendScopeValueForOperand(opr, scopeValues);

            } else {
                assert value instanceof Constant : "all other instructions have only virtual operands";
                assert opr.isConstant() : "operand must be constant";

                return appendScopeValueForConstant(opr, scopeValues);
            }
        } else {
            // append a dummy value because real value not needed
            scopeValues.add(CiLocation.InvalidLocation);
            return 1;
        }
    }

    IRScopeDebugInfo computeDebugInfoForScope(int opId, IRScope curScope, ValueStack curState, ValueStack innermostState, int curBci, int stackEnd, int locksEnd) {
        if (true) {
            return null;
        }
        IRScopeDebugInfo callerDebugInfo = null;
        int stackBegin;
        int locksBegin;

        ValueStack callerState = curScope.callerState();
        if (callerState != null) {
            // process recursively to compute outermost scope first
            stackBegin = callerState.stackSize();
            locksBegin = callerState.locksSize();
            callerDebugInfo = computeDebugInfoForScope(opId, curScope.caller, callerState, innermostState, curScope.callerBCI(), stackBegin, locksBegin);
        } else {
            stackBegin = 0;
            locksBegin = 0;
        }

        // initialize these to null.
        // If we don't need deopt info or there are no locals, expressions or monitors,
        // then these get recorded as no information and avoids the allocation of 0 length arrays.
        List<CiValue> locals = null;
        List<CiValue> expressions = null;
        List<CiLocation> monitors = null;

        // describe local variable values
        int nofLocals = curScope.method.maxLocals();
        if (nofLocals > 0) {
            locals = new ArrayList<CiValue>(nofLocals);

            int pos = 0;
            while (pos < nofLocals) {
                assert pos < curState.localsSize() : "why not?";

                Value local = curState.localAt(pos);
                pos += appendScopeValue(opId, local, locals);

                assert locals.size() == pos : "must match";
            }
            assert locals.size() == curScope.method.maxLocals() : "wrong number of locals";
            assert locals.size() == curState.localsSize() : "wrong number of locals";
        }

        // describe expression stack
        //
        // When we inline methods containing exception handlers, the
        // "lockStacks" are changed to preserve expression stack values
        // in caller scopes when exception handlers are present. This
        // can cause callee stacks to be smaller than caller stacks.
        if (stackEnd > innermostState.stackSize()) {
            stackEnd = innermostState.stackSize();
        }

        int nofStack = stackEnd - stackBegin;
        if (nofStack > 0) {
            expressions = new ArrayList<CiValue>(nofStack);

            int pos = stackBegin;
            while (pos < stackEnd) {
                Value expression = innermostState.stackAt(pos);
                appendScopeValue(opId, expression, expressions);

                assert expressions.size() + stackBegin == pos : "must match";
                pos++;
            }
        }

        // describe monitors
        assert locksBegin <= locksEnd : "error in scope iteration";
        int nofLocks = locksEnd - locksBegin;
        if (nofLocks > 0) {
            monitors = new ArrayList<CiLocation>(nofLocks);
            for (int i = locksBegin; i < locksEnd; i++) {
                monitors.add(locationForMonitorIndex(i));
            }
        }
        return null;
        // TODO:
    }

    void computeDebugInfo(LIRDebugInfo info, int opId) {
        if (!compilation.needsDebugInformation()) {
            return;
        }
        // Util.traceLinearScan(3, "creating debug information at opId %d", opId);

        ValueStack innermostState = info.stack;
        assert innermostState != null : "why is it missing?";

        IRScope innermostScope = innermostState.scope();

        assert innermostScope != null : "why is it missing?";

        int stackEnd = innermostState.stackSize();
        int locksEnd = innermostState.locksSize();

        IRScopeDebugInfo debugInfo = computeDebugInfoForScope(opId, innermostScope, innermostState, innermostState, info.bci, stackEnd, locksEnd);
        if (info.scopeDebugInfo == null) {
            // compute debug information
            info.scopeDebugInfo = debugInfo;
        } else {
            // debug information already set. Check that it is correct from the current point of view
            assertEqual(info.scopeDebugInfo, debugInfo);
        }
    }

    void assignRegNum(List<LIRInstruction> instructions, IntervalWalker iw) {
        int numInst = instructions.size();
        boolean hasDead = false;

        for (int j = 0; j < numInst; j++) {
            LIRInstruction op = instructions.get(j);
            if (op == null) { // this can happen when spill-moves are removed in eliminateSpillMoves
                hasDead = true;
                continue;
            }

            if (C1XOptions.TraceLinearScanLevel >= 4) {
                TTY.println("Assigning register numbers for instruction " + op.toString());
            }
            int opId = op.id();

            // iterate all modes of the visitor and process all virtual operands
            for (LIRInstruction.OperandMode mode : LIRInstruction.OperandMode.values()) {
                int n = op.oprCount(mode);
                for (int k = 0; k < n; k++) {
                    LIRLocation opr = op.oprAt(mode, k);
                    if (opr.isVirtualRegister()) {
                        op.setOprAt(mode, k, colorLirOpr(opr, opId, mode));
                    }
                }
            }

            if (op.infoCount() > 0) {
                // exception handling
                if (compilation.hasExceptionHandlers()) {
                    for (ExceptionHandler handler : op.exceptionEdges()) {
                        if (handler.entryCode() != null) {
                            assignRegNum(handler.entryCode().instructionsList(), null);
                        }
                    }
                }

                // compute oop map
                assert iw != null : "needed for computeOopMap";
                computeOopMap(iw, op);

                // compute debug information
                int n = op.infoCount();
                for (int k = 0; k < n; k++) {
                    computeDebugInfo(op.infoAt(k), opId);
                }
            }

            // make sure we haven't made the op invalid.
            assert op.verify();

            // remove useless moves
            if (op.code == LIROpcode.Move) {
                LIROp1 move = (LIROp1) op;
                LIROperand src = move.operand();
                LIROperand dst = move.result();
                if (dst == src || src.equals(dst)) {
                    // TODO: what about o.f = o.f and exceptions?
                    instructions.set(j, null);
                    hasDead = true;
                }
            }
        }

        if (hasDead) {
            // iterate all instructions of the block and remove all null-values.
            int insertPoint = 0;
            for (int j = 0; j < numInst; j++) {
                LIRInstruction op = instructions.get(j);
                if (op != null) {
                    if (insertPoint != j) {
                        instructions.set(insertPoint, op);
                    }
                    insertPoint++;
                }
            }
            Util.truncate(instructions, insertPoint);
        }
    }

    void assignRegNum() {
        // TIMELINEARSCAN(timerAssignRegNum);
        IntervalWalker iw = initComputeOopMaps();
        for (BlockBegin block : cachedBlocks) {
            assignRegNum(block.lir().instructionsList(), iw);
        }
    }

    public void allocate() {
        if (C1XOptions.PrintTimers) {
            C1XTimers.LIFETIME_ANALYSIS.start();
        }

        numberInstructions();

        printLir(1, "Before X86Register Allocation", true);

        computeLocalLiveSets();
        computeGlobalLiveSets();

        buildIntervals();
        sortIntervalsBeforeAllocation();

        if (C1XOptions.PrintTimers) {
            C1XTimers.LIFETIME_ANALYSIS.stop();
            C1XTimers.LINEAR_SCAN.start();
        }

        printIntervals("Before X86Register Allocation");
        // TODO: Compute stats
        // LinearScanStatistic.compute(this, statBeforeAlloc);

        allocateRegisters();

        if (C1XOptions.PrintTimers) {
            C1XTimers.LINEAR_SCAN.stop();
            C1XTimers.RESOLUTION.start();
        }

        resolveDataFlow();
        if (compilation.hasExceptionHandlers()) {
            resolveExceptionHandlers();
        }

        if (C1XOptions.PrintTimers) {
            C1XTimers.RESOLUTION.stop();
            C1XTimers.DEBUG_INFO.start();
        }

<<<<<<< HEAD
        if (C1XOptions.PrintMetrics) {
            C1XMetrics.LSRA_NumberOfSpills += maxSpills;
        }
=======
        C1XMetrics.LSRA_NumberOfSpills += maxSpills;
>>>>>>> c9a9f9bb

        // fill in number of spill slots into frameMap
        frameMap.finalizeFrame(maxSpills);

        printIntervals("After X86Register Allocation");
        printLir(1, "LIR after register allocation:", true);

        sortIntervalsAfterAllocation();

        assert verify();

        eliminateSpillMoves();
        assignRegNum();

        if (C1XOptions.PrintTimers) {
            C1XTimers.DEBUG_INFO.stop();
            C1XTimers.CODE_CREATE.start();
        }

        printLir(1, "LIR after assignment of register numbers:", true);

        EdgeMoveOptimizer.optimize(ir.linearScanOrder());
        if (C1XOptions.OptimizeControlFlow) {
            ControlFlowOptimizer.optimize(ir);
        }

        printLir(1, "Before Code Generation", false);
    }

    void printIntervals(String label) {
        if (C1XOptions.TraceLinearScanLevel >= 1) {
            int i;
            TTY.cr();
            TTY.println("%s", label);

            for (i = 0; i < intervalCount(); i++) {
                Interval interval = intervalAt(i);
                if (interval != null) {
                    interval.print(TTY.out, this);
                }
            }

            TTY.cr();
            TTY.println("--- Basic Blocks ---");
            for (i = 0; i < blockCount(); i++) {
                BlockBegin block = blockAt(i);
                TTY.print("B%d [%d, %d, %d, %d] ", block.blockID, block.firstLirInstructionId(), block.lastLirInstructionId(), block.loopIndex(), block.loopDepth());
            }
            TTY.cr();
            TTY.cr();
        }

        if (C1XOptions.PrintCFGToFile) {
            compilation.cfgPrinter().printIntervals(this, intervalsArray, label);
        }
    }

    void printLir(int level, String label, boolean hirValid) {
        if (C1XOptions.TraceLinearScanLevel >= level) {
            TTY.cr();
            TTY.println("%s", label);
            LIRList.printLIR(ir.linearScanOrder());
            TTY.cr();
        }

        if (level == 1 && C1XOptions.PrintCFGToFile) {
            compilation.cfgPrinter().printCFG(compilation.hir().startBlock, label, hirValid, true);
        }
    }

    // * verification functions for allocation
    // (check that all intervals have a correct register and that no registers are overwritten)

    boolean verify() {
        // Util.traceLinearScan(2, " verifying intervals *");
        verifyIntervals();

        // Util.traceLinearScan(2, " verifying that no oops are in fixed intervals *");
        //verifyNoOopsInFixedIntervals();

        // Util.traceLinearScan(2, " verifying that unpinned constants are not alive across block boundaries");
        verifyConstants();

        // Util.traceLinearScan(2, " verifying register allocation *");
        verifyRegisters();

        // Util.traceLinearScan(2, " no errors found *");

        return true;
    }

    private void verifyRegisters() {
        RegisterVerifier verifier = new RegisterVerifier(this);
        verifier.verify(blockAt(0));
    }

    void verifyIntervals() {
        int len = intervalCount();

        for (int i = 0; i < len; i++) {
            Interval i1 = intervalAt(i);
            if (i1 == null) {
                continue;
            }

            i1.checkSplitChildren();

            if (i1.registerNumber() != i) {
                TTY.println("Interval %d is on position %d in list", i1.registerNumber(), i);
                i1.print(TTY.out, this);
                TTY.cr();
                assert false;
            }

            if (i1.registerNumber() >= CiRegister.FirstVirtualRegisterNumber && i1.type() == CiKind.Illegal) {
                TTY.println("Interval %d has no type assigned", i1.registerNumber());
                i1.print(TTY.out, this);
                TTY.cr();
                assert false;
            }

            if (i1.assignedReg() == getAnyreg()) {
                TTY.println("Interval %d has no register assigned", i1.registerNumber());
                i1.print(TTY.out, this);
                TTY.cr();
                assert false;
            }

            if (i1.assignedReg() == i1.assignedRegHi()) {
                TTY.println("Interval %d: low and high register equal", i1.registerNumber());
                i1.print(TTY.out, this);
                TTY.cr();
                assert false;
            }

            if (!isProcessedRegNum(i1.assignedReg())) {
                TTY.println("Can not have an Interval for an ignored register " + i1.assignedReg());
                i1.print(TTY.out, this);
                TTY.cr();
                assert false;
            }

            if (i1.first() == Range.EndMarker) {
                TTY.println("Interval %d has no Range", i1.registerNumber());
                i1.print(TTY.out, this);
                TTY.cr();
                assert false;
            }

            for (Range r = i1.first(); r != Range.EndMarker; r = r.next) {
                if (r.from >= r.to) {
                    TTY.println("Interval %d has zero length range", i1.registerNumber());
                    i1.print(TTY.out, this);
                    TTY.cr();
                    assert false;
                }
            }

            for (int j = i + 1; j < len; j++) {
                Interval i2 = intervalAt(j);
                if (i2 == null) {
                    continue;
                }

                // special intervals that are created in MoveResolver
                // . ignore them because the range information has no meaning there
                if (i1.from() == 1 && i1.to() == 2) {
                    continue;
                }
                if (i2.from() == 1 && i2.to() == 2) {
                    continue;
                }

                int r1 = i1.assignedReg();
                int r1Hi = i1.assignedRegHi();
                int r2 = i2.assignedReg();
                int r2Hi = i2.assignedRegHi();
                if (i1.intersects(i2) && (r1 == r2 || r1 == r2Hi || (r1Hi != getAnyreg() && (r1Hi == r2 || r1Hi == r2Hi)))) {
                    if (C1XOptions.DetailedAsserts) {
                        TTY.println("Intervals %d and %d overlap and have the same register assigned", i1.registerNumber(), i2.registerNumber());
                        i1.print(TTY.out, this);
                        TTY.cr();
                        i2.print(TTY.out, this);
                        TTY.cr();
                    }
                    assert false;
                }
            }
        }
    }

    void verifyNoOopsInFixedIntervals() {
        Interval fixedIntervals;
        Interval otherIntervals;
        Interval[] result = createUnhandledLists(isPrecoloredInterval, null);
        fixedIntervals = result[0];
        // to ensure a walking until the last instruction id, add a dummy interval
        // with a high operation id
        otherIntervals = new Interval(getAnyreg());
        otherIntervals.addRange(Integer.MAX_VALUE - 2, Integer.MAX_VALUE - 1);
        IntervalWalker iw = new IntervalWalker(this, fixedIntervals, otherIntervals);

        //LIRVisitState visitor = new LIRVisitState();
        for (int i = 0; i < blockCount(); i++) {
            BlockBegin block = blockAt(i);

            List<LIRInstruction> instructions = block.lir().instructionsList();

            for (int j = 0; j < instructions.size(); j++) {
                LIRInstruction op = instructions.get(j);
                //int opId = op.id();

                //visitor.visit(op);

                if (op.infoCount() > 0) {
                    iw.walkBefore(op.id());
                    boolean checkLive = true;
                    LIRBranch branch = null;
                    if (op instanceof LIRBranch) {
                        branch = (LIRBranch) op;
                    }
                    if (branch != null && branch.stub() != null && branch.stub().isExceptionThrowStub()) {
                        // Don't bother checking the stub in this case since the
                        // exception stub will never return to normal control flow.
                        checkLive = false;
                    }

                    // Make sure none of the fixed registers is live across an
                    // oopmap since we can't handle that correctly.
                    if (checkLive) {
                        for (Interval interval = iw.activeFirst(IntervalKind.fixedKind); interval != Interval.EndMarker; interval = interval.next) {
                            if (interval.currentTo() > op.id() + 1) {
                                // This interval is live out of this op so make sure
                                // that this interval represents some value that's
                                // referenced by this op either as an input or output.
                                boolean ok = false;
                                for (LIRInstruction.OperandMode mode : LIRInstruction.OperandMode.values()) {
                                    int n = op.oprCount(mode);
                                    for (int k = 0; k < n; k++) {
                                        LIRLocation opr = op.oprAt(mode, k);
                                        if (opr.isFixedCpu()) {
                                            if (intervalAt(regNum(opr)) == interval) {
                                                ok = true;
                                                break;
                                            }
                                            int hi = regNumHi(opr);
                                            if (hi != -1 && intervalAt(hi) == interval) {
                                                ok = true;
                                                break;
                                            }
                                        }
                                    }
                                }
                                assert ok : "fixed intervals should never be live across an oopmap point";
                            }
                        }
                    }

                    // TODO: (tw) Check whether this should also be asserted when visitor.infoCount() == 0 (to me this seems wrong in C1)
                    // With register oop-maps this probably need not be true...


                    /*
                    // oop-maps at calls do not contain registers, so check is not needed
                    if (!visitor.hasCall()) {

                        for (LIRInstruction.OperandMode mode : LIRInstruction.OperandMode.values()) {
                            int n = visitor.oprCount(mode);
                            for (int k = 0; k < n; k++) {
                                LIROperand opr = visitor.oprAt(mode, k);

                                if (opr.isFixedCpu() && opr.isOop()) {
                                    // operand is a non-virtual cpu register and contains an oop
                                    if (C1XOptions.TraceLinearScanLevel >= 4) {
                                        op.printOn(TTY.out);
                                        TTY.print("checking operand ");
                                        opr.print(TTY.out);
                                        TTY.println();
                                    }

                                    Interval interval = intervalAt(regNum(opr));
                                    assert interval != null : "no interval";

                                    if (mode == LIRInstruction.OperandMode.InputMode) {
                                        if (interval.to() >= opId + 1) {
                                            assert interval.to() < opId + 2 || interval.hasHoleBetween(opId, opId + 2) : "oop input operand live after instruction";
                                        }
                                    } else if (mode == LIRInstruction.OperandMode.OutputMode) {
                                        if (interval.from() <= opId - 1) {
                                            assert interval.hasHoleBetween(opId - 1, opId) : "oop input operand live after instruction";
                                        }
                                    }
                                }
                            }
                        }
                    }*/
                }
            }
        }
    }

    void verifyConstants() {
        int size = liveSetSize();
        int numBlocks = blockCount();

        for (int i = 0; i < numBlocks; i++) {
            BlockBegin block = blockAt(i);
            BitMap liveAtEdge = block.liveIn();

            // visit all registers where the liveAtEdge bit is set
            for (int r = liveAtEdge.getNextOneOffset(0, size); r < size; r = liveAtEdge.getNextOneOffset(r + 1, size)) {
                // Util.traceLinearScan(4, "checking interval %d of block B%d", r, block.blockID);

                Value value = gen.instructionForVreg(r);

                assert value != null : "all intervals live across block boundaries must have Value";
                assert value.operand().isRegister() && value.operand().isVirtual() : "value must have virtual operand";
                assert value.operand().vregNumber() == r : "register number must match";
                // TKR assert value.asConstant() == null || value.isPinned() :
                // "only pinned constants can be alive accross block boundaries";
            }
        }
    }

    public int numberOfSpillSlots(CiKind type) {
        switch (type) {
            case Boolean:
                return 1;
            case Byte:
                return 1;
            case Char:
                return 1;
            case Short:
                return 1;
            case Int:
                return 1;
            case Jsr:
                return 1;
            case Long:
                return 2;
            case Float:
                return 1;
            case Double:
                return 2;
            case Object:
                return (compilation.target.arch.is64bit()) ? 2 : 1;
            case Word:
                return (compilation.target.arch.is64bit()) ? 2 : 1;
        }
        throw new IllegalArgumentException("invalid BasicType " + this + " for .sizeInBytes()");
    }

    // TODO: Platform specific!!
    public int numPhysicalRegs(CiKind type) {
        if (type == CiKind.Double && compilation.target.arch.is32bit()) {
            return 2;
        } else {
            return 1;
        }
    }

    // TODO: Platform specific!!
    public boolean requiresAdjacentRegs(CiKind type) {
        return Util.nonFatalUnimplemented(false);
    }

    static int getAnyreg() {
        return CiRegister.None.number;
    }
}<|MERGE_RESOLUTION|>--- conflicted
+++ resolved
@@ -2704,13 +2704,7 @@
             C1XTimers.DEBUG_INFO.start();
         }
 
-<<<<<<< HEAD
-        if (C1XOptions.PrintMetrics) {
-            C1XMetrics.LSRA_NumberOfSpills += maxSpills;
-        }
-=======
         C1XMetrics.LSRA_NumberOfSpills += maxSpills;
->>>>>>> c9a9f9bb
 
         // fill in number of spill slots into frameMap
         frameMap.finalizeFrame(maxSpills);
