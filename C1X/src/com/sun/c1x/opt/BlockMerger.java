--- conflicted
+++ resolved
@@ -55,23 +55,12 @@
                 if (sux.numberOfPreds() == 1) {
                     // the successor has only one predecessor, merge it into this block
                     mergeBlocks(block, sux, end);
-                    if (C1XOptions.PrintMetrics) {
-                        C1XMetrics.BlocksMerged++;
-                    }
+                    C1XMetrics.BlocksMerged++;
                     continue;
                 } else if (C1XOptions.DoBlockSkipping && block.next() == end && !block.isExceptionEntry()) {
                     // the successor has multiple predecessors, but this block is empty
-<<<<<<< HEAD
-                    if (skipBlock(block, sux, end)) {
-                        if (C1XOptions.PrintMetrics) {
-                            C1XMetrics.BlocksSkipped++;
-                        }
-                        continue;
-                    }
-=======
                     skipBlock(block, sux, end);
                     break;
->>>>>>> c9a9f9bb
                 }
             }
             break;
