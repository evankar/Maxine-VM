/*
 * Copyright (c) 2009 Sun Microsystems, Inc.  All rights reserved.
 *
 * Sun Microsystems, Inc. has intellectual property rights relating to technology embodied in the product
 * that is described in this document. In particular, and without limitation, these intellectual property
 * rights may include one or more of the U.S. patents listed at http://www.sun.com/patents and one or
 * more additional patents or pending patent applications in the U.S. and in other countries.
 *
 * U.S. Government Rights - Commercial software. Government users are subject to the Sun
 * Microsystems, Inc. standard license agreement and applicable provisions of the FAR and its
 * supplements.
 *
 * Use is subject to license terms. Sun, Sun Microsystems, the Sun logo, Java and Solaris are trademarks or
 * registered trademarks of Sun Microsystems, Inc. in the U.S. and other countries. All SPARC trademarks
 * are used under license and are trademarks or registered trademarks of SPARC International, Inc. in the
 * U.S. and other countries.
 *
 * UNIX is a registered trademark in the U.S. and other countries, exclusively licensed through X/Open
 * Company, Ltd.
 */
package com.sun.c1x;

import java.util.*;

/**
 * This class contains a number of fields that collect metrics about compilation, particularly
 * the number of times certain optimizations are performed.
 *
 * @author Ben L. Titzer
 */
public class C1XMetrics {
    public static int TargetMethods;
    public static int LocalValueNumberHits;
    public static int GlobalValueNumberHits;
    public static int ValueMapResizes;
    public static int InlinedFinalizerChecks;
    public static int FoldableMethodsRegistered;
    public static int MethodsFolded;
    public static int InlineForcedMethods;
    public static int InlineForbiddenMethods;
    public static int InlinedJsrs;
    public static int NullCheckIterations;
    public static int NullCheckEliminations;
    public static int NullChecksRedundant;
    public static int ZeroChecksRedundant;
    public static int EquivalentConstantsMerged;
    public static int EquivalentConstantsChecked;
    public static int ConditionalEliminations;
    public static int BlocksMerged;
    public static int BlocksSkipped;
    public static int BlocksDeleted;
    public static int DeadCodeEliminated;
    public static int ResolveCPEAttempts;
    public static int CodeBytesEmitted;
    public static int SafepointsEmitted;
    public static int ExceptionHandlersEmitted;
    public static int DataPatches;
    public static int DirectCallSitesEmitted;
    public static int IndirectCallSitesEmitted;

    public static Map<String, Integer> StaticHIRInstructionCount = new HashMap<String, Integer>();

    /**
     * The number of LIR instructions that were allocated during compilation.
     */
    public static int NumberOfLIRInstructions;

    /**
     * The number of interval objects that were allocated during linear scan register allocation.
     */
<<<<<<< HEAD
    public static int LSRA_IntervalsCreated;
=======
    public static int LSRAIntervalsCreated;
>>>>>>> 6fe6a7e3

    /**
     * The number of spill slots required for linear scan register allocation.
     */
<<<<<<< HEAD
    public static int LSRA_NumberOfSpills;
=======
    public static int LSRANumberOfSpills;
>>>>>>> 6fe6a7e3
}<|MERGE_RESOLUTION|>--- conflicted
+++ resolved
@@ -68,18 +68,10 @@
     /**
      * The number of interval objects that were allocated during linear scan register allocation.
      */
-<<<<<<< HEAD
-    public static int LSRA_IntervalsCreated;
-=======
     public static int LSRAIntervalsCreated;
->>>>>>> 6fe6a7e3
 
     /**
      * The number of spill slots required for linear scan register allocation.
      */
-<<<<<<< HEAD
-    public static int LSRA_NumberOfSpills;
-=======
     public static int LSRANumberOfSpills;
->>>>>>> 6fe6a7e3
 }