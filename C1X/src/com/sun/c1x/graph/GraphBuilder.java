--- conflicted
+++ resolved
@@ -27,8 +27,6 @@
 
 import java.lang.reflect.*;
 import java.util.*;
-
-import sun.org.mozilla.classfile.*;
 
 import com.sun.c1x.*;
 import com.sun.c1x.debug.*;
@@ -1742,21 +1740,13 @@
         }
 
         // Check src end pos.
-<<<<<<< HEAD
-        Value srcEndPos = append(new ArithmeticOp(ByteCode.IADD, CiKind.Int, srcPos, length, false, null));
-=======
         Value srcEndPos = append(new ArithmeticOp(IADD, CiKind.Int, srcPos, length, false, null));
->>>>>>> 5f0ff069
         append(new BoundsCheck(srcEndPos, srcLength, state, Condition.LE));
 
         // Check dest end pos.
         Value destEndPos = srcEndPos;
         if (destPos != srcPos) {
-<<<<<<< HEAD
-            destEndPos = append(new ArithmeticOp(ByteCode.IADD, CiKind.Int, destPos, length, false, null));
-=======
             destEndPos = append(new ArithmeticOp(IADD, CiKind.Int, destPos, length, false, null));
->>>>>>> 5f0ff069
         }
         append(new BoundsCheck(destEndPos, destLength, state, Condition.LE));
 
