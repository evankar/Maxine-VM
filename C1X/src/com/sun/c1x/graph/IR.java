--- conflicted
+++ resolved
@@ -85,11 +85,7 @@
 
         // Graph builder must set the startBlock and the osrEntryBlock
         Instruction.nextID = 0;
-<<<<<<< HEAD
-        GraphBuilder g = new GraphBuilder(compilation, topScope, this);
-=======
         new GraphBuilder(compilation, topScope, this);
->>>>>>> 5dcca462
         assert startBlock != null;
         verifyAndPrint("After graph building");
     }
