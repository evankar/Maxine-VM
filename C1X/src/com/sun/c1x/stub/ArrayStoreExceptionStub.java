--- conflicted
+++ resolved
@@ -20,14 +20,10 @@
  */
 package com.sun.c1x.stub;
 
-<<<<<<< HEAD
-import com.sun.c1x.lir.*;
-=======
 import com.sun.c1x.debug.LogStream;
 import com.sun.c1x.lir.CodeEmitInfo;
 import com.sun.c1x.lir.LIRAssembler;
 import com.sun.c1x.lir.LIRVisitState;
->>>>>>> ed6c56b1
 
 /**
  * The <code>ArrayStoreExceptionStub</code> class definition.
@@ -52,12 +48,6 @@
         visitor.visitArrayStoreExceptionStub(this);
     }
 
-<<<<<<< HEAD
-=======
-    /* (non-Javadoc)
-     * @see com.sun.c1x.lir.CodeStub#printName(com.sun.c1x.debug.LogStream)
-     */
->>>>>>> ed6c56b1
     @Override
     public boolean isExceptionThrowStub() {
         return true;
