/*
 * Copyright (c) 2009 Sun Microsystems, Inc.  All rights reserved.
 *
 * Sun Microsystems, Inc. has intellectual property rights relating to technology embodied in the product
 * that is described in this document. In particular, and without limitation, these intellectual property
 * rights may include one or more of the U.S. patents listed at http://www.sun.com/patents and one or
 * more additional patents or pending patent applications in the U.S. and in other countries.
 *
 * U.S. Government Rights - Commercial software. Government users are subject to the Sun
 * Microsystems, Inc. standard license agreement and applicable provisions of the FAR and its
 * supplements.
 *
 * Use is subject to license terms. Sun, Sun Microsystems, the Sun logo, Java and Solaris are trademarks or
 * registered trademarks of Sun Microsystems, Inc. in the U.S. and other countries. All SPARC trademarks
 * are used under license and are trademarks or registered trademarks of SPARC International, Inc. in the
 * U.S. and other countries.
 *
 * UNIX is a registered trademark in the U.S. and other countries, exclusively licensed through X/Open
 * Company, Ltd.
 */
package com.sun.c1x.ir;

import com.sun.c1x.ci.CiField;
import com.sun.c1x.value.ValueStack;
import com.sun.c1x.value.ValueType;
import com.sun.c1x.C1XOptions;
import com.sun.c1x.util.InstructionClosure;

/**
 * The <code>AccessField</code> class is the base class of all instructions that access
 * (read or write) fields.
 *
 * @author Ben L. Titzer
 */
public abstract class AccessField extends Instruction {

    Instruction object;
    final int offset;
    final CiField field;
    final ValueStack stateBefore;
    ValueStack lockStack;
    NullCheck explicitNullCheck;

    /**
     * Constructs a new access field object.
     * @param object the instruction producing the receiver object
     * @param field the compiler interface representation of the field
     * @param isStatic indicates if the field is static
     * @param lockStack the lock stack
     * @param stateBefore the state before the field access
     * @param isLoaded indicates if the class is loaded
     * @param isInitialized indicates if the class is initialized
     */
    public AccessField(Instruction object, CiField field, boolean isStatic,
                       ValueStack lockStack, ValueStack stateBefore, boolean isLoaded, boolean isInitialized) {
        super(ValueType.fromBasicType(field.basicType()));
<<<<<<< HEAD
        this.object = object;
        this.offset = offset;
        this.field = field;
        this.lockStack = lockStack;
        this.stateBefore = stateBefore;
=======
        _object = object;
        _offset = isLoaded ? field.offset() : -1;
        _field = field;
        _lockStack = lockStack;
        _stateBefore = stateBefore;
>>>>>>> 976fe336
        if (!isLoaded || (C1XOptions.TestPatching && !field.isVolatile())) {
            // require patching if the field is not loaded (i.e. resolved),
            // or if patch testing is turned on (but not if the field is volatile)
            setFlag(Flag.NeedsPatching);
        }
        initFlag(Flag.IsLoaded, isLoaded);
        initFlag(Flag.IsInitialized, isInitialized);
        initFlag(Flag.IsStatic, isStatic);
        pin(); // pin memory access instructions
    }

    /**
     * Gets the instruction that produces the receiver object of this field access
     * (for instance field accesses).
     * @return the instruction that produces the receiver object
     */
    public Instruction object() {
        return object;
    }

    /**
     * Gets the offset of the field from the start of the object, in bytes.
     * @return the offset of the field within the object
     */
    public int offset() {
        return offset;
    }

    /**
     * Gets the compiler interface field for this field access.
     * @return the compiler interface field for this field access
     */
    public CiField field() {
        return field;
    }

    /**
     * Checks whether this field access is an access to a static field.
     * @return <code>true</code> if this field access is to a static field
     */
    public boolean isStatic() {
        return checkFlag(Flag.IsStatic);
    }

    /**
     * Checks whether the class of the field of this access is loaded.
     * @return <code>true</code> if the class is loaded
     */
    public boolean isLoaded() {
        return checkFlag(Flag.IsLoaded);
    }

    /**
     * Checks whether the class of the field of this access is initialized.
     * @return <code>true</code> if the class is initialized
     */
    public boolean isInitialized() {
        return checkFlag(Flag.IsInitialized);
    }

    /**
     * Gets the value stack of the state before this field access.
     * @return the state before this field access
     */
    public ValueStack stateBefore() {
        return stateBefore;
    }

    public ValueStack lockStack() {
        // XXX: what is a lock stack?
        return lockStack;
    }

    public void setLockStack(ValueStack lockStack) {
        this.lockStack = lockStack;
    }

    /**
     * Gets the instruction representing an explicit null check for this field access.
     * @return the object representing an explicit null check
     */
    public Object explicitNullCheck() {
        return explicitNullCheck;
    }

    /**
     * Sets the instruction representing an explicit null check for this field access.
     * @param explicitNullCheck the instruction representing the explicit check
     */
    public void setExplicitNullCheck(NullCheck explicitNullCheck) {
        this.explicitNullCheck = explicitNullCheck;
    }

    /**
     * Checks whether this field access will require patching.
     * @return <code>true</code> if this field access will require patching
     */
    public boolean needsPatching() {
        return checkFlag(Flag.NeedsPatching);
    }

    /**
     * Checks whether this field access may cause a trap or an exception, which
     * is if it either requires a null check or needs patching.
     * @return <code>true</code> if this field access can cause a trap
     */
    @Override
    public boolean canTrap() {
        return needsPatching() || (!checkFlag(Flag.IsStatic) && !object.isNonNull());
    }

    /**
     * Iterates over the input values to this instruction. In this case,
     * it is only the receiver object of the field access.
     * @param closure the closure to apply to each value
     */
    @Override
    public void inputValuesDo(InstructionClosure closure) {
        object = closure.apply(object);
    }

    /**
     * Iterates over the "other" values to this instruction. In this case,
     * it is any values in the state before the access or any values
     * in the lock stack.
     * @param closure the closure to apply to each value
     */
    @Override
    public void otherValuesDo(InstructionClosure closure) {
        if (stateBefore != null) {
            stateBefore.valuesDo(closure);
        }
        if (lockStack != null) {
            lockStack.valuesDo(closure);
        }
    }
}<|MERGE_RESOLUTION|>--- conflicted
+++ resolved
@@ -54,19 +54,11 @@
     public AccessField(Instruction object, CiField field, boolean isStatic,
                        ValueStack lockStack, ValueStack stateBefore, boolean isLoaded, boolean isInitialized) {
         super(ValueType.fromBasicType(field.basicType()));
-<<<<<<< HEAD
-        this.object = object;
-        this.offset = offset;
+        _object = object;
+        _offset = isLoaded ? field.offset() : -1;
         this.field = field;
         this.lockStack = lockStack;
         this.stateBefore = stateBefore;
-=======
-        _object = object;
-        _offset = isLoaded ? field.offset() : -1;
-        _field = field;
-        _lockStack = lockStack;
-        _stateBefore = stateBefore;
->>>>>>> 976fe336
         if (!isLoaded || (C1XOptions.TestPatching && !field.isVolatile())) {
             // require patching if the field is not loaded (i.e. resolved),
             // or if patch testing is turned on (but not if the field is volatile)
