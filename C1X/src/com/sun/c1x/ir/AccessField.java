--- conflicted
+++ resolved
@@ -104,8 +104,6 @@
         return checkFlag(Flag.IsLoaded);
     }
 
-<<<<<<< HEAD
-=======
     /**
      * Checks whether this field is declared volatile.
      * @return {@code true} if the field is resolved and declared volatile
@@ -114,7 +112,6 @@
         return isLoaded() && field.isVolatile();
     }
 
->>>>>>> 674c2e31
     @Override
     public void clearNullCheck() {
         if (isLoaded()) {
@@ -124,17 +121,6 @@
     }
 
     /**
-<<<<<<< HEAD
-     * Gets the instruction representing an explicit null check for this field access.
-     * @return the object representing an explicit null check
-     */
-    public NullCheck explicitNullCheck() {
-        return null;
-    }
-
-    /**
-=======
->>>>>>> 674c2e31
      * Checks whether this field access will require patching.
      * @return <code>true</code> if this field access will require patching
      */
@@ -159,12 +145,6 @@
      */
     @Override
     public void inputValuesDo(InstructionClosure closure) {
-<<<<<<< HEAD
-        if (object != null) {
-            object = closure.apply(object);
-        }
-=======
         object = closure.apply(object);
->>>>>>> 674c2e31
     }
 }