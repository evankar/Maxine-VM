/*
 * Copyright (c) 2009 Sun Microsystems, Inc.  All rights reserved.
 *
 * Sun Microsystems, Inc. has intellectual property rights relating to technology embodied in the product
 * that is described in this document. In particular, and without limitation, these intellectual property
 * rights may include one or more of the U.S. patents listed at http://www.sun.com/patents and one or
 * more additional patents or pending patent applications in the U.S. and in other countries.
 *
 * U.S. Government Rights - Commercial software. Government users are subject to the Sun
 * Microsystems, Inc. standard license agreement and applicable provisions of the FAR and its
 * supplements.
 *
 * Use is subject to license terms. Sun, Sun Microsystems, the Sun logo, Java and Solaris are trademarks or
 * registered trademarks of Sun Microsystems, Inc. in the U.S. and other countries. All SPARC trademarks
 * are used under license and are trademarks or registered trademarks of SPARC International, Inc. in the
 * U.S. and other countries.
 *
 * UNIX is a registered trademark in the U.S. and other countries, exclusively licensed through X/Open
 * Company, Ltd.
 */
package com.sun.c1x.ir;

import java.util.*;

import com.sun.c1x.*;
import com.sun.c1x.ci.*;
import com.sun.c1x.lir.*;
import com.sun.c1x.util.*;
import com.sun.c1x.value.*;

/**
 * The <code>Instruction</code> class represents a node in the IR. Each instruction
 * has a <code>next</code> field, which connects it to the next instruction in its
 * basic block. Subclasses of instruction represent arithmetic and object operations,
 * control flow operators, phi statements, method calls, the start of basic blocks, and
 * the end of basic blocks.
 *
 * @author Ben L. Titzer
 */
public abstract class Instruction {
    private static final int BCI_NOT_APPENDED = -99;
    public static final int INVOCATION_ENTRY_BCI = -1;
    public static final int SYNCHRONIZATION_ENTRY_BCI = -1;

    /**
     * An enumeration of flags on instructions.
     */
    public enum Flag {
        NonNull,
        CanTrap,
        DirectCompare,
        IsEliminated,
        IsInitialized,
        IsLoaded,
        IsSafepoint,
        IsStatic,
        IsStrictFP,
        NeedsStoreCheck,
        NeedsWriteBarrier,
        PreservesState,
        TargetIsFinal,
        TargetIsLoaded,
        TargetIsStrictfp,
        UnorderedIsTrue,
        NeedsPatching,
        ThrowIncompatibleClassChangeError,
        ProfileMDO;

        public final int mask() {
            return 1 << ordinal();
        }
    }

    /**
     * An enumeration of the reasons that an instruction can be pinned.
     */
    public enum PinReason {
        PinUnknown,
        PinExplicitNullCheck,
        PinStackForStateSplit,
        PinStateSplitConstructor,
        PinGlobalValueNumbering;

        public final int mask() {
            return 1 << ordinal();
        }
    }

    private static int _nextID;

    private final int _id;
    private int _bci;
    private int _pinState;
    private int _flags;
    private ValueType _valueType;
    private Instruction _next;
    private Instruction _subst;


    private List<ExceptionHandler> _exceptionHandlers = ExceptionHandler.ZERO_HANDLERS;

    private LIROperand _lirOperand;

    /**
     * Constructs a new instruction with the specified value type.
     * @param type the value type for this instruction
     */
    public Instruction(ValueType type) {
        _id = _nextID++;
        _bci = BCI_NOT_APPENDED;
        _valueType = type;
    }

    /**
     * Gets the unique ID of this instruction.
     * @return the id of this instruction
     */
    public final int id() {
        return _id;
    }

    /**
     * Gets the bytecode index of this instruction.
     * @return the bytecode index of this instruction
     */
    public final int bci() {
        return _bci;
    }

    /**
     * Sets the bytecode index of this instruction.
     * @param bci the new bytecode index for this instruction
     */
    public final void setBCI(int bci) {
        // XXX: BCI field may not be needed at all
        assert bci >= 0 || bci == SYNCHRONIZATION_ENTRY_BCI;
        _bci = bci;
    }

    /**
     * Checks whether this instruction has already been added to its basic block.
     * @return <code>true</code> if this instruction has been added to the basic block containing it
     */
    public boolean isAppended() {
        return _bci != BCI_NOT_APPENDED;
    }

    /**
     * Gets the pin state of this instruction.
     * @return the pin state of this instruction
     */
    public final int pinState() {
        return _pinState;
    }

    /**
     * Checks whether this instruction is pinned. Note that this method
     * will return <code>true</code> if the appropriate global option in
     * {@link com.sun.c1x.C1XOptions#PinAllInstructions} is set.
     * @return <code>true</code> if this instruction has been pinned
     */
    public final boolean isPinned() {
        return C1XOptions.PinAllInstructions || (_pinState != 0);
    }

    /**
     * Gets the type of the value pushed to the stack by this instruction.
     * @return the value type of this instruction
     */
    public final ValueType type() {
        return _valueType;
    }

    /**
     * Sets the value type of this instruction.
     * @param type the new value type for this instruction
     */
    public final void setType(ValueType type) {
        // XXX: refactor to facade and make field public?
        assert type != null;
        _valueType = type;
    }

    /**
     * Gets the next instruction after this one in the basic block, or <code>null</code>
     * if this instruction is the end of a basic block.
     * @return the next instruction after this one in the basic block
     */
    public final Instruction next() {
        return _next;
    }

    /**
     * Sets the next instruction for this instruction. Note that it is illegal to
     * set the next field of a phi, block end, or local instruction.
     * @param next the next instruction
     * @param bci the bytecode index of the next instruction
     * @return the new next instruction
     */
    public final Instruction setNext(Instruction next, int bci) {
        if (next != null) {
            // XXX: refactor to facade and make field public?
            assert !(this instanceof Phi || this instanceof BlockEnd || this instanceof Local);
            _next = next;
            next.setBCI(bci);
        }
        return next;
    }

    /**
     * Gets the instruction that should be substituted for this one. Note that this
     * method is recursive; if the substituted instruction has a substitution, then
     * the final substituted instruction will be returned. If there is no substitution
     * for this instruction, <code>this</code> will be returned.
     * @return the substitution for this instruction
     */
    public final Instruction subst() {
        if (_subst == null) {
            return this;
        }
        return _subst.subst();
    }

    /**
     * Checks whether this instruction has a substitute.
     * @return <code>true</code> if this instruction has a substitution.
     */
    public final boolean hasSubst() {
        return _subst != null;
    }

    /**
     * Sets the instruction that will be substituted for this instruction.
     * @param subst the instruction to substitute for this instruction
     */
    public final void setSubst(Instruction subst) {
        _subst = subst;
    }

    /**
     * Gets the instruction preceding this instruction in the specified basic block.
     * Note that instructions do not directly refer to their previous instructions,
     * and therefore this operation much search from the beginning of the basic
     * block, thereby requiring time linear in the size of the basic block in the worst
     * case. Use with caution!
     * @param block the basic block that contains this instruction
     * @return the instruction before this instruction in the basic block
     */
    public final Instruction prev(BlockBegin block) {
        Instruction p = null;
        Instruction q = block;
        while (q != this) {
            assert q != null : "this instruction is not in the specified basic block";
            p = q;
            q = q.next();
        }
        return p;
    }

    /**
     * Pin this instruction.
     * @param reason the reason this instruction should be pinned.
     */
    public final void pin(PinReason reason) {
        _pinState |= reason.mask();
    }

    /**
     * Pin this instruction (with an unknown reason).
     */
    public final void pin() {
        pin(PinReason.PinUnknown);
    }

    /**
     * Unpin an instruction that might have been pinned for the specified reason.
     * Note that an instruction that has been pinned for an unknown reason cannot
     * be unpinned.
     * @param reason the reason this instruction might have been pinned
     */
    public final void unpin(PinReason reason) {
        // XXX: is it better to just ignore requests to unpin in the unknown case?
        assert reason != PinReason.PinUnknown : "cannot unpin unknown pin reason";
        _pinState &= ~reason.mask();
    }

    /**
     * Check whether this instruction has the specified flag set.
     * @param flag the flag to test
     * @return <code>true</code> if this instruction has the flag
     */
    public final boolean checkFlag(Flag flag) {
        return (_flags & flag.mask()) != 0;
    }

    /**
     * Set a flag on this instruction.
     * @param flag the flag to set
     */
    public final void setFlag(Flag flag) {
        _flags |= flag.mask();
    }

    /**
     * Set a flag on this instruction.
     * @param flag the flag to set
     */
    public final void clearFlag(Flag flag) {
        _flags &= ~flag.mask();
    }

    /**
     * Set a flag on this instruction.
     * @param flag the flag to set
     * @param val if <code>true</code>, set the flag, otherwise clear it
     */
    public final void setFlag(Flag flag, boolean val) {
        // PERF: this is often called to initialize a flag, so clearing is often unnecessary
        if (val) {
            setFlag(flag);
        } else {
            clearFlag(flag);
        }
    }

    /**
     * Checks whether this instruction needs a null check.
     * @return <code>true</code> if this instruction needs a null check
     */
    public boolean isNonNull() {
        return checkFlag(Flag.NonNull);
    }

    /**
     * Gets the LIR operand associated with this instruction.
     * @return the LIR operand for this instruction
     */
    public Object lirOperand() {
        return _lirOperand;
    }

    /**
     * Sets the LIR operand associated with this instruction.
     * @param operand the operand to associate with this instruction
     */
    public void setLirOperand(LIROperand operand) {
        _lirOperand = operand;
    }

    /**
     * Clears the LIR operand associated with this instruction by setting it
     * to an illegal operand.
     */
    public void clearLirOperand() {
        // TODO: set the _lirOperand to an illegal operand
        _lirOperand = null;
    }

    /**
     * Gets the list of exception handlers associated with this instruction.
     * @return the list of exception handlers for this instruction
     */
    public List<ExceptionHandler> exceptionHandlers() {
        return _exceptionHandlers;
    }

    /**
     * Sets the list of exception handlers for this instruction.
     * @param exceptionHandlers the exception handlers
     */
    public void setExceptionHandlers(List<ExceptionHandler> exceptionHandlers) {
        _exceptionHandlers = exceptionHandlers;
    }

    //========================== Value numbering support =================================

    /**
     * Compute the value number of this Instruction. Local and global value numbering
     * optimizations use a hash map, and the value number provides a hash code.
     * If the instruction cannot be value numbered, then this method should return
     * {@code 0}.
     * @return the hashcode of this instruction
     */
    public int valueNumber() {
        return 0;
    }

    /**
     * Checks that this instruction is equal to another instruction for the purposes
     * of value numbering.
     * @param i the other instruction
     * @return <code>true</code> if this instruction is equivalent to the specified
     * instruction w.r.t. value numbering
     */
    public boolean valueEqual(Instruction i) {
        return false;
    }

    /**
     * Gets the name of this instruction as a string.
     * @return the name of this instruction
     */
    public final String name() {
        return getClass().getSimpleName();
    }

    /**
     * This method supports the visitor pattern by accepting a visitor and calling the
     * appropriate <code>visit()</code> method.
     * @param v the visitor to accept
     */
    public abstract void accept(InstructionVisitor v);

    /**
     * Computes the exact type of the result of this instruction, if possible.
     * @return the exact type of the result of this instruction, if it is known; <code>null</code> otherwise
     */
    public CiType exactType() {
        return null;
    }

    /**
     * Computes the declared type of the result of this instruction, if possible.
     * @return the declared type of the result of this instruction, if it is known; <code>null</code> otherwise
     */
    public CiType declaredType() {
        return null;
    }

    /**
     * Tests whether this instruction can trap.
     * @return <code>true</code> if this instruction can cause a trap.
     */
    public boolean canTrap() {
        // XXX: what is the relationship to the CanTrap?
        return false;
    }

    /**
     * Apply the specified closure to all the input values of this instruction.
     * @param closure the closure to apply
     */
    public void inputValuesDo(InstructionClosure closure) {
        // default: do nothing.
    }

    /**
     * Apply the specified closure to all the state values of this instruction.
     * @param closure the closure to apply
     */
    public void stateValuesDo(InstructionClosure closure) {
        // default: do nothing.
    }

    /**
     * Apply the specified closure to all the other values of this instruction.
     * @param closure the closure to apply
     */
    public void otherValuesDo(InstructionClosure closure) {
        // default: do nothing.
    }

    /**
     * Apply the specified closure to all the values of this instruction, including
     * input values, state values, and other values.
     * @param closure the closure to apply
     */
    public void allValuesDo(InstructionClosure closure) {
        inputValuesDo(closure);
        stateValuesDo(closure);
        otherValuesDo(closure);
    }

    public static boolean sameBasicType(Instruction i, Instruction other) {
        return i.type().basicType() == other.type().basicType();
    }

    public static int hash1(int hash, Instruction x) {
        // always set at least one bit in case the hash wraps to zero
        return 0x10000000 | (hash + 7 * System.identityHashCode(x));
    }

<<<<<<< HEAD
    @Override
    public String toString() {
        return valueString(this);
    }

    /**
     * Formats a given instruction as value is a {@linkplain ValueStack frame state}. If the instruction is a phi defined at a given
     * block, its {@linkplain Phi#lirOperand() operands} are appended to the returned string.
     *
     * @param index the index of the value in the frame state
     * @param value the frame state value
     * @param block if {@code value} is a phi, then its operands are formatted if {@code block} is its
     *            {@linkplain Phi#block() join point}
     * @return the instruction representation as a string
     */
    public static String stateString(int index, Instruction value, BlockBegin block) {
        StringBuilder sb = new StringBuilder(30);
        sb.append(String.format("%2d  %s", index, valueString(value)));
        if (value instanceof Phi) {
            Phi phi = (Phi) value;
            // print phi operands
            if (phi.block() == block) {
                sb.append(" [");
                for (int j = 0; j < phi.operandCount(); j++) {
                    sb.append(' ');
                    Instruction operand = phi.operandAt(j);
                    if (operand != null) {
                        sb.append(valueString(operand));
                    } else {
                        sb.append("NULL");
                    }
                }
                sb.append("] ");
            }
        }
        if (value != value.subst()) {
            sb.append("alias ").append(valueString(value.subst()));
        }
        return sb.toString();
    }

    /**
     * Converts a given instruction to a value string. The representation of an instruction as
     * a value is formed by concatenating the {@linkplain com.sun.c1x.value.ValueType#tchar() character} denoting its
     * {@linkplain com.sun.c1x.ir.Instruction#type() type} and its {@linkplain com.sun.c1x.ir.Instruction#id()}. For example,
     * "i13".
     *
     * @param value the instruction to convert to a value string. If {@code value == null}, then "null" is returned.
     */
    public static String valueString(Instruction value) {
        return value == null ? "null" : "" + value.type().tchar() + value.id();
    }
=======
    public static int hash2(int hash, Instruction x, Instruction y) {
        // always set at least one bit in case the hash wraps to zero
        return 0x20000000 | (hash + 7 * System.identityHashCode(x) + 11 * System.identityHashCode(y));
    }

    public static int hash3(int hash, Instruction x, Instruction y, Instruction z) {
        // always set at least one bit in case the hash wraps to zero
        return 0x30000000 | (hash + 7 * System.identityHashCode(x) + 11 * System.identityHashCode(y) + 13 * System.identityHashCode(z));
    }

    public static int hash4(int hash, Instruction x, Instruction y, Instruction z, Instruction w) {
        // always set at least one bit in case the hash wraps to zero
        return 0x40000000 | (hash + 7 * System.identityHashCode(x) + 11 * System.identityHashCode(y) + 13 * System.identityHashCode(z) + 17 * System.identityHashCode(w));
    }

>>>>>>> 2d7e4f29
}<|MERGE_RESOLUTION|>--- conflicted
+++ resolved
@@ -480,7 +480,21 @@
         return 0x10000000 | (hash + 7 * System.identityHashCode(x));
     }
 
-<<<<<<< HEAD
+    public static int hash2(int hash, Instruction x, Instruction y) {
+        // always set at least one bit in case the hash wraps to zero
+        return 0x20000000 | (hash + 7 * System.identityHashCode(x) + 11 * System.identityHashCode(y));
+    }
+
+    public static int hash3(int hash, Instruction x, Instruction y, Instruction z) {
+        // always set at least one bit in case the hash wraps to zero
+        return 0x30000000 | (hash + 7 * System.identityHashCode(x) + 11 * System.identityHashCode(y) + 13 * System.identityHashCode(z));
+    }
+
+    public static int hash4(int hash, Instruction x, Instruction y, Instruction z, Instruction w) {
+        // always set at least one bit in case the hash wraps to zero
+        return 0x40000000 | (hash + 7 * System.identityHashCode(x) + 11 * System.identityHashCode(y) + 13 * System.identityHashCode(z) + 17 * System.identityHashCode(w));
+    }
+
     @Override
     public String toString() {
         return valueString(this);
@@ -533,21 +547,4 @@
     public static String valueString(Instruction value) {
         return value == null ? "null" : "" + value.type().tchar() + value.id();
     }
-=======
-    public static int hash2(int hash, Instruction x, Instruction y) {
-        // always set at least one bit in case the hash wraps to zero
-        return 0x20000000 | (hash + 7 * System.identityHashCode(x) + 11 * System.identityHashCode(y));
-    }
-
-    public static int hash3(int hash, Instruction x, Instruction y, Instruction z) {
-        // always set at least one bit in case the hash wraps to zero
-        return 0x30000000 | (hash + 7 * System.identityHashCode(x) + 11 * System.identityHashCode(y) + 13 * System.identityHashCode(z));
-    }
-
-    public static int hash4(int hash, Instruction x, Instruction y, Instruction z, Instruction w) {
-        // always set at least one bit in case the hash wraps to zero
-        return 0x40000000 | (hash + 7 * System.identityHashCode(x) + 11 * System.identityHashCode(y) + 13 * System.identityHashCode(z) + 17 * System.identityHashCode(w));
-    }
-
->>>>>>> 2d7e4f29
 }