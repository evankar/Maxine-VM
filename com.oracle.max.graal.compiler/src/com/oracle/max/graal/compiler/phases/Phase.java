<<<<<<< HEAD
/*
 * Copyright (c) 2011, 2011, Oracle and/or its affiliates. All rights reserved.
 * DO NOT ALTER OR REMOVE COPYRIGHT NOTICES OR THIS FILE HEADER.
 *
 * This code is free software; you can redistribute it and/or modify it
 * under the terms of the GNU General Public License version 2 only, as
 * published by the Free Software Foundation.
 *
 * This code is distributed in the hope that it will be useful, but WITHOUT
 * ANY WARRANTY; without even the implied warranty of MERCHANTABILITY or
 * FITNESS FOR A PARTICULAR PURPOSE.  See the GNU General Public License
 * version 2 for more details (a copy is included in the LICENSE file that
 * accompanied this code).
 *
 * You should have received a copy of the GNU General Public License version
 * 2 along with this work; if not, write to the Free Software Foundation,
 * Inc., 51 Franklin St, Fifth Floor, Boston, MA 02110-1301 USA.
 *
 * Please contact Oracle, 500 Oracle Parkway, Redwood Shores, CA 94065 USA
 * or visit www.oracle.com if you need additional information or have any
 * questions.
 */
package com.oracle.max.graal.compiler.phases;

import com.oracle.max.graal.compiler.*;
import com.oracle.max.graal.compiler.observer.*;
import com.oracle.max.graal.compiler.schedule.*;
import com.oracle.max.graal.graph.*;
import com.sun.cri.ci.*;

public abstract class Phase {

    private final String name;
    private final boolean shouldVerify;
    protected final GraalContext context;

    protected Phase(GraalContext context) {
        this.context = context;
        this.name = this.getClass().getSimpleName();
        this.shouldVerify = GraalOptions.VerifyPhases;
    }

    protected Phase(GraalContext context, String name) {
        this(context, name, GraalOptions.VerifyPhases);
    }

    protected Phase(GraalContext context, String name, boolean shouldVerify) {
        this.name = name;
        this.shouldVerify = shouldVerify;
        this.context = context;
    }

    protected String getDetailedName() {
        return getName();
    }

    public final void apply(Graph graph) {
        apply(graph, true, true);
    }

    public final void apply(Graph graph, boolean plotOnError, boolean plot) {
        try {
            assert graph != null && !shouldVerify || graph.verify();
        } catch (VerificationError e) {
            throw e.addContext("start of phase", getDetailedName());
        }

        int startDeletedNodeCount = graph.getDeletedNodeCount();
        int startNodeCount = graph.getNodeCount();
        boolean shouldFireCompilationEvents = context.isObserved() && this.getClass() != IdentifyBlocksPhase.class && (plot || GraalOptions.PlotVerbose);
        context.timers.startScope(getName());
        try {
            try {
                run(graph);
            } catch (CiBailout bailout) {
                throw bailout;
            } catch (AssertionError e) {
                throw new VerificationError(e);
            } catch (RuntimeException e) {
                throw new VerificationError(e);
            } finally {
                context.timers.endScope();
            }
        } catch (VerificationError e) {
            throw e.addContext(graph).addContext("phase", getDetailedName());
        }

        if (GraalOptions.Meter) {
            int deletedNodeCount = graph.getDeletedNodeCount() - startDeletedNodeCount;
            int createdNodeCount = graph.getNodeCount() - startNodeCount + deletedNodeCount;
            context.metrics.get(getName().concat(".executed")).increment();
            context.metrics.get(getName().concat(".deletedNodes")).increment(deletedNodeCount);
            context.metrics.get(getName().concat(".createdNodes")).increment(createdNodeCount);
        }

        if (shouldFireCompilationEvents && context.timers.currentLevel() < GraalOptions.PlotLevel) {
            context.observable.fireCompilationEvent(new CompilationEvent(null, "After " + getDetailedName(), graph, true, false));
        }

        try {
            assert !shouldVerify || graph.verify();
        } catch (VerificationError e) {
            throw e.addContext("end of phase", getDetailedName());
        }
    }

    public final String getName() {
        return name;
    }

    protected abstract void run(Graph graph);
}
=======
/*
 * Copyright (c) 2011, 2011, Oracle and/or its affiliates. All rights reserved.
 * DO NOT ALTER OR REMOVE COPYRIGHT NOTICES OR THIS FILE HEADER.
 *
 * This code is free software; you can redistribute it and/or modify it
 * under the terms of the GNU General Public License version 2 only, as
 * published by the Free Software Foundation.
 *
 * This code is distributed in the hope that it will be useful, but WITHOUT
 * ANY WARRANTY; without even the implied warranty of MERCHANTABILITY or
 * FITNESS FOR A PARTICULAR PURPOSE.  See the GNU General Public License
 * version 2 for more details (a copy is included in the LICENSE file that
 * accompanied this code).
 *
 * You should have received a copy of the GNU General Public License version
 * 2 along with this work; if not, write to the Free Software Foundation,
 * Inc., 51 Franklin St, Fifth Floor, Boston, MA 02110-1301 USA.
 *
 * Please contact Oracle, 500 Oracle Parkway, Redwood Shores, CA 94065 USA
 * or visit www.oracle.com if you need additional information or have any
 * questions.
 */
package com.oracle.max.graal.compiler.phases;

import com.oracle.max.graal.compiler.*;
import com.oracle.max.graal.compiler.observer.*;
import com.oracle.max.graal.compiler.schedule.*;
import com.oracle.max.graal.graph.*;
import com.sun.cri.ci.*;

public abstract class Phase {

    private final String name;
    private final boolean shouldVerify;
    protected final GraalContext context;

    protected Phase(GraalContext context) {
        this.context = context;
        this.name = this.getClass().getSimpleName();
        this.shouldVerify = GraalOptions.Verify;
    }

    protected Phase(GraalContext context, String name) {
        this(context, name, GraalOptions.Verify);
    }

    protected Phase(GraalContext context, String name, boolean shouldVerify) {
        this.name = name;
        this.shouldVerify = shouldVerify;
        this.context = context;
    }

    protected String getDetailedName() {
        return getName();
    }

    public final void apply(Graph graph) {
        apply(graph, true, true);
    }

    public final void apply(Graph graph, boolean plotOnError, boolean plot) {
        assert graph != null && (!shouldVerify || graph.verify());

        int startDeletedNodeCount = graph.getDeletedNodeCount();
        int startNodeCount = graph.getNodeCount();
        boolean shouldFireCompilationEvents = context.isObserved() && this.getClass() != IdentifyBlocksPhase.class && (plot || GraalOptions.PlotVerbose);
//        if (shouldFireCompilationEvents) {
//            compilation.compiler.fireCompilationEvent(new CompilationEvent(compilation, "Before " + getDetailedName(), graph, true, false));
//        }
        context.timers.startScope(getName());
        try {
            run(graph);
        } catch (CiBailout bailout) {
            throw bailout;
        } catch (AssertionError t) {
            if (context.observable.isObserved() && plotOnError) {
                context.observable.fireCompilationEvent(new CompilationEvent(null, "AssertionError in " + getDetailedName(), graph, true, false, true));
            }
            throw t;
        } catch (RuntimeException t) {
            if (context.observable.isObserved() && plotOnError) {
                context.observable.fireCompilationEvent(new CompilationEvent(null, "RuntimeException in " + getDetailedName(), graph, true, false, true));
            }
            throw t;
        } finally {
            context.timers.endScope();
        }

        if (GraalOptions.Meter) {
            int deletedNodeCount = graph.getDeletedNodeCount() - startDeletedNodeCount;
            int createdNodeCount = graph.getNodeCount() - startNodeCount + deletedNodeCount;
            context.metrics.get(getName().concat(".executed")).increment();
            context.metrics.get(getName().concat(".deletedNodes")).increment(deletedNodeCount);
            context.metrics.get(getName().concat(".createdNodes")).increment(createdNodeCount);
        }

        if (shouldFireCompilationEvents && context.timers.currentLevel() < GraalOptions.PlotLevel) {
            context.observable.fireCompilationEvent(new CompilationEvent(null, "After " + getDetailedName(), graph, true, false));
        }

        try {
            assert !shouldVerify || graph.verify();
        } catch (AssertionError e) {
            throw new RuntimeException("Verification error after phase " + this.getDetailedName(), e);
        }
    }

    public final String getName() {
        return name;
    }

    protected abstract void run(Graph graph);
}
>>>>>>> 9407fed5
<|MERGE_RESOLUTION|>--- conflicted
+++ resolved
@@ -1,6 +1,5 @@
-<<<<<<< HEAD
 /*
- * Copyright (c) 2011, 2011, Oracle and/or its affiliates. All rights reserved.
+ * Copyright (c) 2011, Oracle and/or its affiliates. All rights reserved.
  * DO NOT ALTER OR REMOVE COPYRIGHT NOTICES OR THIS FILE HEADER.
  *
  * This code is free software; you can redistribute it and/or modify it
@@ -110,119 +109,4 @@
     }
 
     protected abstract void run(Graph graph);
-}
-=======
-/*
- * Copyright (c) 2011, 2011, Oracle and/or its affiliates. All rights reserved.
- * DO NOT ALTER OR REMOVE COPYRIGHT NOTICES OR THIS FILE HEADER.
- *
- * This code is free software; you can redistribute it and/or modify it
- * under the terms of the GNU General Public License version 2 only, as
- * published by the Free Software Foundation.
- *
- * This code is distributed in the hope that it will be useful, but WITHOUT
- * ANY WARRANTY; without even the implied warranty of MERCHANTABILITY or
- * FITNESS FOR A PARTICULAR PURPOSE.  See the GNU General Public License
- * version 2 for more details (a copy is included in the LICENSE file that
- * accompanied this code).
- *
- * You should have received a copy of the GNU General Public License version
- * 2 along with this work; if not, write to the Free Software Foundation,
- * Inc., 51 Franklin St, Fifth Floor, Boston, MA 02110-1301 USA.
- *
- * Please contact Oracle, 500 Oracle Parkway, Redwood Shores, CA 94065 USA
- * or visit www.oracle.com if you need additional information or have any
- * questions.
- */
-package com.oracle.max.graal.compiler.phases;
-
-import com.oracle.max.graal.compiler.*;
-import com.oracle.max.graal.compiler.observer.*;
-import com.oracle.max.graal.compiler.schedule.*;
-import com.oracle.max.graal.graph.*;
-import com.sun.cri.ci.*;
-
-public abstract class Phase {
-
-    private final String name;
-    private final boolean shouldVerify;
-    protected final GraalContext context;
-
-    protected Phase(GraalContext context) {
-        this.context = context;
-        this.name = this.getClass().getSimpleName();
-        this.shouldVerify = GraalOptions.Verify;
-    }
-
-    protected Phase(GraalContext context, String name) {
-        this(context, name, GraalOptions.Verify);
-    }
-
-    protected Phase(GraalContext context, String name, boolean shouldVerify) {
-        this.name = name;
-        this.shouldVerify = shouldVerify;
-        this.context = context;
-    }
-
-    protected String getDetailedName() {
-        return getName();
-    }
-
-    public final void apply(Graph graph) {
-        apply(graph, true, true);
-    }
-
-    public final void apply(Graph graph, boolean plotOnError, boolean plot) {
-        assert graph != null && (!shouldVerify || graph.verify());
-
-        int startDeletedNodeCount = graph.getDeletedNodeCount();
-        int startNodeCount = graph.getNodeCount();
-        boolean shouldFireCompilationEvents = context.isObserved() && this.getClass() != IdentifyBlocksPhase.class && (plot || GraalOptions.PlotVerbose);
-//        if (shouldFireCompilationEvents) {
-//            compilation.compiler.fireCompilationEvent(new CompilationEvent(compilation, "Before " + getDetailedName(), graph, true, false));
-//        }
-        context.timers.startScope(getName());
-        try {
-            run(graph);
-        } catch (CiBailout bailout) {
-            throw bailout;
-        } catch (AssertionError t) {
-            if (context.observable.isObserved() && plotOnError) {
-                context.observable.fireCompilationEvent(new CompilationEvent(null, "AssertionError in " + getDetailedName(), graph, true, false, true));
-            }
-            throw t;
-        } catch (RuntimeException t) {
-            if (context.observable.isObserved() && plotOnError) {
-                context.observable.fireCompilationEvent(new CompilationEvent(null, "RuntimeException in " + getDetailedName(), graph, true, false, true));
-            }
-            throw t;
-        } finally {
-            context.timers.endScope();
-        }
-
-        if (GraalOptions.Meter) {
-            int deletedNodeCount = graph.getDeletedNodeCount() - startDeletedNodeCount;
-            int createdNodeCount = graph.getNodeCount() - startNodeCount + deletedNodeCount;
-            context.metrics.get(getName().concat(".executed")).increment();
-            context.metrics.get(getName().concat(".deletedNodes")).increment(deletedNodeCount);
-            context.metrics.get(getName().concat(".createdNodes")).increment(createdNodeCount);
-        }
-
-        if (shouldFireCompilationEvents && context.timers.currentLevel() < GraalOptions.PlotLevel) {
-            context.observable.fireCompilationEvent(new CompilationEvent(null, "After " + getDetailedName(), graph, true, false));
-        }
-
-        try {
-            assert !shouldVerify || graph.verify();
-        } catch (AssertionError e) {
-            throw new RuntimeException("Verification error after phase " + this.getDetailedName(), e);
-        }
-    }
-
-    public final String getName() {
-        return name;
-    }
-
-    protected abstract void run(Graph graph);
-}
->>>>>>> 9407fed5
+}