--- conflicted
+++ resolved
@@ -138,12 +138,8 @@
                 }
             }
 
-<<<<<<< HEAD
+            runtime.notifyInline(invoke.stateAfter().outermostFrameState().method(), invoke.callTarget().targetMethod());
             InliningUtil.inline(invoke, graph, true);
-=======
-            runtime.notifyInline(invoke.stateAfter().outermostFrameState().method(), invoke.callTarget().targetMethod());
-            InliningUtil.inline(invoke, graph, null);
->>>>>>> 06a8487b
         }
 
         @Override
