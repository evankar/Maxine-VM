--- conflicted
+++ resolved
@@ -55,11 +55,7 @@
         }
     }
 
-<<<<<<< HEAD
-    public abstract FrameMap newFrameMap(RiResolvedMethod method, int numberOfLocks);
-=======
-    public abstract FrameMap newFrameMap(GraalCompilation compilation, RiMethod method, int numberOfLocks);
->>>>>>> 68641eed
+    public abstract FrameMap newFrameMap(GraalCompilation compilation, RiResolvedMethod method, int numberOfLocks);
     public abstract LIRGenerator newLIRGenerator(GraalCompilation compilation);
     public abstract LIRAssembler newLIRAssembler(GraalCompilation compilation, TargetMethodAssembler tasm);
     public abstract AbstractAssembler newAssembler(RiRegisterConfig registerConfig);
