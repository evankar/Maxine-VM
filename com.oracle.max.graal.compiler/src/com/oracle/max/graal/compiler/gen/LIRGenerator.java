--- conflicted
+++ resolved
@@ -695,15 +695,6 @@
     }
 
     @Override
-<<<<<<< HEAD
-    public void visitInvoke(Invoke x) {
-        MethodCallTargetNode callTarget = x.callTarget();
-        RiMethod target = callTarget.targetMethod();
-        LIRDebugInfo info = stateFor(x.node(), x.stateBefore());
-        LIRDebugInfo info2 = stateFor(x.node(), x.stateDuring());
-        if (x instanceof InvokeWithExceptionNode) {
-            info2.setExceptionEdge(getLIRBlock(((InvokeWithExceptionNode) x).exceptionEdge()));
-=======
     public void emitInvoke(InvokeNode x) {
         MethodCallTargetNode callTarget = x.callTarget();
         RiMethod target = callTarget.targetMethod();
@@ -711,45 +702,39 @@
         LIRDebugInfo info2 = stateFor(stateBeforeCallReturn(x.stateAfter(), x.callTarget(), x.bci()));
         if (x.exceptionEdge() != null) {
             info2.setExceptionEdge(getLIRBlock(x.exceptionEdge()));
->>>>>>> ed788f6a
         }
 
         XirSnippet snippet = null;
         XirArgument receiver;
         switch (callTarget.invokeKind()) {
             case Static:
-                snippet = xir.genInvokeStatic(site(x.node()), target);
+                snippet = xir.genInvokeStatic(site(x), target);
                 break;
             case Special:
                 receiver = toXirArgument(callTarget.receiver());
-                snippet = xir.genInvokeSpecial(site(x.node()), receiver, target);
+                snippet = xir.genInvokeSpecial(site(x), receiver, target);
                 break;
             case Virtual:
                 receiver = toXirArgument(callTarget.receiver());
-                snippet = xir.genInvokeVirtual(site(x.node()), receiver, target);
+                snippet = xir.genInvokeVirtual(site(x), receiver, target);
                 break;
             case Interface:
                 receiver = toXirArgument(callTarget.receiver());
-                snippet = xir.genInvokeInterface(site(x.node()), receiver, target);
+                snippet = xir.genInvokeInterface(site(x), receiver, target);
                 break;
         }
 
-<<<<<<< HEAD
-        CiValue resultOperand = resultOperandFor(x.node().kind);
-        CiCallingConvention cc = compilation.registerConfig.getCallingConvention(JavaCall, getSignature(callTarget), target(), false);
-=======
         CiValue resultOperand = resultOperandFor(x.kind());
 
         CiKind[] signature = CiUtil.signatureToKinds(callTarget.targetMethod().signature(), callTarget.isStatic() ? null : callTarget.targetMethod().holder().kind(true));
         CiCallingConvention cc = compilation.registerConfig.getCallingConvention(JavaCall, signature, target(), false);
->>>>>>> ed788f6a
         compilation.frameMap().adjustOutgoingStackSize(cc, JavaCall);
         List<CiValue> pointerSlots = new ArrayList<CiValue>(2);
         List<CiValue> argList = visitInvokeArguments(cc, callTarget.arguments(), pointerSlots);
 
         // emitting the template earlier can ease pressure on register allocation, but the argument loading can destroy an
         // implicit calling convention between the XirSnippet and the call.
-        CiValue destinationAddress = emitXir(snippet, x.node(), info.copy(), null, callTarget.targetMethod(), false, pointerSlots);
+        CiValue destinationAddress = emitXir(snippet, x, info.copy(), null, callTarget.targetMethod(), false, pointerSlots);
 
         // emit direct or indirect call to the destination address
         if (destinationAddress instanceof CiConstant) {
@@ -762,7 +747,7 @@
         }
 
         if (resultOperand.isLegal()) {
-            setResult(x.node(), emitMove(resultOperand));
+            setResult(x, emitMove(resultOperand));
         }
     }
 
@@ -1188,142 +1173,6 @@
         return operands[resultOperand.index];
     }
 
-<<<<<<< HEAD
-    @Override
-    public void visitStoreField(StoreFieldNode x) {
-        RiField field = x.field();
-        LIRDebugInfo info = stateFor(x);
-
-        if (x.isVolatile()) {
-            emitMembar(JMM_PRE_VOLATILE_WRITE);
-        }
-
-        XirArgument receiver = toXirArgument(x.object());
-        XirArgument value = toXirArgument(x.value());
-        XirSnippet snippet = x.isStatic() ? xir.genPutStatic(site(x), receiver, field, value) : xir.genPutField(site(x), receiver, field, value);
-        emitXir(snippet, x, info, null, true);
-
-        if (x.isVolatile()) {
-            emitMembar(JMM_POST_VOLATILE_WRITE);
-        }
-    }
-
-    @Override
-    public void visitTableSwitch(TableSwitchNode x) {
-        CiVariable value = load(x.value());
-        setNoResult(x);
-
-        // TODO: tune the defaults for the controls used to determine what kind of translation to use
-        if (x.numberOfCases() == 0 || x.numberOfCases() <= GraalOptions.SequentialSwitchLimit) {
-            int loKey = x.lowKey();
-            int len = x.numberOfCases();
-            for (int i = 0; i < len; i++) {
-                emitBranch(value, CiConstant.forInt(i + loKey), Condition.EQ, false, getLIRBlock(x.blockSuccessor(i)));
-            }
-            emitJump(getLIRBlock(x.defaultSuccessor()));
-        } else {
-            SwitchRange[] switchRanges = createLookupRanges(x);
-            int rangeDensity = x.numberOfCases() / switchRanges.length;
-            if (rangeDensity >= GraalOptions.RangeTestsSwitchDensity) {
-                visitSwitchRanges(switchRanges, value, getLIRBlock(x.defaultSuccessor()));
-            } else {
-                LIRBlock[] targets = new LIRBlock[x.numberOfCases()];
-                for (int i = 0; i < x.numberOfCases(); ++i) {
-                    targets[i] = getLIRBlock(x.blockSuccessor(i));
-                }
-                emitTableSwitch(x.lowKey(), getLIRBlock(x.defaultSuccessor()), targets, value);
-            }
-        }
-    }
-
-    protected abstract void emitTableSwitch(int lowKey, LIRBlock defaultTargets, LIRBlock[] targets, CiValue index);
-
-
-    @Override
-    public void visitDeoptimize(DeoptimizeNode deoptimize) {
-        LIRDebugInfo info = stateFor(deoptimize);
-        Label stubEntry = createDeoptStub(deoptimize.action(), info, deoptimize);
-        emitJump(stubEntry, info);
-    }
-
-    private void blockDoEpilog() {
-        if (GraalOptions.PrintIRWithLIR) {
-            TTY.println();
-        }
-    }
-
-    private void blockDoProlog(LIRBlock block) {
-        if (GraalOptions.PrintIRWithLIR) {
-            TTY.print(block.toString());
-        }
-        // set up the list of LIR instructions
-        assert block.lir() == null : "LIR list already computed for this block";
-        lir = new ArrayList<LIRInstruction>();
-        block.setLir(lir);
-        emitLabel(block.label(), block.align());
-    }
-
-    /**
-     * Copies a given value into an operand that is forced to be a stack location.
-     *
-     * @param value a value to be forced onto the stack
-     * @param kind the kind of new operand
-     * @param mustStayOnStack specifies if the new operand must never be allocated to a register
-     * @return the operand that is guaranteed to be a stack location when it is
-     *         initially defined a by move from {@code value}
-     */
-    @Override
-    public CiValue forceToSpill(CiValue value, CiKind kind, boolean mustStayOnStack) {
-        CiVariable result = emitMove(value);
-        operands.setFlag(result, mustStayOnStack ? VariableFlag.MustStayInMemory : VariableFlag.MustStartInMemory);
-        return result;
-    }
-
-    /**
-     * Allocates a variable operand to hold the result of a given instruction.
-     * This can only be performed once for any given instruction.
-     *
-     * @param x an instruction that produces a result
-     * @return the variable assigned to hold the result produced by {@code x}
-     */
-    @Override
-    public CiVariable createResultVariable(ValueNode x) {
-        CiVariable operand = newVariable(x.kind);
-        setResult(x, operand);
-        return operand;
-    }
-
-    @Override
-    public void visitRegisterFinalizer(RegisterFinalizerNode x) {
-        CiValue receiver = load(x.object());
-        LIRDebugInfo info = stateFor(x);
-        callRuntime(CiRuntimeCall.RegisterFinalizer, info, receiver);
-        setNoResult(x);
-    }
-
-    private void visitSwitchRanges(SwitchRange[] x, CiVariable value, LIRBlock defaultSux) {
-        for (int i = 0; i < x.length; i++) {
-            SwitchRange oneRange = x[i];
-            int lowKey = oneRange.lowKey;
-            int highKey = oneRange.highKey;
-            LIRBlock dest = oneRange.sux;
-            if (lowKey == highKey) {
-                emitBranch(value, CiConstant.forInt(lowKey), Condition.EQ, false, dest);
-            } else if (highKey - lowKey == 1) {
-                emitBranch(value, CiConstant.forInt(lowKey), Condition.EQ, false, dest);
-                emitBranch(value, CiConstant.forInt(highKey), Condition.EQ, false, dest);
-            } else {
-                Label l = new Label();
-                emitBranch(value, CiConstant.forInt(lowKey), Condition.LT, false, l, null);
-                emitBranch(value, CiConstant.forInt(highKey), Condition.LE, false, dest);
-                emitLabel(l, false);
-            }
-        }
-        emitJump(defaultSux);
-    }
-
-=======
->>>>>>> ed788f6a
     protected final CiValue callRuntime(CiRuntimeCall runtimeCall, LIRDebugInfo info, CiValue... args) {
         // get a result register
         CiKind result = runtimeCall.resultKind;
