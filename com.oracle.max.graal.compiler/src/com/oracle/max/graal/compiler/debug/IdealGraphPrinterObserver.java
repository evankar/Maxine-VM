/*
 * Copyright (c) 2011, Oracle and/or its affiliates. All rights reserved.
 * DO NOT ALTER OR REMOVE COPYRIGHT NOTICES OR THIS FILE HEADER.
 *
 * This code is free software; you can redistribute it and/or modify it
 * under the terms of the GNU General Public License version 2 only, as
 * published by the Free Software Foundation.
 *
 * This code is distributed in the hope that it will be useful, but WITHOUT
 * ANY WARRANTY; without even the implied warranty of MERCHANTABILITY or
 * FITNESS FOR A PARTICULAR PURPOSE.  See the GNU General Public License
 * version 2 for more details (a copy is included in the LICENSE file that
 * accompanied this code).
 *
 * You should have received a copy of the GNU General Public License version
 * 2 along with this work; if not, write to the Free Software Foundation,
 * Inc., 51 Franklin St, Fifth Floor, Boston, MA 02110-1301 USA.
 *
 * Please contact Oracle, 500 Oracle Parkway, Redwood Shores, CA 94065 USA
 * or visit www.oracle.com if you need additional information or have any
 * questions.
 */
package com.oracle.max.graal.compiler.debug;

import java.io.*;
import java.net.*;
import java.util.regex.*;

import com.oracle.max.criutils.*;
import com.oracle.max.graal.compiler.*;
import com.oracle.max.graal.compiler.observer.*;
import com.oracle.max.graal.compiler.schedule.*;
import com.oracle.max.graal.graph.*;
import com.oracle.max.graal.nodes.*;
import com.sun.cri.ri.*;

/**
 * Observes compilation events and uses {@link IdealGraphPrinter} to generate a graph representation that can be
 * inspected with the <a href="http://kenai.com/projects/igv">Ideal Graph Visualizer</a>.
 */
public class IdealGraphPrinterObserver implements CompilationObserver {

    private static final Pattern INVALID_CHAR = Pattern.compile("[^A-Za-z0-9_.-]");

    private final String host;
    private final int port;

    private static class PrintingContext {
        public IdealGraphPrinter printer;
        private OutputStream stream;
        private Socket socket;

    }
    private final ThreadLocal<PrintingContext> context = new ThreadLocal<PrintingContext>() {
        @Override
        protected PrintingContext initialValue() {
            return new PrintingContext();
        }
    };

    /**
     * Creates a new {@link IdealGraphPrinterObserver} that writes output to a file named after the compiled method.
     */
    public IdealGraphPrinterObserver() {
        this(null, -1);
    }

    /**
     * Creates a new {@link IdealGraphPrinterObserver} that sends output to a remote IdealGraphVisualizer instance.
     */
    public IdealGraphPrinterObserver(String host, int port) {
        this.host = host;
        this.port = port;
    }

    private PrintingContext context() {
        return context.get();
    }

    private IdealGraphPrinter printer() {
        return context().printer;
    }

    private Socket socket() {
        return context().socket;
    }

    @Override
    public void compilationStarted(GraalCompilation compilation) {
        openPrinter(compilation, false);
    }

    private void openPrinter(GraalCompilation compilation, boolean error) {
        assert (context().stream == null && printer() == null);
        if ((!TTY.isSuppressed() && GraalOptions.Plot) || (GraalOptions.PlotOnError && error)) {
            String name;
            if (compilation != null) {
                name = compilation.method.holder().name();
                name = name.substring(1, name.length() - 1).replace('/', '.');
                name = name + "." + compilation.method.name();
            } else {
                name = "null";
            }

<<<<<<< HEAD
            if (host != null) {
                openNetworkPrinter(name, compilation == null ? null : compilation.method);
            } else {
                openFilePrinter(name, compilation == null ? null : compilation.method);
            }
=======
            openPrinter(name, compilation.method);
>>>>>>> 33976706
        }
    }

    private void openPrinter(String title, RiResolvedMethod method) {
        assert (context().stream == null && printer() == null);
        if (!TTY.isSuppressed()) {
            // Use a filter to suppress a recursive attempt to open a printer
            TTY.Filter filter = new TTY.Filter();
            try {
                if (host != null) {
                    openNetworkPrinter(title, null);
                } else {
                    openFilePrinter(title, null);
                }
            } finally {
                filter.remove();
            }
        }
    }

    private void openFilePrinter(String title, RiResolvedMethod method) {
        String filename = title + ".igv.xml";
        filename = INVALID_CHAR.matcher(filename).replaceAll("_");

        try {
            context().stream = new FileOutputStream(filename);
            context().printer = new IdealGraphPrinter(context().stream);
            if (GraalOptions.OmitDOTFrameStates) {
                printer().addOmittedClass(FrameState.class);
            }
            printer().begin();
            printer().beginGroup(title, title, method, -1);
        } catch (IOException e) {
            e.printStackTrace();
        }
    }

    public boolean networkAvailable() {
        try {
            Socket s = new Socket(host, port);
            s.setSoTimeout(10);
            s.close();
            return true;
        } catch (IOException e) {
            return false;
        }
    }

    private void openNetworkPrinter(String title, RiResolvedMethod method) {
        try {


            context().socket = new Socket(host, port);
            if (socket().getInputStream().read() == 'y') {
                context().stream = new BufferedOutputStream(socket().getOutputStream(), 0x4000);
            } else {
                // server currently does not accept any input
                socket().close();
                context().socket = null;
                return;
            }

            context().printer = new IdealGraphPrinter(new BufferedOutputStream(context().stream));
            if (GraalOptions.OmitDOTFrameStates) {
                printer().addOmittedClass(FrameState.class);
            }
            printer().begin();
            printer().beginGroup(title, title, method, -1);
            printer().flush();
            if (socket().getInputStream().read() != 'y') {
                // server declines input for this method
                socket().close();
                context().socket = null;
                context().stream = null;
                context().printer = null;
            }
        } catch (IOException e) {
            System.err.println("Error opening connection to " + host + ":" + port + ": " + e);

            if (socket() != null) {
                try {
                    socket().close();
                } catch (IOException ioe) {
                }
                context().socket = null;
            }
            context().stream = null;
            context().printer = null;
        }
    }

    @Override
    public void compilationEvent(CompilationEvent event) {
        boolean lazyStart = false;
        if (printer() == null && event.hasDebugObject(CompilationEvent.ERROR)) {
            openPrinter(event.debugObject(GraalCompilation.class), true);
            lazyStart = true;
        }
        Graph graph = event.debugObject(Graph.class);
        if (printer() != null && graph != null) {
            printer().print(graph, event.label, true, event.debugObject(IdentifyBlocksPhase.class));
        }
        if (lazyStart && printer() != null) {
            closePrinter();
        }
    }

    @Override
    public void compilationFinished(GraalCompilation compilation) {
        if (printer() != null) {
            closePrinter();
        }
    }

    private void closePrinter() {
        assert (printer() != null);

        try {
            printer().endGroup();
            printer().end();

            if (socket() != null) {
                socket().close(); // also closes stream
            } else {
                context().stream.close();
            }
        } catch (IOException e) {
            e.printStackTrace();
        } finally {
            context().printer = null;
            context().stream = null;
            context().socket = null;
        }
    }

    public void printGraphs(String groupTitle, Graph... graphs) {
        openPrinter(groupTitle, null);
        if (printer() != null) {
            int i = 0;
            for (Graph graph : graphs) {
                printer().print(graph, "Graph " + i, true);
                i++;
            }
            closePrinter();
        }
    }

    public void compilationStarted(String groupTitle) {
        openPrinter(groupTitle, null);
    }

    public void printGraph(String graphTitle, Graph graph) {
        if (printer() != null) {
            printer().print(graph, graphTitle, true);
        }
    }

    public void printSingleGraph(String title, Graph graph) {
        printSingleGraph(title, title, graph);
    }

    public void printSingleGraph(String groupTitle, String graphTitle, Graph graph) {
        openPrinter(groupTitle, null);
        if (printer() != null) {
            printer().print(graph, graphTitle, true);
            closePrinter();
        }
    }
}<|MERGE_RESOLUTION|>--- conflicted
+++ resolved
@@ -102,15 +102,7 @@
                 name = "null";
             }
 
-<<<<<<< HEAD
-            if (host != null) {
-                openNetworkPrinter(name, compilation == null ? null : compilation.method);
-            } else {
-                openFilePrinter(name, compilation == null ? null : compilation.method);
-            }
-=======
             openPrinter(name, compilation.method);
->>>>>>> 33976706
         }
     }
 
@@ -121,9 +113,9 @@
             TTY.Filter filter = new TTY.Filter();
             try {
                 if (host != null) {
-                    openNetworkPrinter(title, null);
+                    openNetworkPrinter(title, method);
                 } else {
-                    openFilePrinter(title, null);
+                    openFilePrinter(title, method);
                 }
             } finally {
                 filter.remove();
@@ -161,8 +153,6 @@
 
     private void openNetworkPrinter(String title, RiResolvedMethod method) {
         try {
-
-
             context().socket = new Socket(host, port);
             if (socket().getInputStream().read() == 'y') {
                 context().stream = new BufferedOutputStream(socket().getOutputStream(), 0x4000);
