/*
 * Copyright (c) 2007 Sun Microsystems, Inc.  All rights reserved.
 *
 * Sun Microsystems, Inc. has intellectual property rights relating to technology embodied in the product
 * that is described in this document. In particular, and without limitation, these intellectual property
 * rights may include one or more of the U.S. patents listed at http://www.sun.com/patents and one or
 * more additional patents or pending patent applications in the U.S. and in other countries.
 *
 * U.S. Government Rights - Commercial software. Government users are subject to the Sun
 * Microsystems, Inc. standard license agreement and applicable provisions of the FAR and its
 * supplements.
 *
 * Use is subject to license terms. Sun, Sun Microsystems, the Sun logo, Java and Solaris are trademarks or
 * registered trademarks of Sun Microsystems, Inc. in the U.S. and other countries. All SPARC trademarks
 * are used under license and are trademarks or registered trademarks of SPARC International, Inc. in the
 * U.S. and other countries.
 *
 * UNIX is a registered trademark in the U.S. and other countries, exclusively licensed through X/Open
 * Company, Ltd.
 */
package test.com.sun.max.vm.cps;

import junit.framework.*;

import com.sun.max.ide.*;
import com.sun.max.vm.cps.jit.*;
<<<<<<< HEAD
import com.sun.max.vm.jit.*;
=======
>>>>>>> a2350ce4

/**
 * Tests {@link BytecodeStopsIterator}.
 *
 * @author Doug Simon
 */
@org.junit.runner.RunWith(org.junit.runners.AllTests.class)
public class BytecodeStopsIteratorTest extends MaxTestCase {

    public static Test suite() {
        return new TestSuite(BytecodeStopsIteratorTest.class);
    }

    public static void main(String[] args) {
        junit.textui.TestRunner.run(BytecodeStopsIteratorTest.suite());
    }

    static class Stop {
        final int index;
        public Stop(int index) {
            this.index = index;
        }
    }

    static class DRCStop extends Stop {

        public DRCStop(int index) {
            super(index);
        }
    }

    static class Entry {
        final int bcp;
        final Stop[] stops;

        public Entry(int bcp, Stop... stops) {
            this.bcp = bcp;
            this.stops = stops;
        }

        static int[] encode(Entry... entries) {
            int size = 0;
            for (Entry e : entries) {
                size += 1 + e.stops.length;
            }
            final int[] table = new int[size];
            int i = 0;
            for (Entry e : entries) {
                table[i++] = e.bcp | BytecodeStopsIterator.BCP_BIT;
                for (Stop s : e.stops) {
                    if (s instanceof DRCStop) {
                        table[i++] = s.index | BytecodeStopsIterator.DIRECT_RUNTIME_CALL_BIT;
                    } else {
                        table[i++] = s.index;
                    }
                }
            }
            return table;
        }
    }

    private void assertSame(BytecodeStopsIterator bsi, Entry[] entries) {
        int i = 0;
        for (int bcp = bsi.bytecodePosition(); bcp != -1; bcp = bsi.next()) {
            final Entry entry = entries[i++];
            assertEquals(bcp, entry.bcp);
            int j = 0;
            for (int stopIndex = bsi.nextStopIndex(true); stopIndex != -1; stopIndex = bsi.nextStopIndex(false)) {
                final Stop stop = entry.stops[j++];
                assertEquals(stop.index, stopIndex);
                assertEquals(stop instanceof DRCStop, bsi.isDirectRuntimeCall());
            }

            j = 0;
            for (int stopIndex = bsi.nextStopIndex(true); stopIndex != -1; stopIndex = bsi.nextStopIndex(false)) {
                final Stop stop = entry.stops[j++];
                assertEquals(stop.index, stopIndex);
                assertEquals(stop instanceof DRCStop, bsi.isDirectRuntimeCall());
            }

            assertEquals(entry.stops.length, j);
        }
        assertEquals(entries.length, i);
    }

    public void test_valid() {
        final Entry[] entries = {
            new Entry(0, new Stop(2), new DRCStop(0)),
            new Entry(5, new Stop(1))

        };

        final BytecodeStopsIterator bsi = new BytecodeStopsIterator(Entry.encode(entries));
        assertSame(bsi, entries);
        bsi.reset();
        assertSame(bsi, entries);
    }

    public void test_invalid() {
        try {
            new BytecodeStopsIterator(new int[] {0, 2, 0, 5, 1});
            fail("Expected assertion failure");
        } catch (AssertionError e) {
        }
    }
}<|MERGE_RESOLUTION|>--- conflicted
+++ resolved
@@ -24,10 +24,6 @@
 
 import com.sun.max.ide.*;
 import com.sun.max.vm.cps.jit.*;
-<<<<<<< HEAD
-import com.sun.max.vm.jit.*;
-=======
->>>>>>> a2350ce4
 
 /**
  * Tests {@link BytecodeStopsIterator}.
