--- conflicted
+++ resolved
@@ -52,16 +52,15 @@
     boolean isExec();
 
     /**
-<<<<<<< HEAD
+     * Checks if this watchpoint is set during garbage collection.
+     * @return true if this watchpoint is active during GC
+     */
+    boolean enableDuringGC();
+
+    /**
      * @return true if any of the possible activations are true.
      */
     boolean isEnabled();
-=======
-     * Checks if this watchpoint is set during garbage collection.
-     * @return
-     */
-    boolean isGC();
->>>>>>> f2a20ee4
 
     /**
      * Removes the memory watchpoint from the VM, at which time it
@@ -98,7 +97,7 @@
      * @param gc whether the watchpoint is active during garbage collection
      * @return whether set succeeded.
      */
-    void setGC(boolean gc);
+    void setEnableDuringGC(boolean gc);
 
     /**
      * @return a heap object in the VM with which the watchpoint is associated, null if none.
