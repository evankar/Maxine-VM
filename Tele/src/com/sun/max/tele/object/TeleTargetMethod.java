--- conflicted
+++ resolved
@@ -113,16 +113,6 @@
         return _codeStart;
     }
 
-<<<<<<< HEAD
-    private Size _codeSize;
-
-    public Size codeSize() {
-        initialize();
-        return _codeSize;
-    }
-
-=======
->>>>>>> b6656e8b
     public String name() {
         return getClass().getSimpleName() + " for " + classMethodActor().simpleName();
     }
@@ -172,30 +162,11 @@
         teleVM.teleCodeRegistry().add(this);
     }
 
-<<<<<<< HEAD
-    // Update all the fields that require reading from VM; do it lazily, as per TeleObject notes.
-    // Note exception made for this class in the constructor.
-    private void initialize() {
-        if (_codeStart == null  || _codeStart.isZero()) {
-            _codeStart = teleVM().fields().TargetMethod_codeStart.readWord(reference()).asPointer();
-            final Reference code = teleVM().fields().TargetMethod_code.readReference(reference());
-            _codeSize = Size.fromInt(Layout.byteArrayLayout().readLength(code));
-            _numberOfSafepoints = teleVM().fields().TargetMethod_numberOfSafepoints.readInt(reference());
-            _numberOfIndirectCalls = teleVM().fields().TargetMethod_numberOfIndirectCalls.readInt(reference());
-            _codeSize = Size.fromInt(Layout.byteArrayLayout().readLength(code));
-            final Reference classMethodActorReference =  teleVM().fields().TargetMethod_classMethodActor.readReference(reference());
-            _teleClassMethodActor = (TeleClassMethodActor) TeleObject.make(teleVM(), classMethodActorReference);
-            assert _teleClassMethodActor != null;
-        }
-    }
-
-=======
     /**
      * Gets the entry point for this method as specified by the ABI in use when this target method was compiled.
      *
      * @return {@link Address#zero()} if this target method has not yet been compiled
      */
->>>>>>> b6656e8b
     public Address callEntryPoint() {
         final Pointer codeStart = codeStart();
         if (codeStart.isZero()) {
