--- conflicted
+++ resolved
@@ -125,11 +125,7 @@
                 teleTargetMethodHistory[numberOfCompilations - i - 1] = (TeleTargetMethod) vm().makeTeleObject(targetMethodReference);
             }
 
-<<<<<<< HEAD
-        } else if (targetState.classActorForObjectType().mirror() == Compilation.class) {
-=======
-        } else if (targetState.classActorForType().javaClass() == Compilation.class) {
->>>>>>> 10815f3f
+        } else if (targetState.classActorForObjectType().javaClass() == Compilation.class) {
             // this is a compilation, get the previous target state from it
             Reference previousTargetStateReference = vm().teleFields().Compilation_previousTargetState.readReference(targetState.reference());
             if (!previousTargetStateReference.isZero()) {
