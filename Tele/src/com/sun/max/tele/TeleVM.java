--- conflicted
+++ resolved
@@ -754,13 +754,8 @@
 	 * have changed.
 	 */
 	public void updateLoadableTypeDescriptorsFromClasspath() {
-<<<<<<< HEAD
 		final Set<TypeDescriptor> typesOnClasspath = new TreeSet<TypeDescriptor>();
-		Trace.begin(1, "searching classpath for class files");
-=======
-		final Set<TypeDescriptor> typesOnClasspath = new HashSet<TypeDescriptor>();
 		Trace.begin(TRACE_VALUE, tracePrefix() + "searching classpath for class files");
->>>>>>> 74362121
 		new ClassSearch() {
 			@Override
 			protected boolean visitClass(String className) {
@@ -873,10 +868,7 @@
 	 * Updates all cached information about the state of the running VM.
 	 */
 	public synchronized void refresh() {
-<<<<<<< HEAD
-=======
 	    Trace.begin(TRACE_VALUE, tracePrefix() + "refresh");
->>>>>>> 74362121
 		if (_teleClassRegistry == null) {
 			// Must delay creation/initialization of the {@link TeleClassRegistry} until after
 			// we hit the first execution breakpoint; otherwise addresses won't have been relocated.
