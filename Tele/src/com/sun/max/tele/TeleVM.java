/*
 * Copyright (c) 2007 Sun Microsystems, Inc.  All rights reserved.
 *
 * Sun Microsystems, Inc. has intellectual property rights relating to technology embodied in the product
 * that is described in this document. In particular, and without limitation, these intellectual property
 * rights may include one or more of the U.S. patents listed at http://www.sun.com/patents and one or
 * more additional patents or pending patent applications in the U.S. and in other countries.
 *
 * U.S. Government Rights - Commercial software. Government users are subject to the Sun
 * Microsystems, Inc. standard license agreement and applicable provisions of the FAR and its
 * supplements.
 *
 * Use is subject to license terms. Sun, Sun Microsystems, the Sun logo, Java and Solaris are trademarks or
 * registered trademarks of Sun Microsystems, Inc. in the U.S. and other countries. All SPARC trademarks
 * are used under license and are trademarks or registered trademarks of SPARC International, Inc. in the
 * U.S. and other countries.
 *
 * UNIX is a registered trademark in the U.S. and other countries, exclusively licensed through X/Open
 * Company, Ltd.
 */
package com.sun.max.tele;

import static com.sun.max.tele.debug.ProcessState.*;

import java.io.*;
import java.net.*;
import java.util.*;
import java.util.logging.*;

import com.sun.max.*;
import com.sun.max.collect.*;
import com.sun.max.ide.*;
import com.sun.max.jdwp.vm.core.*;
import com.sun.max.jdwp.vm.proxy.*;
import com.sun.max.jdwp.vm.proxy.VMValue.*;
import com.sun.max.lang.*;
import com.sun.max.memory.*;
import com.sun.max.program.*;
import com.sun.max.program.Classpath.*;
import com.sun.max.program.option.*;
import com.sun.max.tele.debug.*;
import com.sun.max.tele.debug.TeleBytecodeBreakpoint.*;
import com.sun.max.tele.debug.TeleWatchpoint.*;
import com.sun.max.tele.debug.darwin.*;
import com.sun.max.tele.debug.guestvm.xen.*;
import com.sun.max.tele.debug.linux.*;
import com.sun.max.tele.debug.no.*;
import com.sun.max.tele.debug.solaris.*;
import com.sun.max.tele.field.*;
import com.sun.max.tele.grip.*;
import com.sun.max.tele.interpreter.*;
import com.sun.max.tele.jdwputil.*;
import com.sun.max.tele.method.*;
import com.sun.max.tele.object.*;
import com.sun.max.tele.reference.*;
import com.sun.max.tele.type.*;
import com.sun.max.tele.value.*;
import com.sun.max.unsafe.*;
import com.sun.max.vm.*;
import com.sun.max.vm.actor.holder.*;
import com.sun.max.vm.actor.member.*;
import com.sun.max.vm.debug.*;
import com.sun.max.vm.grip.*;
import com.sun.max.vm.layout.*;
import com.sun.max.vm.object.host.*;
import com.sun.max.vm.prototype.*;
import com.sun.max.vm.reference.*;
import com.sun.max.vm.reference.prototype.*;
import com.sun.max.vm.runtime.*;
import com.sun.max.vm.type.*;
import com.sun.max.vm.value.*;

/**
 * Implementation of remote access to an instance of the Maxine VM.
 * Access from the Inspector or other clients of this implementation
 * gain access through the {@link MaxVM} interface.
 *
 * @author Bernd Mathiske
 * @author Athul Acharya
 * @author Michael Van De Vanter
 * @author Doug Simon
 * @author Thomas Wuerthinger
 * @author Hannes Payer
 */
public abstract class TeleVM implements MaxVM {

    private static final int TRACE_VALUE = 2;

    private static final String PROGRAM_NAME = "maxvm";

    private static final String TELE_LIBRARY_NAME = "tele";


    /**
     * The options controlling how a tele VM instance is {@linkplain #newAllocator(String...) created}.
     */
    public static class Options extends OptionSet {
        public final Option<Boolean> debugOption = newBooleanOption("d", false,
            "Makes the inspector create a Maxine VM process as the target of inspection. If omitted or 'false', then the boot image is inspected.");
        public final Option<File> bootImageFileOption = newFileOption("i", BinaryImageGenerator.getDefaultBootImageFilePath(),
            "Path to boot image file.");
        public final Option<File> bootJarOption = newFileOption("j", BinaryImageGenerator.getDefaultBootImageJarFilePath(),
            "Boot jar file path.");
        public final Option<List<String>> classpathOption = newStringListOption("cp", null, File.pathSeparatorChar,
            "Additional locations to use when searching for Java class files. These locations are searched after the jar file containing the " +
            "boot image classes but before the locations corresponding to the class path of this JVM process.");
        public final Option<List<String>> sourcepathOption = newStringListOption("sourcepath", null, File.pathSeparatorChar,
            "Additional locations to use when searching for Java source files. These locations are searched before the default locations.");
        public final Option<Boolean> relocateOption = newBooleanOption("b", false,
            "Specifies if the heap and code in the boot image is to be relocated. Ignored if -" + debugOption.getName() + " is specified.");
        public final Option<String> vmArguments = newStringOption("a", null,
            "Specifies the arguments to the target VM.");
        public final Option<File> commandFileOption = newFileOption("c", "",
            "Executes the commands in a file on startup.");
        public final Option<Integer> debuggeeIdOption = newIntegerOption("id", -1,
            "Process id of VM instance to which this debugger should attach. A value of -1 indicates that a new VM " +
            "process should be started using the arguments specified by the -" + vmArguments + " option.");
        public final Option<String> logLevelOption = newStringOption("logLevel", Level.SEVERE.getName(),
            "Level to set for java.util.logging root logger.");
    }

    /**
     * Creates a new VM instance based on a given set of options.
     *
     * @param options the options controlling specifics of the VM instance to be created
     * @return a new VM instance
     */
    public static TeleVM create(Options options) throws BootImageException {
        HostObjectAccess.setMainThread(Thread.currentThread());

        final String logLevel = options.logLevelOption.getValue();
        try {
            LogManager.getLogManager().getLogger("").setLevel(Level.parse(logLevel));
        } catch (IllegalArgumentException e) {
            ProgramWarning.message("Invalid level specified for java.util.logging root logger: " + logLevel + " [using " + Level.SEVERE + "]");
            LogManager.getLogManager().getLogger("").setLevel(Level.SEVERE);
        }

        TeleVM teleVM = null;

        // Configure the prototype class loader gets the class files used to build the image
        Classpath classpathPrefix = Classpath.EMPTY;
        final List<String> classpathList = options.classpathOption.getValue();
        if (classpathList != null) {
            final Classpath extraClasspath = new Classpath(classpathList.toArray(new String[classpathList.size()]));
            classpathPrefix = classpathPrefix.prepend(extraClasspath);
        }
        classpathPrefix = classpathPrefix.prepend(options.bootJarOption.getValue().getAbsolutePath());
        checkClasspath(classpathPrefix);
        final Classpath classpath = Classpath.fromSystem().prepend(classpathPrefix);
        PrototypeClassLoader.setClasspath(classpath);

        Prototype.loadLibrary(TELE_LIBRARY_NAME);
        final File bootImageFile = options.bootImageFileOption.getValue();

        Classpath sourcepath = JavaProject.getSourcePath(true);
        final List<String> sourcepathList = options.sourcepathOption.getValue();
        if (sourcepathList != null) {
            sourcepath = sourcepath.prepend(new Classpath(sourcepathList.toArray(new String[sourcepathList.size()])));
        }
        checkClasspath(sourcepath);

        final String value = options.vmArguments.getValue();
        final String[] commandLineArguments = value == null ? null : ("".equals(value) ? new String[0] : value.trim().split(" "));

        if (options.debugOption.getValue()) {
            teleVM = create(bootImageFile, sourcepath, commandLineArguments, options.debuggeeIdOption.getValue());
            teleVM.teleProcess().initializeState();
            try {
                teleVM.advanceToJavaEntryPoint();
            } catch (IOException ioException) {
                throw new BootImageException(ioException);
            }

            final File commandFile = options.commandFileOption.getValue();
            if (commandFile != null && !commandFile.equals("")) {
                teleVM.executeCommandsFromFile(commandFile.getPath());
            }

        } else {
            teleVM = createReadOnly(bootImageFile, sourcepath, !options.relocateOption.getValue());
        }

        return teleVM;
    }

    private static TeleVM create(File bootImageFile, Classpath sourcepath, String[] commandlineArguments, int processID) throws BootImageException {
        final BootImage bootImage = new BootImage(bootImageFile);
        TeleVM teleVM = null;
        switch (bootImage.vmConfiguration().platform().operatingSystem()) {
            case DARWIN:
                teleVM = new DarwinTeleVM(bootImageFile, bootImage, sourcepath, commandlineArguments, processID);
                break;
            case LINUX:
                teleVM = new LinuxTeleVM(bootImageFile, bootImage, sourcepath, commandlineArguments, processID);
                break;
            case SOLARIS:
                teleVM = new SolarisTeleVM(bootImageFile, bootImage, sourcepath, commandlineArguments, processID);
                break;
            case GUESTVM:
                teleVM = new GuestVMXenTeleVM(bootImageFile, bootImage, sourcepath, commandlineArguments, processID);
                break;
            default:
                FatalError.unimplemented();
        }
        return teleVM;
    }

    private static void checkClasspath(Classpath classpath) {
        for (Entry classpathEntry : classpath.entries()) {
            if (classpathEntry.isPlainFile()) {
                ProgramWarning.message("Class path entry is neither a directory nor a JAR file: " + classpathEntry);
            }
        }
    }

    /**
     * Creates a tele VM instance that is read-only and is only useful for inspecting a boot image.
     *
     * @param bootImageFile the file containing the boot image
     * @param sourcepath the source code path to search for class or interface definitions
     * @param relocate specifies if the heap and code sections in the boot image are to be relocated
     * @return
     * @throws BootImageException
     * @throws IOException
     */
    private static TeleVM createReadOnly(File bootImageFile, Classpath sourcepath, boolean relocate) throws BootImageException {
        final BootImage bootImage = new BootImage(bootImageFile);
        return new ReadOnlyTeleVM(bootImageFile, bootImage, sourcepath, relocate);
    }

    private static final Logger LOGGER = Logger.getLogger(TeleVM.class.getName());


    /**
     * An object that delays evaluation of a trace message for controller actions.
     */
    private class Tracer {

        private final String message;

        /**
         * An object that delays evaluation of a trace message.
         * @param message identifies what is being traced
         */
        public Tracer(String message) {
            this.message = message;
        }

        @Override
        public String toString() {
            return tracePrefix() + message;
        }
    }

    private static VMPackage getInspectorGripPackage(VMPackage gripPackage) {
        final MaxPackage vmGripRootPackage = new com.sun.max.vm.grip.Package();
        final String suffix = gripPackage.name().substring(vmGripRootPackage.name().length());
        final MaxPackage inspectorGripRootPackage = new com.sun.max.tele.grip.Package();
        return (VMPackage) MaxPackage.fromName(inspectorGripRootPackage.name() + suffix);
    }

    private static MaxineVM createVM(BootImage bootImage) {
        final VMConfiguration b = bootImage.vmConfiguration();
        final VMConfiguration vmConfiguration = new VMConfiguration(
                b.buildLevel(),
                b.platform(),
                getInspectorGripPackage(b.gripPackage()),
                new com.sun.max.tele.reference.plain.Package(),
                    b.layoutPackage(), b.heapPackage(), b.monitorPackage(),
                b.compilerPackage(), b.jitPackage(), b.interpreterPackage(), b.trampolinePackage(),
                    b.targetABIsPackage(), b.runPackage());
        vmConfiguration.loadAndInstantiateSchemes();

        final MaxineVM vm = new MaxineVM(vmConfiguration);
        MaxineVM.setTarget(vm);
        MaxineVM.setGlobalHostOrTarget(vm);
        new JavaPrototype(vm.configuration(), false);
        return vm;
    }

    private String  tracePrefix() {
        return "[TeleVM: " + Thread.currentThread().getName() + "] ";
    }

    public String getName() {
        return MaxineVM.name();
    }

    public String getVersion() {
        return MaxineVM.version();
    }

    public String getDescription() {
        return MaxineVM.description();
    }

    private final VMConfiguration vmConfiguration;

    public final VMConfiguration vmConfiguration() {
        return vmConfiguration;
    }

    private final int wordSize;

    public final int wordSize() {
        return wordSize;
    }

    private final BootImage bootImage;

    public final BootImage bootImage() {
        return bootImage;
    }

    private final File bootImageFile;

    public final File bootImageFile() {
        return bootImageFile;
    }

    final File programFile;

    public final File programFile() {
        return programFile;
    }

    private final TeleProcess teleProcess;

    protected TeleProcess teleProcess() {
        return teleProcess;
    }

    public boolean isBootImageRelocated() {
        return true;
    }

    private final Pointer bootImageStart;

    public final Pointer bootImageStart() {
        return bootImageStart;
    }

    private final TeleFields fields;

    public final TeleFields fields() {
        return fields;
    }

    private final TeleMethods methods;

    public final TeleMethods methods() {
        return methods;
    }

    private final Classpath sourcepath;

    /**
     * Classes, possibly not loaded, available on the classpath.
     * Lazily initialized; can re re-initialized.
     * @see #updateLoadableTypeDescriptorsFromClasspath()
     */
    private Set<TypeDescriptor> typesOnClasspath;

    /**
     * @return classes, possibly loaded, not available on the classpath.
     */
    private Set<TypeDescriptor> typesOnClasspath() {
        if (typesOnClasspath == null) {
            // Delayed initialization, because this can take some time.
            updateLoadableTypeDescriptorsFromClasspath();
        }
        return typesOnClasspath;
    }

    private final TeleMessenger messenger = new VMTeleMessenger(this);

    /**
     * @return access to two-way asynchronous message passing with the VM.
     */
    public TeleMessenger messenger() {
        return messenger;
    }

    private int interpreterUseLevel = 0;

    private final TeleHeapManager teleHeapManager;
    private final TeleObjectFactory teleObjectFactory;
    private TeleClassRegistry teleClassRegistry;
    private TeleCodeRegistry teleCodeRegistry;
    private final TeleBytecodeBreakpoint.Factory bytecodeBreakpointFactory;


    /**
     * The immutable history of all VM states, as of the last state transition; thread safe
     * for access by client methods on any thread.
     */
    private volatile TeleVMState teleVMState;

    /**
     * @return VM state; thread safe.
     */
    public final MaxVMState maxVMState() {
        return teleVMState;
    }

    private VariableSequence<TeleVMStateObserver> observers = new ArrayListSequence<TeleVMStateObserver>();

    private boolean isInGC = false;

    // TODO (mlvdv)  Relax conservative assumptions being made during GC
    public final boolean isInGC() {
        return isInGC;
    }

    /**
     * Creates a tele VM instance by creating or attaching to a Maxine VM process.
     *
     * @param bootImageFile path to the boot image file loaded by the VM
     * @param bootImage the metadata describing the contents in the boot image
     * @param sourcepath path used to search for Java source files
     * @param commandLineArguments the command line arguments to be used when creating a new VM process. If this value
     *            is {@code null}, then an attempt is made to attach to the process whose id is {@code processID}.
     * @param processID the process ID of an existing VM instance to which this debugger should be attached. This
     *            argument is ignored if {@code commandLineArguments != null}.
     * @param agent the agent that opens a socket for the VM to communicate the address of the boot image once it has
     *            been loaded and relocated. This parameter may be null if {@link #loadBootImage(TeleVMAgent)} is
     *            overridden by this object to use a different mechanism for discovering the boot image address.
     * @throws BootImageException
     */
    protected TeleVM(File bootImageFile, BootImage bootImage, Classpath sourcepath, String[] commandLineArguments, int processID, TeleVMAgent agent) throws BootImageException {
        this.bootImageFile = bootImageFile;
        this.bootImage = bootImage;
        this.sourcepath = sourcepath;
        final MaxineVM vm = createVM(this.bootImage);
        this.vmConfiguration = vm.configuration();

        // Pre-initialize an appropriate disassembler to save time.
        TeleDisassembler.initialize(vmConfiguration.platform().processorKind());

        this.wordSize = vmConfiguration.platform().processorKind().dataModel().wordWidth().numberOfBytes;
        this.programFile = new File(bootImageFile.getParent(), PROGRAM_NAME);

        if (commandLineArguments == null) {
            this.teleProcess = attachToTeleProcess(processID);
            switch (bootImage.vmConfiguration().platform().operatingSystem()) {
                case GUESTVM:
                    this.bootImageStart = loadBootImage(agent);
                    break;
                default:
                    FatalError.unexpected("need to get the boot image address from attached process somehow");
                    this.bootImageStart = Pointer.zero();
            }
        } else {
            if (agent != null) {
                agent.start();
            }
            this.teleProcess = createTeleProcess(commandLineArguments, agent);
            this.bootImageStart = loadBootImage(agent);
        }

        this.fields = new TeleFields(this);
        this.methods = new TeleMethods(this);
        this.teleObjectFactory = TeleObjectFactory.make(this);
        this.teleHeapManager = TeleHeapManager.make(this);


        // Provide access to JDWP server
        this.jdwpAccess = new VMAccessImpl();
        addVMStateObserver(jdwpStateModel);
        this.javaThreadGroupProvider = new ThreadGroupProviderImpl(this, true);
        this.nativeThreadGroupProvider = new ThreadGroupProviderImpl(this, false);

        final TeleGripScheme teleGripScheme = (TeleGripScheme) vmConfiguration.gripScheme();
        teleGripScheme.setTeleVM(this);

        this.bytecodeBreakpointFactory = new TeleBytecodeBreakpoint.Factory(this);
    }

    /**
     * Starts a new VM process and returns a handle to it.
     *
     * @param commandLineArguments the command line arguments to use when starting the VM process
     * @return a handle to the created VM process
     * @throws BootImageException if there was an error launching the VM process
     */
    protected abstract TeleProcess createTeleProcess(String[] commandLineArguments, TeleVMAgent agent) throws BootImageException;

    protected TeleProcess attachToTeleProcess(int processID) {
        throw FatalError.unimplemented();
    }

    /**
     * Gets a pointer to the boot image in the remote VM. The implementation of this method in the VM uses a
     * provided agent to receive the address from the VM via a socket.
     *
     * @throws BootImageException if the address of the boot image could not be obtained
     */
    protected Pointer loadBootImage(TeleVMAgent agent) throws BootImageException {
        try {
            final Socket socket = agent.waitForVM();
            final InputStream stream = socket.getInputStream();
            final Endianness endianness = vmConfiguration.platform().processorKind().dataModel().endianness();
            final Pointer heap = Word.read(stream, endianness).asPointer();
            Trace.line(1, "Received boot image address from VM: 0x" + heap.toHexString());
            socket.close();
            return heap;
        } catch (IOException ioException) {
            throw new BootImageException("Error while reading boot image address from VM process", ioException);
        }
    }

    public final void addVMStateObserver(TeleVMStateObserver observer) {
        synchronized (observers) {
            observers.append(observer);
        }
    }

    public final void removeVMStateObserver(TeleVMStateObserver observer) {
        synchronized (observers) {
            final int index = Sequence.Static.indexOfIdentical(observers, observer);
            if (index != -1) {
                observers.remove(index);
            }
        }
    }

    public void notifyStateChange(ProcessState processState,
                    long epoch,
                    TeleNativeThread singleStepThread,
                    Sequence<TeleNativeThread> breakpointThreads,
                    Collection<TeleNativeThread> threads,
                    Sequence<TeleNativeThread> threadsStarted,
                    Sequence<TeleNativeThread> threadsDied) {
        this.teleVMState = new TeleVMState(processState, epoch, singleStepThread, breakpointThreads, threads, threadsStarted, threadsDied, isInGC, teleVMState);
        final Sequence<TeleVMStateObserver> observers;
        synchronized (this.observers) {
            observers = this.observers.clone();
        }
        for (final TeleVMStateObserver observer : observers) {
            observer.upate(teleVMState);
        }
    }

    public final void describeVMStateHistory(PrintStream printStream) {
        teleVMState.writeSummaryToStream(printStream);
    }

    public final boolean activateMessenger() {
        return messenger.activate();
    }

    public final int getInterpreterUseLevel() {
        return interpreterUseLevel;
    }

    public final void setInterpreterUseLevel(int interpreterUseLevel) {
        this.interpreterUseLevel = interpreterUseLevel;
    }

    public final int getVMTraceLevel() {
        return fields().Trace_level.readInt(this);
    }

    public final void setVMTraceLevel(int newLevel) {
        fields().Trace_level.writeInt(this, newLevel);
    }

    public final long getVMTraceThreshold() {
        return fields().Trace_threshold.readLong(this);
    }

    public final void setVMTraceThreshold(long newThreshold) {
        fields().Trace_threshold.writeLong(this, newThreshold);
    }

    private TeleGripScheme gripScheme() {
        return (TeleGripScheme) vmConfiguration.gripScheme();
    }

    /**
     * @return the scheme used to manage object layouts in this VM.
     */
    public final LayoutScheme layoutScheme() {
        return vmConfiguration.layoutScheme();
    }

    public final String visualizeStateRegister(long flags) {
        return TeleStateRegisters.flagsToString(this, flags);
    }

    /**
     * @return access to low-level reading and writing of memory in the VM.
     */
    public final DataAccess dataAccess() {
        return teleProcess.dataAccess();
    }

    public Word readWord(Address address) {
        return teleProcess.dataAccess().readWord(address);
    }

    public Word readWord(Address address, int offset) {
        return teleProcess.dataAccess().readWord(address, offset);
    }

    public void readFully(Address address, byte[] bytes) {
        teleProcess.dataAccess().readFully(address, bytes);
    }

    public final IndexedSequence<MemoryRegion> memoryRegions() {
        final IndexedSequence<TeleRuntimeMemoryRegion> teleHeapRegions = teleHeapRegions();
        final IndexedSequence<TeleCodeRegion> teleCodeRegions = teleCodeManager().teleCodeRegions();
        final IterableWithLength<TeleNativeThread> threads = teleProcess.threads();
        final VariableSequence<MemoryRegion> regions = new ArrayListSequence<MemoryRegion>(teleHeapRegions.length() + teleCodeRegions.length() + threads.length() + 2);
        regions.append(teleBootHeapRegion());
        for (MemoryRegion region : teleHeapRegions) {
            regions.append(region);
        }
        regions.append(teleCodeManager().teleBootCodeRegion());
        for (MemoryRegion region : teleCodeRegions) {
            regions.append(region);
        }
        for (TeleNativeThread thread : threads) {
            final TeleNativeStack stack = thread.stack();
            if (!stack.size().isZero()) {
                regions.append(stack);
            }
        }
        return regions;
    }

    public final MemoryRegion memoryRegionContaining(Address address) {
        MemoryRegion memoryRegion = teleHeapManager.regionContaining(address);
        if (memoryRegion == null) {
            memoryRegion = teleCodeManager().regionContaining(address);
            if (memoryRegion == null) {
                final MaxThread maxThread = threadContaining(address);
                if (maxThread != null) {
                    memoryRegion = maxThread.stack();
                }
            }
        }
        return memoryRegion;
    }

    public final boolean contains(Address address) {
        return containsInHeap(address) || containsInCode(address) || containsInThread(address);
    }

    public final boolean containsInHeap(Address address) {
        return teleHeapManager.contains(address);
    }

    public final boolean containsInDynamicHeap(Address address) {
        return teleHeapManager.dynamicHeapContains(address);
    }

    public final TeleRuntimeMemoryRegion teleBootHeapRegion() {
        return teleHeapManager.teleBootHeapRegion();
    }

    public final IndexedSequence<TeleRuntimeMemoryRegion> teleHeapRegions() {
        return teleHeapManager.teleHeapRegions();
    }

    /**
     * @return manager for {@link MemoryRegion}s containing target code in the VM.
     */
    private TeleCodeManager teleCodeManager() {
        // Instantiate lazily to avoid circularities in startup sequence.
        return TeleCodeManager.make(this);
    }

    public final boolean containsInCode(Address address) {
        return teleCodeManager().contains(address);
    }

    public final TeleCodeRegion teleBootCodeRegion() {
        return teleCodeManager().teleBootCodeRegion();
    }

    public final IndexedSequence<TeleCodeRegion> teleCodeRegions() {
        return teleCodeManager().teleCodeRegions();
    }

    public final boolean containsInThread(Address address) {
        return threadContaining(address) != null;
    }

    private RemoteTeleGrip createTemporaryRemoteTeleGrip(Word rawGrip) {
        return gripScheme().createTemporaryRemoteTeleGrip(rawGrip.asAddress());
    }

    private RemoteTeleGrip temporaryRemoteTeleGripFromOrigin(Word origin) {
        return gripScheme().temporaryRemoteTeleGripFromOrigin(origin);
    }

    public final Reference originToReference(final Pointer origin) {
        return vmConfiguration.referenceScheme().fromGrip(gripScheme().fromOrigin(origin));
    }

    public final Pointer referenceToCell(Reference reference) {
        return layoutScheme().generalLayout.originToCell(reference.toOrigin());
    }

    public final Reference cellToReference(Pointer cell) {
        return originToReference(layoutScheme().generalLayout.cellToOrigin(cell));
    }

    public final Reference bootClassRegistryReference() {
        return originToReference(bootImageStart.plus(bootImage.header().classRegistryOffset));
    }

    public final boolean isValidOrigin(Pointer origin) {
        if (origin.isZero()) {
            return false;
        }
        final Pointer cell = layoutScheme().generalLayout.originToCell(origin);
        Pointer p = cell;
        if (bootImage.vmConfiguration().debugging()) {
            p = p.minus(Word.size()); // can the tag be accessed?
        }
        if (!containsInHeap(p) && !containsInCode(p)) {
            return false;
        }
        if (false && isInGC() && containsInDynamicHeap(origin)) {
            //  Assume that any reference to the dynamic heap is invalid during GC.
            return false;
        }
        try {
            if (bootImage.vmConfiguration().debugging()) {
                final Word tag = dataAccess().getWord(cell, 0, -1);
                return DebugHeap.isValidCellTag(tag);
            }

            // Keep following hub pointers until the same hub is traversed twice or
            // an address outside of heap or code
            // region(s) is encountered.
            Word hubWord = layoutScheme().generalLayout.readHubReferenceAsWord(
                    temporaryRemoteTeleGripFromOrigin(origin));
            for (int i = 0; i < 3; i++) { // longest expected chain: staticTuple
                                            // -> staticHub -> dynamicHub ->
                                            // dynamicHub
                final RemoteTeleGrip hubGrip = createTemporaryRemoteTeleGrip(hubWord);
                final Pointer hubOrigin = hubGrip.toOrigin();
                if (!containsInHeap(hubOrigin) && !containsInCode(hubOrigin)) {
                    return false;
                }
                final Word nextHubWord = layoutScheme().generalLayout.readHubReferenceAsWord(hubGrip);
                if (nextHubWord.equals(hubWord)) {
                    return true;
                }
                hubWord = nextHubWord;
            }
        } catch (DataIOError dataAccessError) {
            return false;
        }
        return false;
    }

    private boolean isValidGrip(Grip grip) {
        if (isInGC()) {
            final TeleGrip teleGrip = (TeleGrip) grip;
            if (teleGrip instanceof MutableTeleGrip) {
                // Assume invalid during GC.
                return false;
            }
        }
        if (grip instanceof LocalTeleGrip) {
            return true;
        }
        return isValidOrigin(grip.toOrigin());
    }

    public final boolean isValidReference(Reference reference) {
        return isValidGrip(reference.toGrip());
    }

    /**
     * Throws an unchecked exception if a {@link Reference} is not valid.
     */
    private void checkReference(Reference reference) throws InvalidReferenceException {
        if (!isValidOrigin(reference.toGrip().toOrigin())) {
            throw new InvalidReferenceException(reference);
        }
    }

    public final Reference wordToReference(Word word) {
        return vmConfiguration.referenceScheme().fromGrip(gripScheme().fromWord(word));
    }


    /**
     * @param reference a {@link Reference} to memory in the VM.
     * @param index offset into an array of references
     * @return the contents of the array at the index, interpreted as an address and wrapped in a Reference.
     * @throws InvalidReferenceException (unchecked)
     */
    public final Reference readReference(Reference reference, int index) throws InvalidReferenceException {
        checkReference(reference);
        return wordToReference(layoutScheme().wordArrayLayout.getWord(reference, index));
    }

    /**
     * @param stringReference A {@link String} object in the VM.
     * @return A local {@link String} representing the object's contents.
     * @throws InvalidReferenceException
     */
    public final String getString(Reference stringReference)  throws InvalidReferenceException {
        final Reference valueReference = fields().String_value.readReference(stringReference);
        checkReference(valueReference);
        int offset = fields().String_offset.readInt(stringReference);
        final int count = fields().String_count.readInt(stringReference);
        final char[] chars = new char[count];
        final CharArrayLayout charArrayLayout = layoutScheme().charArrayLayout;
        for (int i = 0; i < count; i++) {
            chars[i] = charArrayLayout.getChar(valueReference, offset);
            offset++;
        }
        return new String(chars);
    }

    /**
     * Gets a canonical local {@link ClassActor} for the named class, creating one if needed by loading the class from
     * the classpath using the {@link PrototypeClassLoader#PROTOTYPE_CLASS_LOADER}.
     *
     * @param name the name of a class
     * @return Local {@link ClassActor} corresponding to the class, possibly created by loading it from classpath.
     * @throws ClassNotFoundException if not already loaded and unavailable on the classpath.
     */
    private ClassActor makeClassActor(String name) throws ClassNotFoundException {
        // The VM registry includes all ClassActors for classes loaded locally
        // using the prototype class loader
        ClassActor classActor = ClassRegistry.vmClassRegistry().get(
                JavaTypeDescriptor.getDescriptorForJavaString(name));
        if (classActor == null) {
            // Try to load the class from the local classpath.
            if (name.endsWith("[]")) {
                classActor = ClassActorFactory.createArrayClassActor(makeClassActor(name.substring(0,
                                name.length() - 2)));
            } else {
                classActor = PrototypeClassLoader.PROTOTYPE_CLASS_LOADER.makeClassActor(
                                JavaTypeDescriptor.getDescriptorForWellFormedTupleName(name));
            }
        }
        return classActor;
    }

    /**
     * Gets a canonical local {@link ClassActor} corresponding to a
     * {@link ClassActor} in the VM, creating one if needed by
     * loading the class using the
     * {@link PrototypeClassLoader#PROTOTYPE_CLASS_LOADER} from either the
     * classpath, or if not found on the classpath, by copying the classfile
     * from the VM.
     *
     * @param classActorReference a {@link ClassActor} in the VM.
     * @return Local, equivalent {@link ClassActor}, possibly created by
     *         loading from the classpath, or if not found, by copying and
     *         loading the classfile from the VM.
     */
    public final ClassActor makeClassActor(Reference classActorReference) {
        final Reference utf8ConstantReference = fields().Actor_name.readReference(classActorReference);
        final Reference stringReference = fields().Utf8Constant_string.readReference(utf8ConstantReference);
        final String name = getString(stringReference);
        try {
            return makeClassActor(name);
        } catch (ClassNotFoundException classNotFoundException) {
            // Not loaded and not available on local classpath; load by copying
            // classfile from the VM
            final Reference byteArrayReference = fields().ClassActor_classfile.readReference(classActorReference);
            final TeleArrayObject teleByteArrayObject = (TeleArrayObject) makeTeleObject(byteArrayReference);
            ProgramError.check(teleByteArrayObject != null, "could not find class actor: " + name);
            final byte[] classfile = (byte[]) teleByteArrayObject.shallowCopy();
            return PrototypeClassLoader.PROTOTYPE_CLASS_LOADER.makeClassActor(
                    name, classfile);
        }
    }

    public final ClassActor makeClassActorForTypeOf(Reference objectReference)  throws InvalidReferenceException {
        checkReference(objectReference);
        final Reference hubReference = wordToReference(layoutScheme().generalLayout.readHubReferenceAsWord(objectReference));
        final Reference classActorReference = fields().Hub_classActor.readReference(hubReference);
        return makeClassActor(classActorReference);
    }

    /**
     * @param objectReference    An {@link Object} in the VM.
     * @return Local {@link Hub}, equivalent to the hub of the object.
     * @throws InvalidReferenceException
     */
    public final Hub makeLocalHubForObject(Reference objectReference) throws InvalidReferenceException {
        checkReference(objectReference);
        final Reference hubReference = wordToReference(layoutScheme().generalLayout.readHubReferenceAsWord(objectReference));
        final Reference classActorReference = fields().Hub_classActor.
                readReference(hubReference);
        final ClassActor objectClassActor = makeClassActor(classActorReference);
        final ClassActor hubClassActor = makeClassActorForTypeOf(hubReference);
        return (StaticHub.class.isAssignableFrom(hubClassActor.toJava())) ? objectClassActor.staticHub()
                : objectClassActor.dynamicHub();
    }

    public final Value getElementValue(Kind kind, Reference reference, int index) throws InvalidReferenceException {
        switch (kind.asEnum) {
            case BYTE:
                return ByteValue.from(layoutScheme().byteArrayLayout.getByte(reference, index));
            case BOOLEAN:
                return BooleanValue.from(layoutScheme().booleanArrayLayout.getBoolean(reference, index));
            case SHORT:
                return ShortValue.from(layoutScheme().shortArrayLayout.getShort(reference, index));
            case CHAR:
                return CharValue.from(layoutScheme().charArrayLayout.getChar(reference, index));
            case INT:
                return IntValue.from(layoutScheme().intArrayLayout.getInt(reference, index));
            case FLOAT:
                return FloatValue.from(layoutScheme().floatArrayLayout.getFloat(reference, index));
            case LONG:
                return LongValue.from(layoutScheme().longArrayLayout.getLong(reference, index));
            case DOUBLE:
                return DoubleValue.from(layoutScheme().doubleArrayLayout.getDouble(reference, index));
            case WORD:
                return new WordValue(layoutScheme().wordArrayLayout.getWord(reference, index));
            case REFERENCE:
                checkReference(reference);
                return TeleReferenceValue.from(this, wordToReference(layoutScheme().wordArrayLayout.getWord(reference, index)));
            default:
                throw ProgramError.unknownCase("unknown array kind");
        }
    }

    public final TeleObject makeTeleObject(Reference reference) {
        return teleObjectFactory.make(reference);
    }

    public final TeleObject findObjectByOID(long id) {
        return teleObjectFactory.lookupObject(id);
    }

    public final TeleClassActor findTeleClassActor(int id) {
        return teleClassRegistry.findTeleClassActorByID(id);
    }

    public final TeleClassActor findTeleClassActor(TypeDescriptor typeDescriptor) {
        return teleClassRegistry.findTeleClassActorByType(typeDescriptor);
    }

    public final TeleClassActor findTeleClassActor(Class javaClass) {
        return teleClassRegistry.findTeleClassActorByClass(javaClass);
    }

    public final Set<TypeDescriptor> typeDescriptors() {
        return teleClassRegistry.typeDescriptors();
    }

    public final synchronized Iterable<TypeDescriptor> loadableTypeDescriptors() {
        final SortedSet<TypeDescriptor> typeDescriptors = new TreeSet<TypeDescriptor>();
        for (TypeDescriptor typeDescriptor : teleClassRegistry.typeDescriptors()) {
            typeDescriptors.add(typeDescriptor);
        }
        typeDescriptors.addAll(typesOnClasspath());
        return typeDescriptors;
    }

    public final void updateLoadableTypeDescriptorsFromClasspath() {
        final Set<TypeDescriptor> typesOnClasspath = new TreeSet<TypeDescriptor>();
        Trace.begin(TRACE_VALUE, tracePrefix() + "searching classpath for class files");
        new ClassSearch() {
            @Override
            protected boolean visitClass(String className) {
                if (!className.endsWith("package-info")) {
                    final String typeDescriptorString = "L"
                            + className.replace('.', '/') + ";";
                    typesOnClasspath.add(JavaTypeDescriptor.parseTypeDescriptor(typeDescriptorString));
                }
                return true;
            }
        }.run(PrototypeClassLoader.PROTOTYPE_CLASS_LOADER.classpath());
        Trace.end(TRACE_VALUE, tracePrefix() + "searching classpath for class files ["
                + typesOnClasspath.size() + " types found]");
        this.typesOnClasspath = typesOnClasspath;
    }

    private synchronized TeleCodeRegistry teleCodeRegistry() {
        if (teleCodeRegistry == null) {
            teleCodeRegistry = new TeleCodeRegistry(this);
        }
        return teleCodeRegistry;
    }

    /**
     * Registers the description of a newly discovered block of target code so that it can be located later by address.
     *
     * @param teleTargetRoutine a newly created description for a block of target code in the VM.
     */
    public final void registerTeleTargetRoutine(TeleTargetRoutine teleTargetRoutine) {
        teleCodeRegistry().add(teleTargetRoutine);
    }

    public final TeleTargetMethod makeTeleTargetMethod(Address address) {
        return TeleTargetMethod.make(this, address);
    }

    public final TeleRuntimeStub makeTeleRuntimeStub(Address address) {
        return TeleRuntimeStub.make(this, address);
    }

    public final TeleNativeTargetRoutine createTeleNativeTargetRoutine(Address codeStart, Size codeSize, String name) {
        return TeleNativeTargetRoutine.create(this, codeStart, codeSize, name);
    }

    public final <TeleTargetRoutine_Type extends TeleTargetRoutine> TeleTargetRoutine_Type findTeleTargetRoutine(Class<TeleTargetRoutine_Type> teleTargetRoutineType, Address address) {
        return teleCodeRegistry().get(teleTargetRoutineType, address);
    }

    public final <TeleMethodActor_Type extends TeleMethodActor> TeleMethodActor_Type findTeleMethodActor(Class<TeleMethodActor_Type> teleMethodActorType, MethodActor methodActor) {
        final TeleClassActor teleClassActor = teleClassRegistry.findTeleClassActorByType(methodActor.holder().typeDescriptor);
        if (teleClassActor != null) {
            for (TeleMethodActor teleMethodActor : teleClassActor.getTeleMethodActors()) {
                if (teleMethodActorType.isInstance(teleMethodActor)) {
                    return teleMethodActorType.cast(teleMethodActor);
                }
            }
        }
        return null;
    }

    /* (non-Javadoc)
     * @see com.sun.max.tele.MaxVM#describeTeleTargetRoutines(java.io.PrintStream)
     */
    public final void describeTeleTargetRoutines(PrintStream printStream) {
        teleCodeRegistry().writeSummaryToStream(printStream);
    }

    public final IterableWithLength<TeleNativeThread> threads() {
        return teleProcess.threads();
    }

    /* (non-Javadoc)
     * @see com.sun.max.tele.MaxVM#getThread(long)
     */
    public final MaxThread getThread(long threadID) {
        for (MaxThread maxThread : teleVMState.threads()) {
            if (maxThread.id() == threadID) {
                return maxThread;
            }
        }
        return null;
    }

    /* (non-Javadoc)
     * @see com.sun.max.tele.MaxVM#threadContaining(com.sun.max.unsafe.Address)
     */
    public final MaxThread threadContaining(Address address) {
        for (MaxThread thread : teleVMState.threads()) {
            if (thread.stack().contains(address)) {
                return thread;
            }
        }
        return null;
    }

    public final TeleCodeLocation createCodeLocation(Address address) {
        return new TeleCodeLocation(this, address);
    }

    public final TeleCodeLocation createCodeLocation(TeleClassMethodActor teleClassMethodActor, int position) {
        return new TeleCodeLocation(this, teleClassMethodActor, position);
    }

    public final TeleCodeLocation createCodeLocation(Address address, TeleClassMethodActor teleClassMethodActor, int position) {
        return new TeleCodeLocation(this, address, teleClassMethodActor, position);
    }

    public final void addBreakpointObserver(Observer observer) {
        teleProcess.targetBreakpointFactory().addObserver(observer);
        bytecodeBreakpointFactory.addObserver(observer);
    }

    public final Iterable<TeleTargetBreakpoint> targetBreakpoints() {
        return teleProcess.targetBreakpointFactory().breakpoints(true);
    }

    public final int targetBreakpointCount() {
        return teleProcess.targetBreakpointFactory().size(true);
    }

    public final TeleTargetBreakpoint makeTargetBreakpoint(Address address) {
        return teleProcess.targetBreakpointFactory().makeBreakpoint(address, false);
    }

    public final TeleTargetBreakpoint getTargetBreakpoint(Address address) {
        return teleProcess.targetBreakpointFactory().getNonTransientBreakpointAt(address);
    }

    public final Iterable<TeleBytecodeBreakpoint> bytecodeBreakpoints() {
        return bytecodeBreakpointFactory.breakpoints();
    }

    public final int bytecodeBreakpointCount() {
        return bytecodeBreakpointFactory.size();
    }

    public final TeleBytecodeBreakpoint makeBytecodeBreakpoint(Key key) {
        return bytecodeBreakpointFactory.makeBreakpoint(key, false);
    }

    public final TeleBytecodeBreakpoint getBytecodeBreakpoint(Key key) {
        return bytecodeBreakpointFactory.getBreakpoint(key);
    }

    /* (non-Javadoc)
     * @see com.sun.max.tele.MaxVM#watchpointsEnabled()
     */
    public final boolean watchpointsEnabled() {
        return teleProcess.maximumWatchpointCount() > 0;
    }

    /* (non-Javadoc)
     * @see com.sun.max.tele.MaxVM#addWatchpointObserver(java.util.Observer)
     */
    public final void addWatchpointObserver(Observer observer) {
        teleProcess.watchpointFactory().addObserver(observer);
    }

    /* (non-Javadoc)
     * @see com.sun.max.tele.MaxVM#setWatchpoint(com.sun.max.unsafe.Address, com.sun.max.unsafe.Size)
     */
<<<<<<< HEAD
    public final MaxWatchpoint setWatchpoint(Address address, Size size) throws TooManyWatchpointsException, DuplicateWatchpointException {
        return teleProcess.watchpointFactory().setWatchpoint(address, size);
=======
    public final MaxWatchpoint setWatchpoint(Address address, Size size, boolean after, boolean read, boolean write, boolean exec) throws TooManyWatchpointsException, DuplicateWatchpointException {
        return _teleProcess.watchpointFactory().setWatchpoint(address, size, after, read, write, exec);
    }

    /*
     * (non-Javadoc)
     * @see com.sun.max.tele.MaxVM#updateWatchpointCaches()
     */
    public final void updateWatchpointCaches() {
        _teleProcess.watchpointFactory().updateWatchpointCaches();
    }

    /*
     * (non-Javadoc)
     * @see com.sun.max.tele.MaxVM#triggeredWatchpointAddress()
     */
    public final Address getTriggeredWatchpointAddress() {
        return _teleProcess.watchpointFactory().getTriggeredWatchpointAddress();
    }

    /*
     * (non-Javadoc)
     * @see com.sun.max.tele.MaxVM#getTriggeredWatchpointCode()
     */
    public final int getTriggeredWatchpointCode() {
        return _teleProcess.watchpointFactory().getTriggeredWatchpointCode();
    }

    /*
     * (non-Javadoc)
     * @see com.sun.max.tele.MaxVM#findTriggeredWatchpoint()
     */
    public final MaxWatchpoint findTriggeredWatchpoint() {
        return _teleProcess.watchpointFactory().findTriggeredWatchpoint();
>>>>>>> 0254bed5
    }

    /* (non-Javadoc)
     * @see com.sun.max.tele.MaxVM#findWatchpoint(com.sun.max.unsafe.Address)
     */
    public final MaxWatchpoint findWatchpoint(Address address) {
        return teleProcess.watchpointFactory().findWatchpoint(address);
    }

    /* (non-Javadoc)
     * @see com.sun.max.tele.MaxVM#watchpoints()
     */
    public final IterableWithLength<MaxWatchpoint> watchpoints() {
        return teleProcess.watchpointFactory().watchpoints();
    }

    /* (non-Javadoc)
     * @see com.sun.max.tele.MaxVM#setTransportDebugLevel(int)
     */
    public final void setTransportDebugLevel(int level) {
        teleProcess.setTransportDebugLevel(level);
    }

    /* (non-Javadoc)
     * @see com.sun.max.tele.MaxVM#transportDebugLevel()
     */
    public final int transportDebugLevel() {
        return teleProcess.transportDebugLevel();
    }

    /**
     * Identifies the most recent GC for which the local copy of the tele root
     * table in the VM is valid.
     */
    private long cachedCollectionEpoch;

    private final Tracer refreshReferencesTracer = new Tracer("refresh references");

    /**
     * Refreshes the values that describe VM state such as the
     * current GC epoch.
     */
    private void refreshReferences() {
        Trace.begin(TRACE_VALUE, refreshReferencesTracer);
        final long startTimeMillis = System.currentTimeMillis();
        final long teleRootEpoch = fields().TeleHeapInfo_rootEpoch.readLong(this);
        final long teleCollectionEpoch = fields().TeleHeapInfo_collectionEpoch.readLong(this);
        if (teleCollectionEpoch != teleRootEpoch) {
            // A GC is in progress, local cache is out of date by definition but can't update yet
            assert teleCollectionEpoch != cachedCollectionEpoch;
            isInGC = true;
        } else if (teleCollectionEpoch == cachedCollectionEpoch) {
            // GC not in progress, local cache is up to date
            assert !isInGC;
        } else {
            // GC not in progress, local cache is out of date
            gripScheme().refresh();
            cachedCollectionEpoch = teleCollectionEpoch;
            isInGC = false;
        }
        Trace.end(TRACE_VALUE, refreshReferencesTracer, startTimeMillis);
    }

    private final Tracer refreshTracer = new Tracer("refresh");

    /**
     * Updates all cached information about the state of the running VM.
     * Does some initialization that is delayed to avoid cycles during startup.
     */
    public final synchronized void refresh(long processEpoch) {
        Trace.begin(TRACE_VALUE, refreshTracer);
        final long startTimeMillis = System.currentTimeMillis();
        if (teleClassRegistry == null) {
            // Must delay creation/initialization of the {@link TeleClassRegistry} until after
            // we hit the first execution breakpoint; otherwise addresses won't have been relocated.
            // This depends on the {@TeleHeapManager} already existing.
            teleClassRegistry = new TeleClassRegistry(this);
            // Can only fully initialize the {@link TeleHeapManager} once
            // the {@TeleClassRegistry} is fully initialized, otherwise there's a cycle.
            teleHeapManager.initialize(processEpoch);
        }
        refreshReferences();
        if (!isInGC()) {
            // Only attempt to update state when not in a GC.
            teleHeapManager.refresh(processEpoch);
            teleClassRegistry.refresh(processEpoch);
            teleObjectFactory.refresh(processEpoch);
        }
        Trace.end(TRACE_VALUE, refreshTracer, startTimeMillis);
    }

    public void advanceToJavaEntryPoint() throws IOException {
        messenger.enable();
        final Address startEntryPoint = bootImageStart().plus(bootImage().header().vmRunMethodOffset);
        try {
            runToInstruction(startEntryPoint, true, false);
        } catch (Exception exception) {
            throw new IOException(exception);
        }
    }

    public final Value interpretMethod(ClassMethodActor classMethodActor, Value... arguments) throws TeleInterpreterException {
        return TeleInterpreter.execute(this, classMethodActor, arguments);
    }

    public void resume(final boolean synchronous, final boolean disableBreakpoints) throws InvalidProcessRequestException, OSExecutionRequestException {
        teleProcess.controller().resume(synchronous, disableBreakpoints);
    }

    public void singleStep(final MaxThread maxThread, boolean synchronous) throws InvalidProcessRequestException, OSExecutionRequestException {
        final TeleNativeThread teleNativeThread = (TeleNativeThread) maxThread;
        teleProcess.controller().singleStep(teleNativeThread, synchronous);
    }

    public void stepOver(final MaxThread maxThread, boolean synchronous, final boolean disableBreakpoints) throws InvalidProcessRequestException, OSExecutionRequestException {
        final TeleNativeThread teleNativeThread = (TeleNativeThread) maxThread;
        teleProcess.controller().stepOver(teleNativeThread, synchronous, disableBreakpoints);
    }

    public void runToInstruction(final Address instructionPointer, final boolean synchronous, final boolean disableBreakpoints) throws OSExecutionRequestException, InvalidProcessRequestException {
        teleProcess.controller().runToInstruction(instructionPointer, synchronous, disableBreakpoints);
    }

    public final   void pause() throws InvalidProcessRequestException, OSExecutionRequestException {
        teleProcess.controller().pause();
    }

    public final void terminate() throws Exception {
        teleProcess.controller().terminate();
    }

    public final ReferenceValue createReferenceValue(Reference reference) {
        if (reference instanceof TeleReference) {
            return TeleReferenceValue.from(this, reference);
        } else if (reference instanceof PrototypeReference) {
            return TeleReferenceValue.from(this, Reference.fromJava(reference.toJava()));
        }
        throw ProgramError.unexpected("Got a non-Prototype, non-Tele reference in createReferenceValue");
    }

    public final File findJavaSourceFile(ClassActor classActor) {
        final String sourceFilePath = classActor.sourceFilePath();
        return sourcepath.findFile(sourceFilePath);
    }

    public final void executeCommandsFromFile(String fileName) {
        FileCommands.executeCommandsFromFile(this, fileName);
    }

    //
    // Code from here to end of file supports the Maxine JDWP server
    //

   /**
     * Provides access to the VM from a JDWP server.
     */
    private final VMAccess jdwpAccess;

    /**
     * @return access to the VM for the JDWP server.
     * @see com.sun.max.jdwp.maxine.Main
     */
    public final VMAccess vmAccess() {
        return jdwpAccess;
    }

    public final void fireJDWPThreadEvents() {
        for (MaxThread thread : teleVMState.threadsDied()) {
            fireJDWPThreadDiedEvent((TeleNativeThread) thread);
        }
        for (MaxThread thread : teleVMState.threadsStarted()) {
            fireJDWPThreadStartedEvent((TeleNativeThread) thread);
        }
    }

    private final VariableSequence<VMListener> jdwpListeners = new ArrayListSequence<VMListener>();

    /**
     * Informs all JDWP listeners that the VM died.
     */
    private void fireJDWPVMDiedEvent() {
        LOGGER.info("VM EVENT: VM died");
        for (VMListener listener : jdwpListeners) {
            listener.vmDied();
        }
    }

    /**
     * Informs all JDWP listeners that a single step has been completed.
     *
     * @param thread the thread that did the single step
     * @param location the code location onto which the thread just stepped
     */
    private void fireJDWPSingleStepEvent(ThreadProvider thread, CodeLocation location) {
        LOGGER.info("VM EVENT: Single step was made at thread " + thread
                + " to location " + location);
        for (VMListener listener : jdwpListeners) {
            listener.singleStepMade(thread, location);
        }
    }

    /**
     * Informs all JDWP listeners that a breakpoint has been hit.
     *
     * @param thread the thread that hit the breakpoint
     * @param location the code location at which the breakpoint was hit
     */
    private void fireJDWPBreakpointEvent(ThreadProvider thread, CodeLocation location) {
        LOGGER.info("VM EVENT: Breakpoint hit at thread " + thread
                + " at location " + location);
        for (VMListener listener : jdwpListeners) {
            listener.breakpointHit(thread, location);
        }
    }

    /**
     * Informs all JDWP listeners that a thread has started.
     *
     * @param thread the thread that has started
     */
    private void fireJDWPThreadStartedEvent(ThreadProvider thread) {
        LOGGER.info("VM EVENT: Thread started: " + thread);
        for (VMListener listener : jdwpListeners) {
            listener.threadStarted(thread);
        }
    }

    /**
     * Informs all JDWP listeners that a thread has died.
     *
     * @param thread the thread that has died
     */
    private void fireJDWPThreadDiedEvent(ThreadProvider thread) {
        LOGGER.info("VM EVENT: Thread died: " + thread);
        for (VMListener listener : jdwpListeners) {
            listener.threadDied(thread);
        }
    }

    private final TeleVMStateObserver jdwpStateModel = new TeleVMStateObserver() {

        public void upate(MaxVMState maxVMState) {
            Trace.begin(TRACE_VALUE, tracePrefix() + "handling " + maxVMState);
            fireJDWPThreadEvents();
            switch(maxVMState.processState()) {
                case TERMINATED:
                    fireJDWPVMDiedEvent();
                    break;
                case STOPPED:
                    if (!jdwpListeners.isEmpty()) {
                        final Sequence<MaxThread> breakpointThreads = maxVMState.breakpointThreads();
                        for (MaxThread maxThread : breakpointThreads) {
                            final TeleNativeThread teleNativeThread = (TeleNativeThread) maxThread;
                            fireJDWPBreakpointEvent(teleNativeThread, teleNativeThread.getFrames()[0].getLocation());
                        }
                        final MaxThread singleStepThread = maxVMState.singleStepThread();
                        if (singleStepThread != null) {
                            final TeleNativeThread thread = (TeleNativeThread) singleStepThread;
                            fireJDWPSingleStepEvent(thread, thread.getFrames()[0].getLocation());
                        }
                    }
                    break;
                case RUNNING:
                    LOGGER.info("VM continued to RUN!");
                    break;
            }
            Trace.end(TRACE_VALUE, tracePrefix() + "handling " + maxVMState);
        }
    };

    /**
     * Reads a value of a certain kind from the Maxine VM process.
     *
     * @param kind the type of the value that should be read
     * @param pointer pointer to the memory location where the value should be read
     * @param offset offset that should be added to the pointer before reading the value
     * @return the value read from the Maxine VM process
     */
    public final Value readValue(Kind kind, Pointer pointer, int offset) {

        final Reference reference = originToReference(pointer);

        if (kind == Kind.REFERENCE) {
            final Word word = dataAccess().readWord(pointer, offset);
            return TeleReferenceValue.from(this, wordToReference(word));
        }

        final Value result = kind.readValue(reference, offset);

        if (result.kind() == Kind.WORD) {
            LOGGER.info("Creating WORD reference! " + result.asWord());
            return LongValue.from(result.asWord().asAddress().toLong());
        }

        if (result.kind() == Kind.REFERENCE
                && !isValidOrigin(result.asReference().toOrigin())) {
            LOGGER.severe("Wrong reference encountered ("
                    + result.asReference() + "), returning null reference!");
            return ReferenceValue.fromReference(Reference.fromOrigin(Pointer.zero()));
        }

        return result;
    }

    /**
     * Tries to find a JDWP ObjectProvider that represents the object that is
     * referenced by the parameter.
     *
     * @param reference
     *            a reference to the object that should be represented as a JDWP
     *            ObjectProvider
     * @return a JDWP ObjectProvider object or null, if no object is found at
     *         the address specified by the reference
     */
    private ObjectProvider findObject(Reference reference) {
        if (isValidOrigin(reference.toOrigin())) {
            return makeTeleObject(reference);
        }
        return null;
    }

    private final ThreadGroupProvider javaThreadGroupProvider;

    /**
     * @return Thread group that should be used to logically group Java threads in the VM.
     */
    public final ThreadGroupProvider javaThreadGroupProvider() {
        return javaThreadGroupProvider;
    }

    private final ThreadGroupProvider nativeThreadGroupProvider;

   /**
     * @return Thread group that should be used to logically group native threads.
     */
    public final ThreadGroupProvider nativeThreadGroupProvider() {
        return nativeThreadGroupProvider;
    }

    /**
     * Converts a value kind as seen by the Maxine world to a VMValue type as
     * seen by the VM interface used by the JDWP server.
     *
     * @param kind the Maxine kind value
     * @return the type as seen by the JDWP server
     */
    public static Type maxineKindToJDWPType(Kind kind) {

        final KindEnum e = kind.asEnum;
        switch (e) {
            case BOOLEAN:
                return VMValue.Type.BOOLEAN;
            case BYTE:
                return VMValue.Type.BYTE;
            case CHAR:
                return VMValue.Type.CHAR;
            case DOUBLE:
                return VMValue.Type.DOUBLE;
            case FLOAT:
                return VMValue.Type.FLOAT;
            case INT:
                return VMValue.Type.INT;
            case LONG:
                return VMValue.Type.LONG;
            case REFERENCE:
                return VMValue.Type.PROVIDER;
            case SHORT:
                return VMValue.Type.SHORT;
            case VOID:
                return VMValue.Type.VOID;
            case WORD:
                break;
        }

        throw new IllegalArgumentException("Typeype " + kind
                + " cannot be resolved to a virtual machine value type");
    }

    /**
     * Converts a value as seen by the Maxine VM to a value as seen by the JDWP
     * server.
     *
     * @param value   the value as seen by the Maxine VM
     * @return the value as seen by the JDWP server
     */
    public final VMValue maxineValueToJDWPValue(Value value) {
        switch (value.kind().asEnum) {
            case BOOLEAN:
                return jdwpAccess.createBooleanValue(value.asBoolean());
            case BYTE:
                return jdwpAccess.createByteValue(value.asByte());
            case CHAR:
                return jdwpAccess.createCharValue(value.asChar());
            case DOUBLE:
                return jdwpAccess.createDoubleValue(value.asDouble());
            case FLOAT:
                return jdwpAccess.createFloatValue(value.asFloat());
            case INT:
                return jdwpAccess.createIntValue(value.asInt());
            case LONG:
                return jdwpAccess.createLongValue(value.asLong());
            case REFERENCE:
                return jdwpAccess.createObjectProviderValue(findObject(value.asReference()));
            case SHORT:
                return jdwpAccess.createShortValue(value.asShort());
            case VOID:
                return jdwpAccess.getVoidValue();
            case WORD:
                final Word word = value.asWord();
                LOGGER.warning("Tried to convert a word, this is not implemented yet! (word="
                            + word + ")");
                return jdwpAccess.getVoidValue();
        }

        throw new IllegalArgumentException("Unkown kind: " + value.kind());
    }

    /**
     * Converts a JDWP value object to a Maxine value object.
     *
     * @param vmValue  the value as seen by the JDWP server
     * @return a newly created value as seen by the Maxine VM
     */
    public final Value jdwpValueToMaxineValue(VMValue vmValue) {
        if (vmValue.isVoid()) {
            return VoidValue.VOID;
        } else if (vmValue.asBoolean() != null) {
            return BooleanValue.from(vmValue.asBoolean());
        } else if (vmValue.asByte() != null) {
            return ByteValue.from(vmValue.asByte());
        } else if (vmValue.asChar() != null) {
            return CharValue.from(vmValue.asChar());
        } else if (vmValue.asDouble() != null) {
            return DoubleValue.from(vmValue.asDouble());
        } else if (vmValue.asFloat() != null) {
            return FloatValue.from(vmValue.asFloat());
        } else if (vmValue.asInt() != null) {
            return IntValue.from(vmValue.asInt());
        } else if (vmValue.asLong() != null) {
            return LongValue.from(vmValue.asLong());
        } else if (vmValue.asShort() != null) {
            return ShortValue.from(vmValue.asShort());
        } else if (vmValue.asProvider() != null) {
            final Provider p = vmValue.asProvider();
            if (p instanceof TeleObject) {
                return TeleReferenceValue.from(this, ((TeleObject) p).getReference());
            }
            throw new IllegalArgumentException(
                    "Could not convert the provider object " + p
                            + " to a reference!");
        }
        throw new IllegalArgumentException("Unknown VirtualMachineValue type!");
    }

    private TeleNativeThread registeredSingleStepThread;

    public final void registerSingleStepThread(TeleNativeThread teleNativeThread) {
        if (registeredSingleStepThread != null) {
            LOGGER.warning("Overwriting registered single step thread! "
                    + registeredSingleStepThread);
        }
        registeredSingleStepThread = teleNativeThread;
    }

    private TeleNativeThread registeredStepOutThread;

    public final void registerStepOutThread(TeleNativeThread teleNativeThread) {
        if (registeredStepOutThread != null) {
            LOGGER.warning("Overwriting registered step out thread! "
                    + registeredStepOutThread);
        }
        registeredStepOutThread = teleNativeThread;
    }

    /**
     * Provides access to a VM by a JDWP server.
     * Not fully implemented
     * TeleVM might eventually implement the interfaced {@link VMAccess} directly; moving in that direction.
     *
     * @author Thomas Wuerthinger
     * @author Michael Van De Vanter
     */
    private final class VMAccessImpl implements VMAccess {

        // Factory for creating fake object providers that represent Java objects
        // living in the JDWP server.
        private final JavaProviderFactory javaProviderFactory;

        private final Set<CodeLocation> breakpointLocations = new HashSet<CodeLocation>();

        public VMAccessImpl() {
            javaProviderFactory = new JavaProviderFactory(this, null);
        }

        public String getName() {
            return TeleVM.this.getName();
        }

        public String getVersion() {
            return TeleVM.this.getVersion();
        }

        public String getDescription() {
            return TeleVM.this.getDescription();
        }

        public void dispose() {
            // TODO: Consider implementing disposal of the VM when told so by a JDWP
            // command.
            LOGGER.warning("Asked to DISPOSE VM, doing nothing");
        }

        public void suspend() {

            if (teleProcess.processState() == RUNNING) {
                LOGGER.info("Pausing VM...");
                try {
                    TeleVM.this.pause();
                } catch (OSExecutionRequestException osExecutionRequestException) {
                    LOGGER.log(Level.SEVERE,
                            "Unexpected error while pausing the VM", osExecutionRequestException);
                } catch (InvalidProcessRequestException invalidProcessRequestException) {
                    LOGGER.log(Level.SEVERE,
                            "Unexpected error while pausing the VM", invalidProcessRequestException);
                }
            } else {
                LOGGER.warning("Suspend called while VM not running!");
            }
        }


        public void resume() {

            if (teleProcess.processState() == STOPPED) {

                if (registeredSingleStepThread != null) {

                    // There has been a thread registered for performing a single
                    // step => perform single step instead of resume.
                    try {
                        LOGGER.info("Doing single step instead of resume!");
                        TeleVM.this.singleStep(registeredSingleStepThread, false);
                    } catch (OSExecutionRequestException osExecutionRequestException) {
                        LOGGER.log(
                                        Level.SEVERE,
                                        "Unexpected error while performing a single step in the VM",
                                        osExecutionRequestException);
                    } catch (InvalidProcessRequestException e) {
                        LOGGER.log(
                                        Level.SEVERE,
                                        "Unexpected error while performing a single step in the VM",
                                        e);
                    }

                    registeredSingleStepThread = null;

                } else if (registeredStepOutThread != null
                        && registeredStepOutThread.getReturnAddress() != null) {

                    // There has been a thread registered for performing a step out
                    // => perform a step out instead of resume.
                    final Address returnAddress = registeredStepOutThread.getReturnAddress();
                    assert returnAddress != null;
                    try {
                        TeleVM.this.runToInstruction(returnAddress, false, true);
                    } catch (OSExecutionRequestException osExecutionRequestException) {
                        LOGGER.log(
                                        Level.SEVERE,
                                        "Unexpected error while performing a run-to-instruction in the VM",
                                        osExecutionRequestException);
                    } catch (InvalidProcessRequestException invalidProcessRequestException) {
                        LOGGER.log(
                                        Level.SEVERE,
                                        "Unexpected error while performing a run-to-instruction in the VM",
                                        invalidProcessRequestException);
                    }

                    registeredStepOutThread = null;

                } else {

                    // Nobody registered for special commands => resume the Vm.
                    try {
                        LOGGER.info("Client tried to resume the VM!");
                        TeleVM.this.resume(false, false);
                    } catch (OSExecutionRequestException e) {
                        LOGGER.log(Level.SEVERE,
                                "Unexpected error while resuming the VM", e);
                    } catch (InvalidProcessRequestException e) {
                        LOGGER.log(Level.SEVERE,
                                "Unexpected error while resuming the VM", e);
                    }
                }
            } else {
                LOGGER.severe("Client tried to resume the VM, but tele process is not in stopped state!");
            }
        }

        public void exit(int code) {
            try {
                TeleVM.this.terminate();
            } catch (Exception exception) {
                LOGGER.log(Level.SEVERE,
                    "Unexpected error while exidting the VM", exception);
            }
        }

        public void addListener(VMListener listener) {
            jdwpListeners.append(listener);
        }

        public void removeListener(VMListener listener) {
            jdwpListeners.remove(Sequence.Static.indexOfIdentical(jdwpListeners, listener));
        }

        /**
         * Sets a breakpoint at the specified code location. This function currently has the following severe limitations:
         * Always sets the breakpoint at the call entry point of a method. Does ignore the suspendAll parameter, there will
         * always be all threads suspended when the breakpoint is hit.
         *
         * TODO: Fix the limitations for breakpoints.
         *
         * @param codeLocation specifies the code location at which the breakpoint should be set
         * @param suspendAll if true, all threads should be suspended when the breakpoint is hit
         */
        public void addBreakpoint(CodeLocation codeLocation, boolean suspendAll) {

            // For now ignore duplicates
            if (breakpointLocations.contains(codeLocation)) {
                return;
            }

            assert codeLocation.method() instanceof TeleClassMethodActor : "Only tele method actors allowed here";

            assert !breakpointLocations.contains(codeLocation);
            breakpointLocations.add(codeLocation);
            assert breakpointLocations.contains(codeLocation);
            final TeleClassMethodActor teleClassMethodActor = (TeleClassMethodActor) codeLocation.method();
            TeleVM.this.makeTargetBreakpoint(teleClassMethodActor.getCurrentJavaTargetMethod().callEntryPoint());
            Trace.line(TRACE_VALUE, tracePrefix() + "Breakpoint set at: " + teleClassMethodActor.getCurrentJavaTargetMethod().callEntryPoint());
        }

        public void removeBreakpoint(CodeLocation codeLocation) {
            final TeleClassMethodActor teleClassMethodActor = (TeleClassMethodActor) codeLocation.method();
            final TeleTargetBreakpoint targetBreakpoint = TeleVM.this.getTargetBreakpoint(teleClassMethodActor.getCurrentJavaTargetMethod().callEntryPoint());
            if (targetBreakpoint != null) {
                targetBreakpoint.remove();
            }
            assert breakpointLocations.contains(codeLocation);
            breakpointLocations.remove(codeLocation);
            assert !breakpointLocations.contains(codeLocation);
        }

        public byte[] accessMemory(long start, int length) {
            final byte[] bytes = new byte[length];
            TeleVM.this.readFully(Address.fromLong(start), bytes);
            return bytes;
        }

        public VMValue createBooleanValue(boolean b) {
            return createJavaObjectValue(b, Boolean.TYPE);
        }

        public VMValue createByteValue(byte b) {
            return createJavaObjectValue(b, Byte.TYPE);
        }

        public VMValue createCharValue(char c) {
            return createJavaObjectValue(c, Character.TYPE);
        }

        public CodeLocation createCodeLocation(MethodProvider method, long position, boolean isMachineCode) {
            return new CodeLocationImpl(method, position, isMachineCode);
        }

        public VMValue createDoubleValue(double d) {
            return createJavaObjectValue(d, Double.TYPE);
        }

        public VMValue createFloatValue(float f) {
            return createJavaObjectValue(f, Float.TYPE);
        }

        public VMValue createIntValue(int i) {
            return createJavaObjectValue(i, Integer.TYPE);
        }

        public VMValue createJavaObjectValue(Object o, Class expectedClass) {
            return VMValueImpl.fromJavaObject(o, this, expectedClass);
        }

        public VMValue createLongValue(long l) {
            return VMValueImpl.fromJavaObject(l, this, Long.TYPE);
        }

        public VMValue createObjectProviderValue(ObjectProvider p) {
            return createJavaObjectValue(p, null);
        }

        public VMValue createShortValue(short s) {
            return VMValueImpl.fromJavaObject(s, this, Short.TYPE);
        }

        public StringProvider createString(String s) {
            final VMValue vmValue = createJavaObjectValue(s, String.class);
            assert vmValue.asProvider() != null : "Must be a provider value object";
            assert vmValue.asProvider() instanceof StringProvider : "Must be a String provider object";
            return (StringProvider) vmValue.asProvider();
        }

        public TargetMethodAccess[] findTargetMethods(long[] addresses) {
            final TargetMethodAccess[] result = new TargetMethodAccess[addresses.length];
            for (int i = 0; i < addresses.length; i++) {
                result[i] = TeleVM.this.makeTeleTargetMethod(Address.fromLong(addresses[i]));
            }
            return result;
        }

        public ReferenceTypeProvider[] getAllReferenceTypes() {
            return teleClassRegistry.teleClassActors();
        }

        public ThreadProvider[] getAllThreads() {
            final ThreadProvider[] threadProviders = new ThreadProvider[threads().length()];
            return Iterables.toCollection(TeleVM.this.threads()).toArray(threadProviders);
        }

        public String[] getBootClassPath() {
            return Classpath.bootClassPath().toStringArray();
        }

        public String[] getClassPath() {
            return PrototypeClassLoader.PROTOTYPE_CLASS_LOADER.classpath().toStringArray();
        }

        /**
         * Looks up a JDWP reference type object based on a Java class object.
         *
         * @param klass
         *            the class object whose JDWP reference type should be looked up
         * @return a JDWP reference type representing the Java class
         */
        public ReferenceTypeProvider getReferenceType(Class klass) {
            ReferenceTypeProvider referenceTypeProvider = null;

            // Always fake the Object class, otherwise try to find a class in the
            // Maxine VM that matches the signature.
            if (!klass.equals(Object.class)) {
                referenceTypeProvider = TeleVM.this.findTeleClassActor(klass);
            }

            // If no class was found within the Maxine VM, create a faked reference
            // type object.
            if (referenceTypeProvider == null) {
                LOGGER.info("Creating Java provider for class " + klass);
                referenceTypeProvider = javaProviderFactory.getReferenceTypeProvider(klass);
            }
            return referenceTypeProvider;
        }

        public ReferenceTypeProvider[] getReferenceTypesBySignature(String signature) {

            // Always fake the Object type. This means that calls to all methods of
            // the Object class will be reflectively delegated to the Object class
            // that lives
            // on the Tele side not to the Object class in the VM.
            if (signature.equals("Ljava/lang/Object;")) {
                return new ReferenceTypeProvider[] {getReferenceType(Object.class)};
            }

            // Try to find a matching class actor that lives within the VM based on
            // the signature.
            final AppendableSequence<ReferenceTypeProvider> result = new LinkSequence<ReferenceTypeProvider>();
            for (TypeDescriptor typeDescriptor : TeleVM.this.typeDescriptors()) {
                if (typeDescriptor.toString().equals(signature)) {
                    final TeleClassActor teleClassActor = TeleVM.this.findTeleClassActor(typeDescriptor);

                    // Do not include array types, there should always be faked in
                    // order to be able to call newInstance on them. Arrays that are
                    // created this way then do
                    // not really live within the VM, but on the JDWP server side.
                    if (!(teleClassActor instanceof TeleArrayClassActor)) {
                        result.append(teleClassActor);
                    }
                }
            }

            // If no class living in the VM was found, try to lookup Java class
            // known to the JDWP server. If such a class is found, then a JDWP
            // reference type is faked for it.
            if (result.length() == 0) {
                try {
                    final Class klass = JavaTypeDescriptor.resolveToJavaClass(
                            JavaTypeDescriptor.parseTypeDescriptor(signature), getClass().getClassLoader());
                    result.append(javaProviderFactory.getReferenceTypeProvider(klass));
                } catch (NoClassDefFoundError noClassDefFoundError) {
                    LOGGER.log(Level.SEVERE,
                            "Error while looking up class based on signature", noClassDefFoundError);
                }
            }

            return Sequence.Static.toArray(result, ReferenceTypeProvider.class);
        }

        public ThreadGroupProvider[] getThreadGroups() {
            return new ThreadGroupProvider[] {javaThreadGroupProvider, nativeThreadGroupProvider};
        }

        public VMValue getVoidValue() {
            return VMValueImpl.VOID_VALUE;
        }
    }

}<|MERGE_RESOLUTION|>--- conflicted
+++ resolved
@@ -1126,12 +1126,8 @@
     /* (non-Javadoc)
      * @see com.sun.max.tele.MaxVM#setWatchpoint(com.sun.max.unsafe.Address, com.sun.max.unsafe.Size)
      */
-<<<<<<< HEAD
-    public final MaxWatchpoint setWatchpoint(Address address, Size size) throws TooManyWatchpointsException, DuplicateWatchpointException {
-        return teleProcess.watchpointFactory().setWatchpoint(address, size);
-=======
     public final MaxWatchpoint setWatchpoint(Address address, Size size, boolean after, boolean read, boolean write, boolean exec) throws TooManyWatchpointsException, DuplicateWatchpointException {
-        return _teleProcess.watchpointFactory().setWatchpoint(address, size, after, read, write, exec);
+        return teleProcess.watchpointFactory().setWatchpoint(address, size, after, read, write, exec);
     }
 
     /*
@@ -1139,7 +1135,7 @@
      * @see com.sun.max.tele.MaxVM#updateWatchpointCaches()
      */
     public final void updateWatchpointCaches() {
-        _teleProcess.watchpointFactory().updateWatchpointCaches();
+        teleProcess.watchpointFactory().updateWatchpointCaches();
     }
 
     /*
@@ -1147,7 +1143,7 @@
      * @see com.sun.max.tele.MaxVM#triggeredWatchpointAddress()
      */
     public final Address getTriggeredWatchpointAddress() {
-        return _teleProcess.watchpointFactory().getTriggeredWatchpointAddress();
+        return teleProcess.watchpointFactory().getTriggeredWatchpointAddress();
     }
 
     /*
@@ -1155,7 +1151,7 @@
      * @see com.sun.max.tele.MaxVM#getTriggeredWatchpointCode()
      */
     public final int getTriggeredWatchpointCode() {
-        return _teleProcess.watchpointFactory().getTriggeredWatchpointCode();
+        return teleProcess.watchpointFactory().getTriggeredWatchpointCode();
     }
 
     /*
@@ -1163,8 +1159,7 @@
      * @see com.sun.max.tele.MaxVM#findTriggeredWatchpoint()
      */
     public final MaxWatchpoint findTriggeredWatchpoint() {
-        return _teleProcess.watchpointFactory().findTriggeredWatchpoint();
->>>>>>> 0254bed5
+        return teleProcess.watchpointFactory().findTriggeredWatchpoint();
     }
 
     /* (non-Javadoc)
