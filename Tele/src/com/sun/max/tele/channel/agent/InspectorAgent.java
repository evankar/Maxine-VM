/*
 * Copyright (c) 2007 Sun Microsystems, Inc.  All rights reserved.
 *
 * Sun Microsystems, Inc. has intellectual property rights relating to technology embodied in the product
 * that is described in this document. In particular, and without limitation, these intellectual property
 * rights may include one or more of the U.S. patents listed at http://www.sun.com/patents and one or
 * more additional patents or pending patent applications in the U.S. and in other countries.
 *
 * U.S. Government Rights - Commercial software. Government users are subject to the Sun
 * Microsystems, Inc. standard license agreement and applicable provisions of the FAR and its
 * supplements.
 *
 * Use is subject to license terms. Sun, Sun Microsystems, the Sun logo, Java and Solaris are trademarks or
 * registered trademarks of Sun Microsystems, Inc. in the U.S. and other countries. All SPARC trademarks
 * are used under license and are trademarks or registered trademarks of SPARC International, Inc. in the
 * U.S. and other countries.
 *
 * UNIX is a registered trademark in the U.S. and other countries, exclusively licensed through X/Open
 * Company, Ltd.
 */
package com.sun.max.tele.channel.agent;

import java.io.*;
import java.net.*;

import com.sun.max.platform.*;
import com.sun.max.program.*;
<<<<<<< HEAD
import com.sun.max.tele.*;
=======
import com.sun.max.program.option.*;
>>>>>>> d0b29a84
import com.sun.max.tele.channel.TeleChannelProtocol;
import com.sun.max.tele.channel.tcp.TCPTeleChannelProtocol;
import com.sun.max.tele.debug.ProcessState;
import com.sun.max.vm.hosted.*;

import static com.sun.max.tele.channel.agent.RemoteInvocationProtocolAdaptor.*;

/**
 * An agent that handles the target side of the Maxine Inspector {@link TeleChannelProtocol} communication channel.
 *
 * @author Mick Jordan
 *
 */
public class InspectorAgent {

    private static int port = TCPTeleChannelProtocol.DEFAULT_PORT;
    private static int pdbLevel = 0;
    private static boolean quitOnClose = false;
    private static OperatingSystem target;
    private static String targetSub = "";
    private static final OptionSet options = new OptionSet(true);
    private static final Option<Integer> portOption = options.newIntegerOption("port", TCPTeleChannelProtocol.DEFAULT_PORT,
                    "Port used for communication beetween Inspector and Agent");
    private static final Option<String> osOption = options.newStringOption("os", null,
                    "Duh?");
    private static final Option<String> targetSubOption = options.newStringOption("os.sub", "",
                    "OS-specific channel protocol string");
    private static final Option<Boolean> quitOnCloseOption = options.newBooleanOption("xc", false,
                    "Exit when connection closed by remote Inspector");
    private static final Option<Integer> pdbLevelOption = options.newIntegerOption("tdblevel", 0,
                    "set protocol debug level");

    /**
     * @param args
     */
    public static void main(String[] args) {
        Trace.addTo(options);
        // parse the arguments
        options.parseArguments(args).getArguments();
        port = portOption.getValue();
        quitOnClose = quitOnCloseOption.getValue();
        targetSub = targetSubOption.getValue();
        pdbLevel = pdbLevelOption.getValue();
        if (osOption.getValue() != null) {
            System.setProperty(Platform.OPERATING_SYSTEM_PROPERTY, osOption.getValue());
        }

        target = OperatingSystem.fromName(System.getProperty(Platform.OPERATING_SYSTEM_PROPERTY, OperatingSystem.current().name()));

        Prototype.loadLibrary(TeleVM.TELE_LIBRARY_NAME);
        listen();
    }

    public static void listen() {
        try {
            final ServerSocket server = new ServerSocket(port);
            for (;;) {
                try {
                    Trace.line(1, "waiting for connection");
                    final Socket sock = server.accept();
                    Trace.line(1, "connection accepted on " + sock.getLocalPort() + " from " + sock.getInetAddress());
                    final Handler handler = new Handler(sock);
                    handler.start();
                    // no concurrent connections, underlying native support cannot handle that at the moment
                    handler.join();
                    if (quitOnClose) {
                        break;
                    }
                } catch (Exception e) {
                    e.printStackTrace();
                }
            }
        } catch (Exception e) {
            e.printStackTrace();
        }
    }

    static class Handler extends Thread {
        private DataInputStream in;
        private DataOutputStream out;
        private RemoteInvocationProtocolAdaptor protocol;

        Handler(Socket socket) throws Exception {
            try {
                in = new DataInputStream(new BufferedInputStream(socket.getInputStream()));
                out = new DataOutputStream(new BufferedOutputStream(socket.getOutputStream()));
            } catch (IOException ex) {
                close();
                throw ex;
            }
            final String protocolClassName = "com.sun.max.tele.channel.agent." + target.asPackageName() + ".Agent" + target.asClassName() + targetSub + "NativeTeleChannelProtocol";
            protocol = (RemoteInvocationProtocolAdaptor) Class.forName(protocolClassName).newInstance();
            if (pdbLevel > 0) {
                ((TeleChannelProtocol) protocol).setTransportDebugLevel(pdbLevel);
            }
        }

        @Override
        public void run() {
            boolean terminated = false;
            while (!terminated) {
                try {
                    final String command = in.readUTF();
                    MethodInfo m = protocol.methodMap.get(command);
                    if (m == null) {
                        Trace.line(1, "command " + command + " not available");
                    } else {
                        final Object[] args = protocol.readArgs(in, m);
                        final Object result = m.method.invoke(protocol, args);
                        protocol.writeResult(out, m, result, args);
                        if (command.equals("waitUntilStopped") && ((Integer) result).intValue() == ProcessState.TERMINATED.ordinal()) {
                            terminated = true;
                        }
                    }
                } catch (EOFException ex) {
                    Trace.line(1, "client closed connection, terminating");
                    terminated = true;
                } catch (Exception ex) {
                    System.err.println(ex);
                    ex.printStackTrace();
                    Trace.line(1, "terminating connection");
                    terminated = true;
                }
            }
            close();
        }

        private void close() {
            if (in != null) {
                try {
                    in.close();
                } catch (Exception ex) {
                }
            }
            if (out != null) {
                try {
                    out.close();
                } catch (Exception ex) {
                }
            }
        }
    }

}<|MERGE_RESOLUTION|>--- conflicted
+++ resolved
@@ -25,11 +25,8 @@
 
 import com.sun.max.platform.*;
 import com.sun.max.program.*;
-<<<<<<< HEAD
 import com.sun.max.tele.*;
-=======
 import com.sun.max.program.option.*;
->>>>>>> d0b29a84
 import com.sun.max.tele.channel.TeleChannelProtocol;
 import com.sun.max.tele.channel.tcp.TCPTeleChannelProtocol;
 import com.sun.max.tele.debug.ProcessState;
@@ -52,9 +49,9 @@
     private static String targetSub = "";
     private static final OptionSet options = new OptionSet(true);
     private static final Option<Integer> portOption = options.newIntegerOption("port", TCPTeleChannelProtocol.DEFAULT_PORT,
-                    "Port used for communication beetween Inspector and Agent");
+                    "Port used for communication between Inspector and Agent");
     private static final Option<String> osOption = options.newStringOption("os", null,
-                    "Duh?");
+                    "Operating system hosting the target VM");
     private static final Option<String> targetSubOption = options.newStringOption("os.sub", "",
                     "OS-specific channel protocol string");
     private static final Option<Boolean> quitOnCloseOption = options.newBooleanOption("xc", false,
