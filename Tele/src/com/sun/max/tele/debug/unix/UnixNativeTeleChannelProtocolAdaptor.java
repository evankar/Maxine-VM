--- conflicted
+++ resolved
@@ -230,13 +230,8 @@
 
 
     @Override
-<<<<<<< HEAD
     public int gatherThreads(long tlaList, long primordialETLA) {
         ProgramError.unexpected("TeleChannelProtocol.gatherThreads(int, int) should not be called in this configuration");
-=======
-    public int gatherThreads(long threadLocalsList, long primordialThreadLocals) {
-        TeleError.unexpected("TeleChannelProtocol.gatherThreads(int, int) should not be called in this configuration");
->>>>>>> 963d6804
         return 0;
     }
 
