--- conflicted
+++ resolved
@@ -222,7 +222,6 @@
                         resumeExecution = false;
                         pauseRequestPending = false;
                     }
-<<<<<<< HEAD
                     if (!eventCauseFound) {
                         new Exception("Process halted for no apparent cause").printStackTrace();
                     }
@@ -236,9 +235,6 @@
                                         ", resume execution = " + resumeExecution + " " +
                                         request);
                     }
-=======
-                    TeleError.check(eventCauseFound, "Process halted for no apparent cause");
->>>>>>> 963d6804
                     if (resumeExecution) {
                         Trace.line(TRACE_VALUE, tracePrefix() + "Resuming execution after handling event triggers: " + request);
                         restoreBreakpointsAndResume(request.withClientBreakpoints);
