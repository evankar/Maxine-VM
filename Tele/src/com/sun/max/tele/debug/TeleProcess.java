--- conflicted
+++ resolved
@@ -144,8 +144,8 @@
 
                 // Keep resuming the process, after dealing with event handlers, as long as this is true.
                 boolean resumeExecution = true;
-
-                do {
+                do {  // while resumeExecution = true
+
                     // There are five legitimate cases where execution should halt (i.e. not be resumed),
                     // although there may be more than one simultaneously .
                     // Case 1. The process has died
@@ -154,31 +154,23 @@
                     // Case 4. At least one thread is at a memory watchpoint that specifies that execution should halt
                     // Case 5. There is a "pause" request pending
 
-                    // Tentatively assume that execution will resume; if any handler says otherwise then halt.
-                    resumeExecution = true;
-
                     // Check for the special case where we can't determine what caused the VM to stop
                     boolean eventCauseFound = false;
 
                     // Wait here for VM process to stop
-<<<<<<< HEAD
-                    if (!waitUntilStopped()) {
-                        // Case 1. The process has died
-                        // Something went wrong; process presumed to be dead.
-                        throw new ProcessTerminatedException("Wait until process stopped failed");
-=======
                     ProcessState newState = waitUntilStopped();
+
+                    // Case 1. The process has died; throw an exception.
                     if (newState != ProcessState.STOPPED) {
                         if (newState != ProcessState.TERMINATED) {
                             throw new ProcessTerminatedException("unexpected state [" + newState + "]");
                         }
                         throw new ProcessTerminatedException("normal exit");
->>>>>>> b65812fc
                     }
                     Trace.line(TRACE_VALUE, tracePrefix() + "Execution stopped: " + request);
 
                     if (lastSingleStepThread != null) {
-                        // Case 2. A thread was just single stepped
+                        // Case 2. A thread was just single stepped; do not continue execution.
                         eventCauseFound = true;
                         resumeExecution = false;
                     }
@@ -195,25 +187,11 @@
                                 eventCauseFound = true;
                                 final TeleTargetBreakpoint breakpoint = thread.breakpoint();
                                 if (breakpoint.handleTriggerEvent(thread)) {
-<<<<<<< HEAD
-                                    // Case 3. At least one thread is at a breakpoint that specifies that execution should halt
+                                    Trace.line(TRACE_VALUE, tracePrefix() + " stopping thread [id=" + thread.id() + "] after triggering breakpoint");
+                                    // Case 3. At least one thread is at a breakpoint that specifies that execution should halt; record it and do not continue.
                                     // At a breakpoint where we should really stop; create a record
                                     threadsAtBreakpoint.append(thread);
                                     resumeExecution = false;
-=======
-                                    Trace.line(TRACE_VALUE, tracePrefix() + " stopping thread [id=" + thread.id() + "] after triggering breakpoint");
-                                    // At a breakpoint where we should really stop; create a record
-                                    threadsAtBreakpoint.append(thread);
-                                } else {
-                                    Trace.line(TRACE_VALUE, tracePrefix() + " continuing thread [id=" + thread.id() + "] after triggering breakpoint");
-                                    // The breakpoint handler says not a real break, perhaps a failed conditional; prepare to resume.
-                                    resumeExecution = true;
-                                    try {
-                                        thread.evadeBreakpoint();
-                                    } catch (OSExecutionRequestException executionRequestException) {
-                                        throw new ProcessTerminatedException("error while attempting to step over breakpoint in order to resume [" + executionRequestException + "]");
-                                    }
->>>>>>> b65812fc
                                 }
                                 break;
                             case WATCHPOINT:
@@ -221,15 +199,8 @@
                                 final Address triggeredWatchpointAddress = Address.fromLong(readWatchpointAddress());
                                 final MaxWatchpoint triggeredWatchpoint = watchpointFactory().findWatchpoint(triggeredWatchpointAddress);
                                 if (handleWatchpoint(thread, triggeredWatchpoint, triggeredWatchpointAddress)) {
-<<<<<<< HEAD
-                                    // Case 4. At least one thread is at a memory watchpoint that specifies that execution should halt
-=======
                                     Trace.line(TRACE_VALUE, tracePrefix() + " stopping thread [id=" + thread.id() + "] after triggering watchpoint");
-                                    resumeExecution = true;
-                                } else {
-                                    Trace.line(TRACE_VALUE, tracePrefix() + " continuing thread [id=" + thread.id() + "] after triggering watchpoint");
->>>>>>> b65812fc
-                                    // At a watchpoint where we should really stop; create a record of the event
+                                    // Case 4. At least one thread is at a memory watchpoint that specifies that execution should halt; record it and do not continue.
                                     final int triggeredWatchpointCode = readWatchpointAccessCode();
                                     teleWatchpointEvent = new TeleWatchpointEvent(triggeredWatchpoint, thread, triggeredWatchpointAddress, triggeredWatchpointCode);
                                     resumeExecution = false;
@@ -250,16 +221,7 @@
                     }
                     ProgramError.check(eventCauseFound, "Process halted for no apparent cause");
                     if (resumeExecution) {
-<<<<<<< HEAD
                         restoreBreakpointsAndResume(request.withClientBreakpoints);
-=======
-                        targetBreakpointFactory().setActiveAll(true);
-                        try {
-                            TeleProcess.this.resume();
-                        } catch (OSExecutionRequestException executionRequestException) {
-                            throw new ProcessTerminatedException("error while attempting to resume after handling transient breakpoint or watchpoint [" + executionRequestException + "]");
-                        }
->>>>>>> b65812fc
                     }
                 } while (resumeExecution);
                 // Finished with these now
