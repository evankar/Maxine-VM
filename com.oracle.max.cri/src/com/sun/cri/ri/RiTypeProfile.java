/*
 * Copyright (c) 2011, Oracle and/or its affiliates. All rights reserved.
 * DO NOT ALTER OR REMOVE COPYRIGHT NOTICES OR THIS FILE HEADER.
 *
 * This code is free software; you can redistribute it and/or modify it
 * under the terms of the GNU General Public License version 2 only, as
 * published by the Free Software Foundation.
 *
 * This code is distributed in the hope that it will be useful, but WITHOUT
 * ANY WARRANTY; without even the implied warranty of MERCHANTABILITY or
 * FITNESS FOR A PARTICULAR PURPOSE.  See the GNU General Public License
 * version 2 for more details (a copy is included in the LICENSE file that
 * accompanied this code).
 *
 * You should have received a copy of the GNU General Public License version
 * 2 along with this work; if not, write to the Free Software Foundation,
 * Inc., 51 Franklin St, Fifth Floor, Boston, MA 02110-1301 USA.
 *
 * Please contact Oracle, 500 Oracle Parkway, Redwood Shores, CA 94065 USA
 * or visit www.oracle.com if you need additional information or have any
 * questions.
 */
package com.sun.cri.ri;

import java.io.*;

/**
 * This profile object represents the type profile of one call site, cast or instanceof instruction. The precision of
 * the supplied values may vary, but a runtime that provides this information should be aware that it will be used to
 * guide performance-critical decisions like speculative inlining, etc.
 */
public class RiTypeProfile implements Serializable {

    /**
     * How often the instruction was executed, which may be used to judge the maturity of this profile.
     */
    public int count;

    /**
     * An estimation of how many different receiver types were encountered. This may or may not be the same as
     * probabilities.length/types.length, as the runtime may store probabilities for a limited number of receivers.
     */
    public int morphism;

<<<<<<< HEAD
    /**
     * A list of receivers for which the runtime has recorded probability information. This array needs to have the same
     * length as {@link RiTypeProfile#probabilities}.
     */
    public RiType[] types;

    /**
     * The estimated probabilities of the different receivers. This array needs to have the same length as
     * {@link RiTypeProfile#types}.
     */
    public float[] probabilities;
=======
    public float[] probabilities;
    public RiResolvedType[] types;
>>>>>>> e9b1452c
}<|MERGE_RESOLUTION|>--- conflicted
+++ resolved
@@ -42,20 +42,15 @@
      */
     public int morphism;
 
-<<<<<<< HEAD
     /**
      * A list of receivers for which the runtime has recorded probability information. This array needs to have the same
      * length as {@link RiTypeProfile#probabilities}.
      */
-    public RiType[] types;
+    public RiResolvedType[] types;
 
     /**
      * The estimated probabilities of the different receivers. This array needs to have the same length as
      * {@link RiTypeProfile#types}.
      */
     public float[] probabilities;
-=======
-    public float[] probabilities;
-    public RiResolvedType[] types;
->>>>>>> e9b1452c
 }