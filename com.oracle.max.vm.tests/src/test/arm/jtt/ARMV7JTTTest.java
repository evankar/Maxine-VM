--- conflicted
+++ resolved
@@ -194,13 +194,8 @@
         }
     }
 
-<<<<<<< HEAD
+
     public void IGNORE_jtt_UsageOfStaticMethods() throws Exception {
-=======
-
-
-    public void test_jtt_UsageOfStaticMethods() throws Exception {
->>>>>>> 65e689a5
         initTests();
         MaxineByteCode xx = new MaxineByteCode();
         t1x.createOfflineTemplate(c1x, T1XTemplateSource.class, t1x.templates, "ireturnUnlock");
@@ -343,12 +338,8 @@
         assert registerValues[0] == expectedValues[0] : "Failed incorrect value " + registerValues[0] + " " + expectedValues[0];
         theCompiler.cleanup();
     }
-<<<<<<< HEAD
 
     public void IGNORE_jtt_BC_ior() throws Exception {
-=======
-    public void test_jtt_BC_ior() throws Exception {
->>>>>>> 65e689a5
         initTests();
         MaxineByteCode xx = new MaxineByteCode();
         t1x.createOfflineTemplate(c1x, T1XTemplateSource.class, t1x.templates, "ireturnUnlock");
@@ -473,12 +464,7 @@
         theCompiler.cleanup();
     }
 
-<<<<<<< HEAD
     public void IGNORE_jtt_BC_ishr_1() throws Exception {
-=======
-
-    public void test_jtt_BC_ishr_1() throws Exception {
->>>>>>> 65e689a5
         initTests();
         MaxineByteCode xx = new MaxineByteCode();
         t1x.createOfflineTemplate(c1x, T1XTemplateSource.class, t1x.templates, "ireturnUnlock");
@@ -1568,12 +1554,7 @@
         entryPoint = entryPoint - minimumValue;
     }
 
-<<<<<<< HEAD
     public void IGNORE_jtt_BC_invokestatic() throws Exception {
-=======
-    public void test_jtt_BC_invokestatic() throws Exception {
-
->>>>>>> 65e689a5
         CompilationBroker.OFFLINE = initialised;
         List<Args> pairs = new LinkedList<Args>();
         String klassName = "jtt.bytecode.BC_invokestatic";
