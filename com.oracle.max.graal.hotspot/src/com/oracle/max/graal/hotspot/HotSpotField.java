<<<<<<< HEAD
/*
 * Copyright (c) 2011, Oracle and/or its affiliates. All rights reserved.
 * DO NOT ALTER OR REMOVE COPYRIGHT NOTICES OR THIS FILE HEADER.
 *
 * This code is free software; you can redistribute it and/or modify it
 * under the terms of the GNU General Public License version 2 only, as
 * published by the Free Software Foundation.
 *
 * This code is distributed in the hope that it will be useful, but WITHOUT
 * ANY WARRANTY; without even the implied warranty of MERCHANTABILITY or
 * FITNESS FOR A PARTICULAR PURPOSE.  See the GNU General Public License
 * version 2 for more details (a copy is included in the LICENSE file that
 * accompanied this code).
 *
 * You should have received a copy of the GNU General Public License version
 * 2 along with this work; if not, write to the Free Software Foundation,
 * Inc., 51 Franklin St, Fifth Floor, Boston, MA 02110-1301 USA.
 *
 * Please contact Oracle, 500 Oracle Parkway, Redwood Shores, CA 94065 USA
 * or visit www.oracle.com if you need additional information or have any
 * questions.
 */

package com.oracle.max.graal.hotspot;

import java.lang.reflect.*;

import com.oracle.max.graal.compiler.*;
import com.sun.cri.ci.*;
import com.sun.cri.ri.*;

/**
 * Represents a field in a HotSpot type.
 */
public class HotSpotField extends CompilerObject implements RiResolvedField {

    private final RiResolvedType holder;
    private final String name;
    private final RiType type;
    private final int offset;
    private final int accessFlags;
    private CiConstant constant;

    public HotSpotField(Compiler compiler, RiResolvedType holder, String name, RiType type, int offset, int accessFlags) {
        super(compiler);
        this.holder = holder;
        this.name = name;
        this.type = type;
        assert offset != -1;
        this.offset = offset;
        this.accessFlags = accessFlags;
    }

    @Override
    public int accessFlags() {
        return accessFlags;
    }

    @Override
    public CiConstant constantValue(CiConstant receiver) {
        if (receiver == null) {
            if (constant == null && holder.isSubtypeOf((RiResolvedType) compiler.getVMEntries().getType(GraalOptions.class))) {
                Field f;
                try {
                    f = GraalOptions.class.getField(name);
                    f.setAccessible(true);
                    if (Modifier.isStatic(f.getModifiers())) {
                        if (f.getType() == int.class) {
                            constant = CiConstant.forInt(f.getInt(null));
                        } else if (f.getType() == float.class) {
                            constant = CiConstant.forFloat(f.getFloat(null));
                        } else if (f.getType() == boolean.class) {
                            constant = CiConstant.forBoolean(f.getBoolean(null));
                        } else {
                            assert false : "unsupported type";
                        }
                    }
                } catch (Exception ex) {
                    return null;
                }
            }

            // Constant part only valid for static fields.
            return constant;
        }
        return null;
    }

    @Override
    public RiResolvedType holder() {
        return holder;
    }

    @Override
    public CiKind kind(boolean architecture) {
        return type().kind(architecture);
    }

    @Override
    public String name() {
        return name;
    }

    @Override
    public RiType type() {
        return type;
    }

    public int offset() {
        return offset;
    }

    @Override
    public String toString() {
        return "HotSpotField<" + CiUtil.format("%h.%n", this, false) + ":" + offset + ">";
    }

}
=======
/*
 * Copyright (c) 2011, Oracle and/or its affiliates. All rights reserved.
 * DO NOT ALTER OR REMOVE COPYRIGHT NOTICES OR THIS FILE HEADER.
 *
 * This code is free software; you can redistribute it and/or modify it
 * under the terms of the GNU General Public License version 2 only, as
 * published by the Free Software Foundation.
 *
 * This code is distributed in the hope that it will be useful, but WITHOUT
 * ANY WARRANTY; without even the implied warranty of MERCHANTABILITY or
 * FITNESS FOR A PARTICULAR PURPOSE.  See the GNU General Public License
 * version 2 for more details (a copy is included in the LICENSE file that
 * accompanied this code).
 *
 * You should have received a copy of the GNU General Public License version
 * 2 along with this work; if not, write to the Free Software Foundation,
 * Inc., 51 Franklin St, Fifth Floor, Boston, MA 02110-1301 USA.
 *
 * Please contact Oracle, 500 Oracle Parkway, Redwood Shores, CA 94065 USA
 * or visit www.oracle.com if you need additional information or have any
 * questions.
 */

package com.oracle.max.graal.hotspot;

import java.lang.reflect.*;

import com.oracle.max.graal.compiler.*;
import com.sun.cri.ci.*;
import com.sun.cri.ri.*;

/**
 * Represents a field in a HotSpot type.
 */
public class HotSpotField extends CompilerObject implements RiField {

    private final RiType holder;
    private final String name;
    private final RiType type;
    private final int offset;
    private final int accessFlags;
    private CiConstant constant;

    public HotSpotField(Compiler compiler, RiType holder, String name, RiType type, int offset, int accessFlags) {
        super(compiler);
        this.holder = holder;
        this.name = name;
        this.type = type;
        this.offset = offset;
        this.accessFlags = accessFlags;
    }

    @Override
    public int accessFlags() {
        return accessFlags;
    }

    @Override
    public CiConstant constantValue(CiConstant receiver) {
        if (receiver == null) {
            if (constant == null && holder.isResolved() && holder.isSubtypeOf(compiler.getVMEntries().getType(GraalOptions.class))) {
                Field f;
                try {
                    f = GraalOptions.class.getField(name);
                    f.setAccessible(true);
                    if (Modifier.isStatic(f.getModifiers())) {
                        if (f.getType() == int.class) {
                            constant = CiConstant.forInt(f.getInt(null));
                        } else if (f.getType() == float.class) {
                            constant = CiConstant.forFloat(f.getFloat(null));
                        } else if (f.getType() == boolean.class) {
                            constant = CiConstant.forBoolean(f.getBoolean(null));
                        } else {
                            assert false : "unsupported type";
                        }
                    }
                } catch (Exception ex) {
                    return null;
                }
            }

            // Constant part only valid for static fields.
            return constant;
        }
        return null;
    }

    @Override
    public RiType holder() {
        return holder;
    }

//    @Override
//    public boolean equals(Object obj) {
//        if (obj instanceof HotSpotField) {
//            HotSpotField other = (HotSpotField) obj;
//            return other.offset == offset && other.holder.equals(holder());
//        }
//        return false;
//    }

    @Override
    public boolean isResolved() {
        return holder.isResolved();
    }

    @Override
    public CiKind kind(boolean architecture) {
        return type().kind(architecture);
    }

    @Override
    public String name() {
        return name;
    }

    @Override
    public RiType type() {
        return type;
    }

    public int offset() {
        return offset;
    }

    @Override
    public String toString() {
        return "HotSpotField<" + CiUtil.format("%h.%n", this, false) + ":" + offset + ">";
    }

}
>>>>>>> 9407fed5
<|MERGE_RESOLUTION|>--- conflicted
+++ resolved
@@ -1,4 +1,3 @@
-<<<<<<< HEAD
 /*
  * Copyright (c) 2011, Oracle and/or its affiliates. All rights reserved.
  * DO NOT ALTER OR REMOVE COPYRIGHT NOTICES OR THIS FILE HEADER.
@@ -116,137 +115,4 @@
         return "HotSpotField<" + CiUtil.format("%h.%n", this, false) + ":" + offset + ">";
     }
 
-}
-=======
-/*
- * Copyright (c) 2011, Oracle and/or its affiliates. All rights reserved.
- * DO NOT ALTER OR REMOVE COPYRIGHT NOTICES OR THIS FILE HEADER.
- *
- * This code is free software; you can redistribute it and/or modify it
- * under the terms of the GNU General Public License version 2 only, as
- * published by the Free Software Foundation.
- *
- * This code is distributed in the hope that it will be useful, but WITHOUT
- * ANY WARRANTY; without even the implied warranty of MERCHANTABILITY or
- * FITNESS FOR A PARTICULAR PURPOSE.  See the GNU General Public License
- * version 2 for more details (a copy is included in the LICENSE file that
- * accompanied this code).
- *
- * You should have received a copy of the GNU General Public License version
- * 2 along with this work; if not, write to the Free Software Foundation,
- * Inc., 51 Franklin St, Fifth Floor, Boston, MA 02110-1301 USA.
- *
- * Please contact Oracle, 500 Oracle Parkway, Redwood Shores, CA 94065 USA
- * or visit www.oracle.com if you need additional information or have any
- * questions.
- */
-
-package com.oracle.max.graal.hotspot;
-
-import java.lang.reflect.*;
-
-import com.oracle.max.graal.compiler.*;
-import com.sun.cri.ci.*;
-import com.sun.cri.ri.*;
-
-/**
- * Represents a field in a HotSpot type.
- */
-public class HotSpotField extends CompilerObject implements RiField {
-
-    private final RiType holder;
-    private final String name;
-    private final RiType type;
-    private final int offset;
-    private final int accessFlags;
-    private CiConstant constant;
-
-    public HotSpotField(Compiler compiler, RiType holder, String name, RiType type, int offset, int accessFlags) {
-        super(compiler);
-        this.holder = holder;
-        this.name = name;
-        this.type = type;
-        this.offset = offset;
-        this.accessFlags = accessFlags;
-    }
-
-    @Override
-    public int accessFlags() {
-        return accessFlags;
-    }
-
-    @Override
-    public CiConstant constantValue(CiConstant receiver) {
-        if (receiver == null) {
-            if (constant == null && holder.isResolved() && holder.isSubtypeOf(compiler.getVMEntries().getType(GraalOptions.class))) {
-                Field f;
-                try {
-                    f = GraalOptions.class.getField(name);
-                    f.setAccessible(true);
-                    if (Modifier.isStatic(f.getModifiers())) {
-                        if (f.getType() == int.class) {
-                            constant = CiConstant.forInt(f.getInt(null));
-                        } else if (f.getType() == float.class) {
-                            constant = CiConstant.forFloat(f.getFloat(null));
-                        } else if (f.getType() == boolean.class) {
-                            constant = CiConstant.forBoolean(f.getBoolean(null));
-                        } else {
-                            assert false : "unsupported type";
-                        }
-                    }
-                } catch (Exception ex) {
-                    return null;
-                }
-            }
-
-            // Constant part only valid for static fields.
-            return constant;
-        }
-        return null;
-    }
-
-    @Override
-    public RiType holder() {
-        return holder;
-    }
-
-//    @Override
-//    public boolean equals(Object obj) {
-//        if (obj instanceof HotSpotField) {
-//            HotSpotField other = (HotSpotField) obj;
-//            return other.offset == offset && other.holder.equals(holder());
-//        }
-//        return false;
-//    }
-
-    @Override
-    public boolean isResolved() {
-        return holder.isResolved();
-    }
-
-    @Override
-    public CiKind kind(boolean architecture) {
-        return type().kind(architecture);
-    }
-
-    @Override
-    public String name() {
-        return name;
-    }
-
-    @Override
-    public RiType type() {
-        return type;
-    }
-
-    public int offset() {
-        return offset;
-    }
-
-    @Override
-    public String toString() {
-        return "HotSpotField<" + CiUtil.format("%h.%n", this, false) + ":" + offset + ">";
-    }
-
-}
->>>>>>> 9407fed5
+}