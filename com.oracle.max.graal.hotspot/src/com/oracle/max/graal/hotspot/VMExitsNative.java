--- conflicted
+++ resolved
@@ -93,23 +93,11 @@
             installedIntrinsics = true;
         }
 
-<<<<<<< HEAD
-        CiResult result = compiler.getCompiler().compileMethod(method, -1, null);
+        CiResult result = compiler.getCompiler().compileMethod(method, -1, null, DebugInfoLevel.FULL);
         if (LogCompiledMethods) {
             String qualifiedName = CiUtil.toJavaName(method.holder()) + "::" + method.name();
             compiledMethods.add(qualifiedName);
         }
-=======
-        new Sandbox() {
-            @Override
-            public void run() throws Throwable {
-                try {
-                    CiResult result = compiler.getCompiler().compileMethod(method, -1, null, DebugInfoLevel.FULL);
-                    if (LogCompiledMethods) {
-                        String qualifiedName = CiUtil.toJavaName(method.holder()) + "::" + method.name();
-                        compiledMethods.add(qualifiedName);
-                    }
->>>>>>> 7abc5e6e
 
         if (result.bailout() != null) {
             Throwable cause = result.bailout().getCause();
