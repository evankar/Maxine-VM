/*
 * Copyright (c) 2007 Sun Microsystems, Inc.  All rights reserved.
 *
 * Sun Microsystems, Inc. has intellectual property rights relating to technology embodied in the product
 * that is described in this document. In particular, and without limitation, these intellectual property
 * rights may include one or more of the U.S. patents listed at http://www.sun.com/patents and one or
 * more additional patents or pending patent applications in the U.S. and in other countries.
 *
 * U.S. Government Rights - Commercial software. Government users are subject to the Sun
 * Microsystems, Inc. standard license agreement and applicable provisions of the FAR and its
 * supplements.
 *
 * Use is subject to license terms. Sun, Sun Microsystems, the Sun logo, Java and Solaris are trademarks or
 * registered trademarks of Sun Microsystems, Inc. in the U.S. and other countries. All SPARC trademarks
 * are used under license and are trademarks or registered trademarks of SPARC International, Inc. in the
 * U.S. and other countries.
 *
 * UNIX is a registered trademark in the U.S. and other countries, exclusively licensed through X/Open
 * Company, Ltd.
 */
/*
 * Copyright (c) 2007 Sun Microsystems, Inc. All rights reserved. Use is subject to license terms.
 */
package test.com.sun.max.vm.testrun.some;

import test.com.sun.max.vm.testrun.*;

import com.sun.max.annotate.*;
import com.sun.max.vm.*;


public class JavaTesterRunScheme extends AbstractTester {

    public JavaTesterRunScheme(VMConfiguration vmConfiguration) {
        super(vmConfiguration);
    }

    @PROTOTYPE_ONLY
    @Override
    public Class<?>[] getClassList() {
        return _classList;
    }

    @PROTOTYPE_ONLY
// GENERATED TEST RUNS
    private static final Class<?>[] _classList = {
        test.fail.BC_invokespecial01.class,
        test.fail.BC_invokevirtual02.class,
        test.micro.LoopSwitch01.class,
        test.micro.String_format01.class,
        test.micro.String_format02.class
    };
    @Override
<<<<<<< HEAD
    public void runTests() {
        _testEnd = 6;
=======
    public void run() {
        _testEnd = 5;
        vmStartUp();
>>>>>>> 122f51f8
        _total = _testEnd - _testStart;
        _testNum = _testStart;
        while (_testNum < _testEnd) {
            switch(_testNum) {
                case 0:
                    JavaTesterTests.test_fail_BC_invokespecial01();
                    break;
                case 1:
                    JavaTesterTests.test_fail_BC_invokevirtual02();
                    break;
                case 2:
                    JavaTesterTests.test_fail_LoopSwitch01();
                    break;
                case 3:
                    JavaTesterTests.test_fail_String_format01();
                    break;
                case 4:
                    JavaTesterTests.test_fail_String_format02();
            }
        }
        reportPassed(_passed, _total);
    }
// END GENERATED TEST RUNS
}<|MERGE_RESOLUTION|>--- conflicted
+++ resolved
@@ -51,14 +51,9 @@
         test.micro.String_format02.class
     };
     @Override
-<<<<<<< HEAD
-    public void runTests() {
-        _testEnd = 6;
-=======
     public void run() {
         _testEnd = 5;
         vmStartUp();
->>>>>>> 122f51f8
         _total = _testEnd - _testStart;
         _testNum = _testStart;
         while (_testNum < _testEnd) {
