/*
 * Copyright (c) 2007 Sun Microsystems, Inc.  All rights reserved.
 *
 * Sun Microsystems, Inc. has intellectual property rights relating to technology embodied in the product
 * that is described in this document. In particular, and without limitation, these intellectual property
 * rights may include one or more of the U.S. patents listed at http://www.sun.com/patents and one or
 * more additional patents or pending patent applications in the U.S. and in other countries.
 *
 * U.S. Government Rights - Commercial software. Government users are subject to the Sun
 * Microsystems, Inc. standard license agreement and applicable provisions of the FAR and its
 * supplements.
 *
 * Use is subject to license terms. Sun, Sun Microsystems, the Sun logo, Java and Solaris are trademarks or
 * registered trademarks of Sun Microsystems, Inc. in the U.S. and other countries. All SPARC trademarks
 * are used under license and are trademarks or registered trademarks of SPARC International, Inc. in the
 * U.S. and other countries.
 *
 * UNIX is a registered trademark in the U.S. and other countries, exclusively licensed through X/Open
 * Company, Ltd.
 */
package com.sun.max.vm.heap.gcx;

import static com.sun.max.vm.VMOptions.*;

import com.sun.max.annotate.*;
import com.sun.max.memory.*;
import com.sun.max.unsafe.*;
import com.sun.max.vm.*;
import com.sun.max.vm.heap.*;
import com.sun.max.vm.layout.*;
import com.sun.max.vm.runtime.*;
import com.sun.max.vm.tele.*;

/**
 * Free heap space management.
 * Nothing ambitious, just to get going and test the tracing algorithm of the future hybrid mark-sweep-evacuate.
 * Implement the HeapSweeper abstract class which defines method called by a HeapMarker to notify free space.
 * The FreeHeapSpace manager records these into an vector of list of free space based on size of the freed space.
 *
 * Space allocation is primarily handled via TLABs, which are made of one or more heap chunks.
 * Request too large to be handled by TLABs are handled by the free space manager directly.
 * This one keeps a simple table of list of chunks, indexed by a power of 2 of the size requested, such that
 * Size >> log2FirstBin is an index to that table. The first bin in the table contains a linked list of chunk of any size
 * between log2FirstBin and minReclaimableSpace and is used primarily for TLAB and small object allocation.
 * The other bins are used for large object space allocation. "Bin" allocation are synchronized.
 *
 * @author Laurent Daynes.
 */
public class FreeHeapSpaceManager extends HeapSweeper implements ResizableSpace {
    private static final VMIntOption largeObjectsMinSizeOption =
        register(new VMIntOption("-XX:LargeObjectsMinSize=", Size.K.times(64).toInt(),
                        "Minimum size to be treated as a large object"), MaxineVM.Phase.PRISTINE);

    private static final VMIntOption freeChunkMinSizeOption =
        register(new VMIntOption("-XX:FreeChunkMinSize=", 256,
                        "Minimum size of contiguous space considered for space reclamation." +
                        "Below this size, the space is ignored (dark matter)"),
                        MaxineVM.Phase.PRISTINE);

    private static final VMBooleanXXOption doImpreciseSweepOption = register(new VMBooleanXXOption("-XX:+",
                    "ImpreciseSweep",
                    "Perform imprecise sweeping phase"),
                    MaxineVM.Phase.PRISTINE);

     //  Debug tracing
    private static final VMBooleanXXOption traceSweepingOption =  register(new VMBooleanXXOption("-XX:+",
                    "TraceSweep",
                    "Trace heap sweep operations. Do nothing for PRODUCT images"),
                    MaxineVM.Phase.PRISTINE);

    public static final VMBooleanXXOption traceTLABOption =  register(new VMBooleanXXOption("-XX:+",
                    "TraceTLAB",
                    "Trace TLAB allocation Do nothing for PRODUCT images"),
                    MaxineVM.Phase.PRISTINE);

    private static boolean TraceSweep = false;
    private static boolean TraceTLAB = false;

    private static final int REFILL_RATIO =  6;

    /**
     * Minimum size to be treated as a large object.
     */
    @CONSTANT_WHEN_NOT_ZERO
    static Size minLargeObjectSize;

    /**
     * Log 2 of the maximum size to enter the first bin of free space.
     */
    int log2FirstBinSize;

    /**
     * A linear space allocator.
     * Allocate space linearly from a region of the heap.
     *
     * FIXME: needs HEADROOM like semi-space to make sure we're never left with not enough space
     * at the end of a chunk to plant a dead object (for heap parsability).
     */
    class HeapSpaceAllocator extends LinearAllocationMemoryRegion {
        /**
         * End of space allocator.
         */
        private Address end;

        /**
         * Maximum size one can allocate with this allocator. Request for size larger than this
         * gets delegated to the allocation failure handler.
         */
        @CONSTANT_WHEN_NOT_ZERO
        private Size sizeLimit;

        /**
         * Size to reserve at the end of the allocator to guarantee that a dead object can always be
         * appended to a TLAB to fill unused space before a TLAB refill.
         * The headroom is used to compute a soft limit that'll be used as the tlab's top.
         */
        @CONSTANT_WHEN_NOT_ZERO
        private Size headroom = HeapSchemeAdaptor.MIN_OBJECT_SIZE;

        private Size refillSize;

        HeapSpaceAllocator(String description) {
            super(description);
        }

        void initialize(Address initialChunk, Size initialChunkSize, Size sizeLimit, Size refillSize) {
            this.sizeLimit = sizeLimit;
            this.refillSize = refillSize;
            this.headroom = HeapSchemeAdaptor.MIN_OBJECT_SIZE;
            if (initialChunk.isZero()) {
                clear();
            } else {
                refill(initialChunk, initialChunkSize);
            }
        }

        // FIXME: concurrency
        void clear() {
            start = Address.zero();
            end = Address.zero();
            mark.set(Address.zero());
        }

        // FIXME: concurrency
        void refill(Address chunk, Size chunkSize) {
            // Make sure we can cause any attempt to allocate to fail, regardless of the
            // value of the mark.
            end = Address.zero();
            // Now refill.
            start = chunk;
            size = chunkSize;
            mark.set(start);
            end = chunk.plus(chunkSize).minus(headroom);
        }

        private Size refillLimit() {
            return size().dividedBy(REFILL_RATIO);
        }

        @INLINE
        private Address hardLimit() {
            return end.plus(headroom);
        }

        @INLINE
        private Pointer setTopToLimit() {
            Pointer cell;
            Address hardLimit = hardLimit();
            do {
                cell = top();
                if (cell.equals(hardLimit)) {
                    // Already at end
                    return cell;
                }
            } while(mark.compareAndSwap(cell, hardLimit) != cell);
            return cell;
        }

        Size freeSpaceLeft() {
            return size.minus(used());
        }

        @INLINE
        private Pointer top() {
            return mark.get().asPointer();
        }

        @INLINE
        private boolean isLarge(Size size) {
            return size.greaterThan(sizeLimit);
        }

        synchronized Pointer refillOrAllocate(Size size, boolean forTLAB) {
            if (isLarge(size)) {
                if (MaxineVM.isDebug()) {
                    FatalError.check(!forTLAB, "must not be for TLAB");
                }
                return binAllocate(size).asPointer();
            }
            // We may have raced with another concurrent thread which may have
            // refilled the allocator.
            Pointer cell = top();

            if (cell.plus(size).greaterThan(end)) {
                Address hardLimit = hardLimit();
                if (cell.plus(size).equals(hardLimit)) {
                    // We need to atomically change top
                    Pointer start = setTopToLimit();
                    if (cell.equals(start)) {
                        return cell;
                    }
                    // Lost the race
                    cell = start;
                }
                // Fill up the allocator to bring all mutators to the refill point.
                Size spaceLeft = hardLimit.minus(cell).asSize();
                if (spaceLeft.greaterThan(refillLimit())) {
                      // Don't refill, waste would be too high. Allocate from the bin table.
                    Address result = forTLAB ? binAllocateTLAB(size) : binAllocate(size);
                    return result.asPointer();
                }
                // Refill. First, fill up the allocator to bring everyone to refill synchronization.
                Pointer start = setTopToLimit();

                Address chunk = binRefill(refillSize, start, hardLimit.minus(start).asSize());
                refill(chunk, HeapFreeChunk.getFreechunkSize(chunk));
                // Fall-off to return zero.
            }
            // There was a race for refilling the allocator. Just return to
            // the non-blocking allocation loop.
            return Pointer.zero();
        }

       /**
         * Allocate space of the specified size.
         *
         * @param size size requested in bytes.
         * @return
         */
        final Pointer allocateCleared(Size size) {
            if (MaxineVM.isDebug()) {
                FatalError.check(size.isWordAligned(), "Size must be word aligned");
            }
            // Try first a non-blocking allocation out of the current chunk.
            // This may fail for a variety of reasons, all captured by the test
            // against the current chunk limit.
            Pointer cell;
            Pointer nextMark;
            do {
                cell = top();
                nextMark = cell.plus(size);
                while (nextMark.greaterThan(end)) {
                    cell = refillOrAllocate(size, false);
                    if (!cell.isZero()) {
                        Memory.clearWords(cell, size.unsignedShiftedRight(Word.widthValue().log2numberOfBytes).toInt());
                        return cell;
                    }
                    // loop back to retry.
                    cell = top();
                    nextMark = cell.plus(size);
                }
            } while (mark.compareAndSwap(cell, nextMark) != cell);
            Memory.clearWords(cell, size.unsignedShiftedRight(Word.widthValue().log2numberOfBytes).toInt());
            return cell;
        }

        final Pointer allocateTLAB(Size tlabSize) {
            if (MaxineVM.isDebug()) {
                FatalError.check(tlabSize.isWordAligned(), "Size must be word aligned");
            }
            // Try first a non-blocking allocation out of the current chunk.
            // This may fail for a variety of reasons, all captured by the test
            // against the current chunk limit.
            Pointer cell;
            Pointer nextMark;
            Size chunkSize;
            do {
                chunkSize = tlabSize;
                cell = top();
                nextMark = cell.plus(chunkSize);
                while (nextMark.greaterThan(end)) {
                    // FIXME: should use some ratio of TLAB size instead here.
                    if (nextMark.minus(end).lessThan(minReclaimableSpace)) {
                        // Can use what's left in the allocator for the TLAB.
                        nextMark = hardLimit().asPointer();
                        chunkSize = nextMark.minus(cell).asSize();
                        break;
                    }
                    cell = refillOrAllocate(chunkSize, true);
                    if (!cell.isZero()) {
                        if (MaxineVM.isDebug()) {
                            // Check cell is formated as chunk
                            FatalError.check(HeapFreeChunk.isValidChunk(cell, committedHeapSpace), "must be a valid heap chunk format");
                        }
                        return cell;
                    }
                    // loop back to retry.
                    cell = top();
                    nextMark = cell.plus(chunkSize);
                }
            } while (mark.compareAndSwap(cell, nextMark) != cell);

            // Format as a chunk.
            HeapFreeChunk.setFreeChunkSize(cell, chunkSize);
            HeapFreeChunk.setFreeChunkNext(cell, null);
            return cell;
        }

        /**
         * Fill up the allocator and return address of its allocation mark
         * before filling.
         * This is used to ease concurrent refill: a thread requesting a refill first
         * grab a refill monitor, then fill up the allocator to force every racer to
         * to grab the refill monitor.
         * Refill can then be performed by changing first the bounds of the allocator, then
         * the allocation mark.
         *
         * @return
         */
        Pointer fillUp() {
            Pointer cell = setTopToLimit();
            Pointer hardLimit = hardLimit().asPointer();
            if (cell.lessThan(hardLimit)) {
                HeapSchemeAdaptor.fillWithDeadObject(cell.asPointer(), hardLimit);
            }
            return cell;
        }

        void makeParsable() {
            fillUp();
        }

        void printSpaceLeft() {
            Log.print("Small object allocator: space left = ");
            Log.println(hardLimit().minus(top()).toLong());

        }
    }

    /**
     * The currently committed heap space.
     * As a temporary hack to please the inspector, we use a LinearAllocationMemoryRegion to
     * record the committed heap space. We only grow and shrink the heap space linearly.
     * So we can use the LinearallocationMemoryRegion.mark to represent the top of the
     * committed space, whereas the end is the end of the reserved memory.
     */
    private final ContiguousHeapSpace committedHeapSpace;
    private boolean doImpreciseSweep;
    private final HeapSpaceAllocator smallObjectAllocator;
    private boolean useTLABBin;

    /**
     * Head of a linked list of free space recovered by the Sweeper.
     * Chunks are appended in the list only during sweeping.
     * The entries are therefore ordered from low to high addresses
     * (they are entered as the sweeper discover them).
     */
    final class FreeSpaceList {
        Address head;
        Address last;
        long totalSize;
        long totalChunks;
        final int binIndex;
        FreeSpaceList(int binIndex) {
            this.binIndex = binIndex;
            reset();
        }

        void reset() {
            head = Address.zero();
            last = Address.zero();
            totalSize = 0L;
            totalChunks = 0L;
        }

        @INLINE
        void makeParsable() {
            if (!head.isZero()) {
                HeapFreeChunk.makeParsable(head);
                reset();
            }
        }

        @INLINE
        private void appendChunk(Address chunk, Size size) {
            if (last.isZero()) {
                head = chunk;
            } else {
                HeapFreeChunk.setFreeChunkNext(last, chunk);
            }
            last = chunk;
            totalSize += size.toLong();
            totalChunks++;
        }

        void append(Address chunk, Size size) {
            HeapFreeChunk.format(chunk, size);
            appendChunk(chunk, size);
        }

        void append(HeapFreeChunk chunk) {
            appendChunk(HeapFreeChunk.fromHeapFreeChunk(chunk), chunk.size);
            useTLABBin = tlabFreeSpaceList.totalSize > 0;
        }

        @INLINE
        private void remove(HeapFreeChunk prev, HeapFreeChunk chunk) {
            totalChunks--;
            totalSize -= chunk.size.toLong();
            if (prev == null) {
                head =  HeapFreeChunk.fromHeapFreeChunk(chunk.next);
            } else {
                prev.next = chunk.next;
            }
            chunk.next = null;
            if (last ==  HeapFreeChunk.fromHeapFreeChunk(chunk)) {
                last = HeapFreeChunk.fromHeapFreeChunk(prev);
            }
            if (MaxineVM.isDebug()) {
                FatalError.check(totalChunks != 0 || (totalSize == 0 && head == Address.zero() && last == Address.zero()), "Inconsistent free list state");
            }
        }

        /**
         * Allocate first chunk of the free list fitting the size.
         * Space left-over is re-entered in the appropriate bin, or dismissed as dark matter.
         * @param size
         * @return
         */
        Address allocateFirstFit(Size size, boolean exactFit) {
            Size spaceWithHeadRoom = size.plus(HeapSchemeAdaptor.MIN_OBJECT_SIZE);
            HeapFreeChunk prevChunk = null;
            HeapFreeChunk chunk = HeapFreeChunk.toHeapFreeChunk(head);
            do {
                if (chunk.size.greaterEqual(spaceWithHeadRoom)) {
                    Address result = HeapFreeChunk.fromHeapFreeChunk(chunk);
                    if (!exactFit) {
                        totalFreeChunkSpace -= chunk.size.toLong();
                        remove(prevChunk, chunk);
                        return result;
                    }
                    Size spaceLeft = chunk.size.minus(size);
                    if (spaceLeft.greaterEqual(minReclaimableSpace)) {
                        // Space is allocated at the end of the chunk to avoid reformatting the leftover
                        // if it doesn't change bins.
                        // FIXME: need to revisit the API to clear distinguish the cases when what's needed is formatted chunks
                        // (e.g., when allocating for allocators, like TLABs), or when all that is needed is bytes (i.e., for direct object allocation)
                        result = result.plus(spaceLeft);
                        HeapFreeChunk.format(result, size);
                        FreeSpaceList newFreeList =  freeChunkBins[binIndex(spaceLeft)];
                        if (newFreeList == this) {
                            // Chunk remains in its free list.
                            chunk.size = spaceLeft;
                            totalSize -= size.toLong();
                            totalFreeChunkSpace -= size.toLong();
                            return result;
                        }
                        // Chunk changes of free list.
                        remove(prevChunk, chunk);
                        chunk.size = spaceLeft;
                        newFreeList.append(chunk);
                        totalFreeChunkSpace -= size.toLong();
                        useTLABBin = tlabFreeSpaceList.totalSize > 0;
                    } else {
                        // Chunk is removed.
                        totalFreeChunkSpace -=  chunk.size.toLong();
                        remove(prevChunk, chunk);
                        Pointer start = result.asPointer().plus(size);
                        HeapSchemeAdaptor.fillWithDeadObject(start, start.plus(spaceLeft));
                    }
                    return result;
                } else if (chunk.size.equals(size)) {
                    // Exact fit.
                    Address result = HeapFreeChunk.fromHeapFreeChunk(chunk);
                    totalFreeChunkSpace -= size.toLong();
                    remove(prevChunk, chunk);
                    return result;
                }
                prevChunk = chunk;
                chunk = chunk.next;
            } while(chunk != null);
            return Address.zero();
        }

        boolean canFit(Size size) {
            HeapFreeChunk chunk = HeapFreeChunk.toHeapFreeChunk(head);
            while (chunk != null) {
                if (size.lessThan(chunk.size)) {
                    return true;
                }
                chunk = chunk.next;
            }
            return false;
        }

        private void printChunk(Address chunk) {
            int size = HeapFreeChunk.getFreechunkSize(chunk).toInt();
            Log.print('[');
            Log.print(chunk);
            Log.print(',');
            Log.print(chunk.plus(size));
            Log.print("] (");
            Log.print(size);
            Log.print(')');
        }

        private void printAllocatedChunk(Address first, Address last, int numAllocated) {
            final boolean lockDisabledSafepoints = Log.lock();
            if (numAllocated == 1) {
                Log.print("Allocate 1 chunk from bin #0:   ");
                printChunk(first);
            } else {
                Log.print("Allocate ");
                Log.print(numAllocated);
                Log.print(" chunks from bin #0: first = ");
                printChunk(first);
                Log.print(" last = ");
                printChunk(last);
            }

            Log.print("\n chunk list: h = ");
            Log.print(head);
            Log.print("l = ");
            Log.print(last);
            Log.print(", totalSize = ");
            Log.print(tlabFreeSpaceList.totalSize);
            Log.print(", totalChunks = ");
            Log.println(tlabFreeSpaceList.totalChunks);
            Log.unlock(lockDisabledSafepoints);
        }

        Address allocateChunks(Size size) {
            if (MaxineVM.isDebug()) {
                FatalError.check(!head.isZero(), "Head of free list must not be null");
            }
            // Allocate enough chunks to meet requested Size.
            // This is very imprecise and we may end up with much more than the
            // size initially requested.
            Size allocated = Size.zero();
            HeapFreeChunk lastChunk = HeapFreeChunk.toHeapFreeChunk(head);
            int numAllocatedChunks = 1;
            allocated = allocated.plus(lastChunk.size);
            while (allocated.lessThan(size) && lastChunk.next != null) {
                lastChunk = lastChunk.next;
                numAllocatedChunks++;
                allocated = allocated.plus(lastChunk.size);
            }
            Address result = head;
            head =  HeapFreeChunk.fromHeapFreeChunk(lastChunk.next);
            Address lastChunkAddress = HeapFreeChunk.fromHeapFreeChunk(lastChunk);
            // To escape any write-barrier when zeroing out lastChunk.next
            HeapFreeChunk.setFreeChunkNext(lastChunkAddress, Address.zero());
            totalChunks -= numAllocatedChunks;
            totalSize -= allocated.toLong();
            totalFreeChunkSpace -= allocated.toLong();
            if (last == lastChunkAddress) {
                if (MaxineVM.isDebug()) {
                    FatalError.check(totalChunks == 0, "Invariant violation");
                }
                last = Address.zero();
            }

            if (MaxineVM.isDebug() && TraceTLAB) {
                printAllocatedChunk(result, lastChunkAddress, numAllocatedChunks);
            }

            return result;
        }
    }

    /**
     * Free space is managed via segregated list. The minimum chunk size managed is minFreeChunkSize.
     */
    final FreeSpaceList [] freeChunkBins = new FreeSpaceList[10];

    /**
     * Short cut to first bin dedicated to TLAB refills.
     */
    private final FreeSpaceList  tlabFreeSpaceList;

    /**
     * Total space in free chunks. This doesn't include space of chunks allocated to heap space allocator.
     */
    long totalFreeChunkSpace;

    @INLINE
    private int binIndex(Size size) {
        final long l = size.unsignedShiftedRight(log2FirstBinSize).toLong();
        return  (l < freeChunkBins.length) ?  (int) l : (freeChunkBins.length - 1);
    }

    private synchronized Address binAllocateTLAB(Size size) {
        long requiredSpace = size.toLong();
        // First, try to allocate from the TLAB bin.
        if (tlabFreeSpaceList.totalSize > requiredSpace) {
            Address result = tlabFreeSpaceList.allocateChunks(size);
            checkBinFreeSpace();
            return result;
        }
        // In any case, after this call, there will be no more TLAB chunks left.
        // Let future TLAB allocation not use this until filled again by GC.
        Address initialChunks = tlabFreeSpaceList.head;
        if (initialChunks.isZero()) {
            // No chunk left in bin #0.
            Address result = binAllocate(1, size, true);
            // Chunk may have been appended to bin #0
            useTLABBin = tlabFreeSpaceList.totalSize > 0;
            return result;
        }
        size = size.minus(tlabFreeSpaceList.totalSize);
        totalFreeChunkSpace -= tlabFreeSpaceList.totalSize;
        tlabFreeSpaceList.head = Address.zero();
        tlabFreeSpaceList.last = Address.zero();
        tlabFreeSpaceList.totalSize = 0;
        tlabFreeSpaceList.totalChunks = 0;

        if (size.greaterThan(minReclaimableSpace)) {
            // Try allocate additional space off higher free space bins.
            Address additionalChunks = binTryAllocate(1, size, true);
            if (!additionalChunks.isZero()) {
                HeapFreeChunk.format(additionalChunks, size, initialChunks);
                if (MaxineVM.isDebug() && TraceTLAB) {
                    final boolean lockDisabledSafepoints = Log.lock();
                    Log.print("binAllocateTLAB from TLAB bin #1: additional chunk = ");
                    Log.print(additionalChunks);
                    Log.print("(");
                    Log.print(size.toLong());
                    Log.print("), initial chunk ");
                    Log.println(initialChunks);
                    Log.unlock(lockDisabledSafepoints);
                }
                useTLABBin = tlabFreeSpaceList.totalSize > 0;
                return additionalChunks;
            }
        }
        checkBinFreeSpace();
        useTLABBin = false;
        return initialChunks;
    }

    synchronized Address binAllocate(Size size) {
        return  binAllocate(binIndex(size), size, true);
    }

    /* For simplicity at the moment.
     */
    private static final OutOfMemoryError outOfMemoryError = new OutOfMemoryError();

    private Address binTryAllocate(int index, Size size, boolean exactFit) {
        // Any chunks in bin larger or equal to index is large enough to contain the requested size.
        // We may have to re-enter the leftover into another bin.
        while (index < freeChunkBins.length) {
            FreeSpaceList freelist = freeChunkBins[index];
            if (!freelist.head.isZero()) {
                Address result = freelist.allocateFirstFit(size, exactFit);
                if (!result.isZero()) {
                    checkBinFreeSpace();
                    return result;
                }
            }
            index++;
        }
        return Address.zero();
    }

    public boolean canSatisfyAllocation(Size size) {
        // assert: must hold this class lock and must only be called from GC
        int index = binIndex(size);
        // Any chunks in bin larger or equal to index is large enough to contain the requested size.
        // We may have to re-enter the leftover into another bin.
        while (index < freeChunkBins.length) {
            FreeSpaceList freelist = freeChunkBins[index];
            if (!freelist.head.isZero() && freelist.canFit(size)) {
                return true;
            }
            index++;
        }
        return false;
    }

    private void printTlabFreeSpace() {
        Log.print("TLAB freelist: totalChunks = ");
        Log.print(tlabFreeSpaceList.totalChunks);
        Log.print(", totalSize = ");
        Log.print(tlabFreeSpaceList.totalSize);
        Log.print(" useTLABBin = ");
        Log.println(useTLABBin);
    }

    private Address binAllocate(int firstBinIndex, Size size, boolean exactFit) {
        int gcCount = 0;
        // Search for a bin with a chunk large enough to satisfy this allocation.
        // Bin #0 contains chunks of any size between minReclaimableSpace and 1 << log2FirstBinSize,
        // so it needs to be scanned for a chunk big enough to hold the requested size.
        do {
            Address result = binTryAllocate(firstBinIndex, size, exactFit);
            if (!result.isZero()) {
                return result;
            }
            if (MaxineVM.isDebug() && Heap.traceGC()) {
                gcCount++;
                final boolean lockDisabledSafepoints = Log.lock();
                Log.print("Allocation failure: ");
                Log.print("firstBinIndex ");
                Log.print(firstBinIndex);
                Log.print(", size: ");
                Log.print(size.toLong());
                Log.print(",  fit: ");
                Log.println(exactFit ? "exact" : "not exact");
                printTlabFreeSpace();
                smallObjectAllocator.printSpaceLeft();
                Log.unlock(lockDisabledSafepoints);
                if (gcCount > 5) {
                    FatalError.unexpected("Suspiscious repeating GC calls detected");
                }
            }
        } while (Heap.collectGarbage(size));
        // Not enough freed memory.
        throw outOfMemoryError;
    }

    synchronized Address binRefill(Size refillSize, Pointer topAtRefill, Size spaceLeft) {
        // First, deal with the left-over.
        if  (spaceLeft.greaterEqual(minReclaimableSpace)) {
            recordFreeSpace(topAtRefill, spaceLeft);
            useTLABBin = tlabFreeSpaceList.totalSize > 0;
        } else if (spaceLeft.greaterThan(0)) {
            HeapSchemeAdaptor.fillWithDeadObject(topAtRefill, topAtRefill.plus(spaceLeft));
        }
        return binAllocate(1, refillSize, false);
    }

    @INLINE
    private void recordFreeSpace(Address chunk, Size numBytes) {
        freeChunkBins[binIndex(numBytes)].append(chunk, numBytes);
        totalFreeChunkSpace += numBytes.toLong();
    }

    /**
     * Recording of free chunk of space.
     * Chunks are recording in different list depending on their size.
     * @param freeChunk
     * @param size
     */
    @Override
    public final void processDeadSpace(Address freeChunk, Size size) {
        recordFreeSpace(freeChunk, size);
    }

    /**
     * Minimum size to be considered reclaimable.
     */
    private Size minReclaimableSpace;

    /**
     * Pointer to the end of the last dead object notified by the sweeper. Used  for precise sweeping.
     */
    private Pointer endOfLastVisitedObject;

    @INLINE
    private Pointer setEndOfLastVisitedObject(Pointer cell) {
        final Pointer origin = Layout.cellToOrigin(cell);
        endOfLastVisitedObject = cell.plus(Layout.size(origin));
        return endOfLastVisitedObject;
    }

    @Override
    public Pointer processLiveObject(Pointer liveObject) {
        final Size deadSpace = liveObject.minus(endOfLastVisitedObject).asSize();
        if (deadSpace.greaterThan(minReclaimableSpace)) {
            recordFreeSpace(endOfLastVisitedObject, deadSpace);
        }
        endOfLastVisitedObject = liveObject.plus(Layout.size(Layout.cellToOrigin(liveObject)));
        return endOfLastVisitedObject;
    }

    private void printNotifiedGap(Pointer leftLiveObject, Pointer rightLiveObject, Pointer gapAddress, Size gapSize) {
        final boolean lockDisabledSafepoints = Log.lock();
        Log.print("Gap between [");
        Log.print(leftLiveObject);
        Log.print(", ");
        Log.print(rightLiveObject);
        Log.print("] = @");
        Log.print(gapAddress);
        Log.print("(");
        Log.print(gapSize.toLong());
        Log.print(")");

        if (gapSize.greaterEqual(minReclaimableSpace)) {
            Log.print(" => bin #");
            Log.println(binIndex(gapSize));
        } else {
            Log.println(" => dark matter");
        }
        Log.unlock(lockDisabledSafepoints);
    }

    @Override
    public Pointer processLargeGap(Pointer leftLiveObject, Pointer rightLiveObject) {
        Pointer endOfLeftObject = leftLiveObject.plus(Layout.size(Layout.cellToOrigin(leftLiveObject)));
        Size numDeadBytes = rightLiveObject.minus(endOfLeftObject).asSize();
        if (MaxineVM.isDebug() && TraceSweep) {
            printNotifiedGap(leftLiveObject, rightLiveObject, endOfLeftObject, numDeadBytes);
        }
        if (numDeadBytes.greaterEqual(minReclaimableSpace)) {
            recordFreeSpace(endOfLeftObject, numDeadBytes);
        }
        return rightLiveObject.plus(Layout.size(Layout.cellToOrigin(rightLiveObject)));
    }

    void print() {
        final boolean lockDisabledSafepoints = Log.lock();
        Log.print("Min reclaimable space: "); Log.println(minReclaimableSpace);
        for (int i = 0; i < freeChunkBins.length; i++) {
            Log.print("Bin ["); Log.print(i); Log.print("] (");
            Log.print(i << log2FirstBinSize); Log.print(" <= chunk size < "); Log.print((i + 1) << log2FirstBinSize);
            Log.print(") total chunks: "); Log.print(freeChunkBins[i].totalChunks);
            Log.print("   total space : "); Log.println(freeChunkBins[i].totalSize);
        }
        Log.unlock(lockDisabledSafepoints);
    }

<<<<<<< HEAD
    public MemoryRegion committedHeapSpace() {
=======
    public ContiguousHeapSpace committedHeapSpace() {
>>>>>>> 10815f3f
        return committedHeapSpace;
    }

    public FreeHeapSpaceManager() {
        committedHeapSpace = new ContiguousHeapSpace("Heap");
        totalFreeChunkSpace = 0;
        for (int i = 0; i < freeChunkBins.length; i++) {
            freeChunkBins[i] = new FreeSpaceList(i);
        }
        tlabFreeSpaceList = freeChunkBins[0];
        smallObjectAllocator = new HeapSpaceAllocator("Small Objects Allocator");
    }



    public void initialize(Address start, Size initSize, Size maxSize) {
        if (!committedHeapSpace.reserve(start, maxSize)) {
            MaxineVM.reportPristineMemoryFailure("object heap", "reserve", maxSize);
        }
        if (!committedHeapSpace.growCommittedSpace(initSize)) {
            MaxineVM.reportPristineMemoryFailure("object heap", "commit", maxSize);
        }
        // Round down to power of two.
        minLargeObjectSize = Size.fromInt(Integer.highestOneBit(largeObjectsMinSizeOption.getValue()));
        log2FirstBinSize = Integer.numberOfTrailingZeros(minLargeObjectSize.toInt());
        minReclaimableSpace = Size.fromInt(freeChunkMinSizeOption.getValue());
        doImpreciseSweep = doImpreciseSweepOption.getValue();
        TraceSweep = MaxineVM.isDebug() ? traceSweepingOption.getValue() : false;
        TraceTLAB = MaxineVM.isDebug() ? traceTLABOption.getValue() : false;
        smallObjectAllocator.initialize(start, initSize, minLargeObjectSize, minLargeObjectSize);
        useTLABBin = false;
        InspectableHeapInfo.init(committedHeapSpace);
    }

    private Size lockedFreeSpaceLeft() {
        return Size.fromLong(totalFreeChunkSpace).plus(smallObjectAllocator.freeSpaceLeft());
    }

    /**
     * Estimated free space left.
     * @return an estimation of the space available for allocation (in bytes).
     */
    public synchronized Size freeSpaceLeft() {
        return lockedFreeSpaceLeft();
    }

    public Size reclaim(TricolorHeapMarker heapMarker) {
        for (int i = 0; i < freeChunkBins.length; i++) {
            freeChunkBins[i].reset();
        }
        totalFreeChunkSpace = 0;

        if (doImpreciseSweep) {
            if (Heap.traceGCPhases()) {
                Log.println("Imprecise sweeping of the heap...");
            }
            heapMarker.impreciseSweep(this, minReclaimableSpace);
        } else {
            if (Heap.traceGCPhases()) {
                Log.println("Precise sweeping of the heap...");
            }
            endOfLastVisitedObject = committedHeapSpace.start().asPointer();
            heapMarker.sweep(this);
        }
        useTLABBin = tlabFreeSpaceList.totalSize > 0;
        if (MaxineVM.isDebug()) {
            checkBinFreeSpace();
            if (TraceSweep) {
                print();
            }
        }
        return lockedFreeSpaceLeft();
    }

    public void makeParsable() {
        smallObjectAllocator.makeParsable();
        for (FreeSpaceList fsp : freeChunkBins) {
            fsp.makeParsable();
        }
    }

    @INLINE
    private void checkBinFreeSpace() {
        if (MaxineVM.isDebug()) {
            long totalSpaceInFreelists = 0L;
            for (FreeSpaceList fsp : freeChunkBins) {
                totalSpaceInFreelists += fsp.totalSize;
            }
            FatalError.check(totalSpaceInFreelists == totalFreeChunkSpace, "Inconsistent free space counts");
        }
    }

    void verifyUsage(long freeChunksByteCount, long darkMatterByteCount, long liveDataByteCount) {
        FatalError.check(freeChunksByteCount == totalFreeChunkSpace, "Inconsistent free chunk space");
        final long total = darkMatterByteCount + freeChunksByteCount + liveDataByteCount;
        FatalError.check(total == committedHeapSpace.committedSize().toLong(), "Inconsistent committed space size");
    }

    /**
     * Allocation of zero-filled memory, ready to use for object allocation.
     * @param size
     * @return
     */
    @INLINE
    public final Pointer allocate(Size size) {
        return smallObjectAllocator.allocateCleared(size);
    }

    @INLINE
    public final Pointer allocateTLAB(Size size) {
        return useTLABBin ? binAllocateTLAB(size).asPointer() : smallObjectAllocator.allocateTLAB(size);
    }

    /**
     * Try to grow free space backing storage by delta bytes.
     * The method rounds the delta up to the alignment constraint of the free space backing
     * storage. If delta is larger than space left, the heap is grown to its capacity.
     * @param delta the number of bytes to grow the heap with
     * @return the effective growth
     */
    public Size growAfterGC(Size delta) {
        Size adjustedGrowth = committedHeapSpace.adjustGrowth(delta);
        if (adjustedGrowth.isZero()) {
            return Size.zero();
        }
        Address chunkStart = committedHeapSpace.committedEnd();
        boolean res = committedHeapSpace.growCommittedSpace(adjustedGrowth);
        FatalError.check(res, "Committing over reserved space should always succeed");
        freeChunkBins[binIndex(adjustedGrowth)].append(HeapFreeChunk.format(chunkStart, adjustedGrowth));
        totalFreeChunkSpace += adjustedGrowth.toLong();
        return adjustedGrowth;
    }

    public Size shrinkAfterGC(Size delta) {
        // FIXME: Can't do much without evacuation or regions apart from freeing the chunk that is at the end of
        // committed heap space. Don't bother with this for now.
        return Size.zero();
    }

    public Size totalSpace() {
        return committedHeapSpace.committedSize();
    }

    public Size totalCapacity() {
        return committedHeapSpace.size();

    }
}<|MERGE_RESOLUTION|>--- conflicted
+++ resolved
@@ -820,11 +820,7 @@
         Log.unlock(lockDisabledSafepoints);
     }
 
-<<<<<<< HEAD
-    public MemoryRegion committedHeapSpace() {
-=======
     public ContiguousHeapSpace committedHeapSpace() {
->>>>>>> 10815f3f
         return committedHeapSpace;
     }
 
