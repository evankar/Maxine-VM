/*
 * Copyright (c) 2007 Sun Microsystems, Inc.  All rights reserved.
 *
 * Sun Microsystems, Inc. has intellectual property rights relating to technology embodied in the product
 * that is described in this document. In particular, and without limitation, these intellectual property
 * rights may include one or more of the U.S. patents listed at http://www.sun.com/patents and one or
 * more additional patents or pending patent applications in the U.S. and in other countries.
 *
 * U.S. Government Rights - Commercial software. Government users are subject to the Sun
 * Microsystems, Inc. standard license agreement and applicable provisions of the FAR and its
 * supplements.
 *
 * Use is subject to license terms. Sun, Sun Microsystems, the Sun logo, Java and Solaris are trademarks or
 * registered trademarks of Sun Microsystems, Inc. in the U.S. and other countries. All SPARC trademarks
 * are used under license and are trademarks or registered trademarks of SPARC International, Inc. in the
 * U.S. and other countries.
 *
 * UNIX is a registered trademark in the U.S. and other countries, exclusively licensed through X/Open
 * Company, Ltd.
 */
package com.sun.max.vm.heap.beltway;

import com.sun.max.annotate.*;
import com.sun.max.memory.*;
import com.sun.max.unsafe.*;
import com.sun.max.vm.*;
import com.sun.max.vm.actor.holder.*;
import com.sun.max.vm.actor.member.*;
import com.sun.max.vm.classfile.constant.*;
import com.sun.max.vm.heap.*;
import com.sun.max.vm.runtime.*;

/**
 * @author Christos Kotselidis
 */
public class Belt extends RuntimeMemoryRegion implements Allocator, Visitor {

    /**
     * The relative order of a belt. Always starts from Zero (0). The lower the value, the older
     * the generation and vice versa.
     */
    private int index;

    /**
     * Specifies if the belt is expandable or not (i.e. whether it can overlap with a contiguous memory segment).
     */
    private boolean expandable = false;

    /**
     * The percent of usable memory frames the belt occupies. This corresponds to the "X" described in the Beltway paper.
     */
    private int framePercentageOfUsableMemory;

    private Pointer markPointer;

    private static final FieldActor markActor = ClassActor.fromJava(Belt.class).findFieldActor(SymbolTable.makeSymbol("mark"));

    // The address and the pointer to the address
    // of the previous allocation mark
    private volatile Address prevAllocationMark = Address.zero();

    private Address usableMemoryEnd;
    private Address usableMemoryStart;

    private Size usableMemory;

    public Belt(int index, Address beltStartAddress, Size beltSize, int framePercentageOfUsableMemory) {
        super(beltStartAddress, beltSize);
        this.index = index;
        this.usableMemoryStart = beltStartAddress;
        this.framePercentageOfUsableMemory = framePercentageOfUsableMemory;
        this.mark = beltStartAddress;
        this.markPointer = markActor.pointer(this);

    }

    public Belt() {
    }

    public final Address getPrevAllocationMark() {
        return prevAllocationMark;
    }

    public final Size getUsedMemorySize() {
        return getAllocationMark().minus(start()).asSize();
    }

    public final Size getRemainingMemorySize() {
        return end().asSize().minus(getAllocationMark());
    }

    public final void resetAllocationMark() {
        mark = start();
        markPointer = markActor.pointer(this);
    }

    @Override
    public void setStart(Address beltStartAddress) {
        super.setStart(beltStartAddress);
        mark = beltStartAddress;
    }

    public void setIndex(int index) {
        this.index = index;
    }

    public int getIndex() {
        return index;
    }

    public int getFramePercentageOfUsableMemory() {
        return framePercentageOfUsableMemory;
    }

    public void setFramePercentageOfUsableMemory(int framePercentageOfUsableMemory) {
        this.framePercentageOfUsableMemory = framePercentageOfUsableMemory;
    }

    public void setExpandable(boolean expandable) {
        this.expandable = expandable;
    }

    public Pointer allocate(RuntimeMemoryRegion from, Size size) {
        return null;
    }

    @NO_SAFEPOINTS("TODO")
    @INLINE
    public final Pointer allocate(Size size) {
        Pointer cell;
        final Pointer oldAllocationMark = mark.asPointer();

        if (VMConfiguration.hostOrTarget().debugging()) {
            cell = oldAllocationMark.plusWords(1);
        } else {
            cell = oldAllocationMark;
        }
        final Pointer end = cell.plus(size);

        if (!checkObjectInBelt(size)) {
            if (!expandable) {
                return Pointer.zero();
            }
        }
        if (markPointer.compareAndSwapWord(oldAllocationMark, end) != oldAllocationMark) {
            if (Heap.verbose()) {
                Log.println("Conflict! retry-allocate");
            }
            return retryAllocate(size);
        }
        return cell;
    }

    @NO_SAFEPOINTS("TODO")
    @INLINE
    public final Pointer bumpAllocate(Size size) {
        Pointer cell;
        final Pointer oldAllocationMark = mark.asPointer();

        if (VMConfiguration.hostOrTarget().debugging()) {
            cell = oldAllocationMark.plusWords(1);
        } else {
            cell = oldAllocationMark;
        }
        final Pointer end = cell.plus(size);

        if (!checkObjectInBelt(size)) {
            if (!expandable) {
                return Pointer.zero();
            }
        }
        mark = end;
        return cell;
    }

    @NEVER_INLINE
    private Pointer retryAllocate(Size size) {
        Pointer oldAllocationMark;
        Pointer cell;
        Address end;
        do {
            oldAllocationMark = mark.asPointer();
            if (VMConfiguration.hostOrTarget().debugging()) {
                cell = oldAllocationMark.plusWords(1);
            } else {
                cell = oldAllocationMark;
            }
            end = cell.plus(size);
            if (checkNotExceedUsable(end.asSize())) {
                return Pointer.zero();
            }
            oldAllocationMark = mark.asPointer();
        } while (markPointer.compareAndSwapWord(oldAllocationMark, end) != oldAllocationMark);
        return cell;
    }

    @INLINE
    public final Pointer gcAllocate(Size size) {
        Pointer cell;
        final Pointer oldAllocationMark = mark.asPointer();
        if (VMConfiguration.hostOrTarget().debugging()) {
            cell = oldAllocationMark.plusWords(1);
        } else {
            cell = oldAllocationMark;
        }

        final Pointer end = cell.plus(size);

        if (!end.lessThan(end())) {
            if (!expandable) {
                if (Heap.verbose()) {
                    Log.println(" Trying to Overwrite contiguous spaces");
                }
                // Allocation Overflow, throw outOfMemory exception
                return Pointer.zero();
            }
            if (!end.lessThan(BeltManager.getApplicationHeap().end())) {
                return Pointer.zero();
            }
            if (!(markPointer.compareAndSwapWord(oldAllocationMark, end) == oldAllocationMark)) {
                if (Heap.verbose()) {
                    Log.println("Conflict - Retry allocate");
                }
                return retryGCAllocate(size);
            }

        } else {
            if (!(markPointer.compareAndSwapWord(oldAllocationMark, end) == oldAllocationMark)) {
                if (Heap.verbose()) {
                    Log.println("Conflict - Retry allocate");
                }
                return retryGCAllocate(size);
            }
        }
        return cell;
    }

    @NEVER_INLINE
    private Pointer retryGCAllocate(Size size) {
        Pointer oldAllocationMark;
        Pointer cell;
        Address end;
        do {
            oldAllocationMark = mark.asPointer();
            if (VMConfiguration.hostOrTarget().debugging()) {
                cell = oldAllocationMark.plusWords(1);
            } else {
                cell = oldAllocationMark;
            }
            end = cell.plus(size);
            oldAllocationMark = mark.asPointer();
        } while (markPointer.compareAndSwapWord(oldAllocationMark, end) != oldAllocationMark);

        return cell;
    }

    @INLINE
    public final Pointer gcBumpAllocate(Size size) {
        Pointer cell;
        final Pointer oldAllocationMark = mark.asPointer();

        if (VMConfiguration.hostOrTarget().debugging()) {
            cell = oldAllocationMark.plusWords(1);
        } else {
            cell = oldAllocationMark;
        }

        final Pointer end = cell.plus(size);

        if (!end.lessThan(end())) {
            if (!expandable) {
                FatalError.check(mark.lessThan(end()), "GC allocation overflow");
            }
            if (Heap.verbose()) {
                Log.println(" Trying to Overwrite contiguous spaces");
            }
            mark = end;

        } else {
            mark = end;
        }
        return cell;
    }

    @INLINE
    private boolean checkObjectInBelt(Size size) {
        final Pointer oldAllocationMark = mark.asPointer();
        if (oldAllocationMark.plus(size).greaterThan(end().asPointer())) {
            if (Heap.verbose()) {
                Log.println("Allocation did not fit, check whether a new frame can be fit in the belt");
                Log.println(" Check whether a new frame can be fit into the belt ");
                Log.print(" Allocation Size:");
                Log.println(size);
                Log.print(" Allocation Mark: ");
                Log.println(oldAllocationMark);
            }
            return false;
        }
        return true;

    }

    public void setAllocationMarkSnapshot() {
        prevAllocationMark = mark;
    }

    public void setAllocationMark(Address address) {
        mark = address;
    }

    public Pointer getAllocationMarkSnapshot() {
        return prevAllocationMark.asPointer();
    }

    public final boolean checkNotExceedUsable(Size size) {
        final Size usedMemory = calculateUsedMemory();
        if (usedMemory.plus(size).greaterThan(BeltwayConfiguration.getUsableMemory())) {
            if (Heap.verbose()) {
                Log.println("Allocation is trying to exceed usable memory");
                Log.print(" Usable memory Size: ");
                Log.println(BeltwayConfiguration.getUsableMemory().toLong());
                Log.print(" Used Memory: ");
                Log.println(usedMemory.toLong());
                Log.print(" Allocation Size: ");
                Log.println(size.toLong());
                Log.print(" BeltwayConfiguration.getUsableMemory() Index: ");
                Log.println(BeltwayConfiguration.getUsableMemory().toLong());
            }
            return false;
        }
        return true;

    }

    public Size calculateUsedMemory() {
        Size usableMemory = Size.zero();
        if (mark.lessThan(this.usableMemoryStart)) {
            usableMemory = usableMemory.plus(this.usableMemoryStart.plus(end())).asSize();
            usableMemory = usableMemory.plus(start().plus(mark)).asSize();
        } else {
            usableMemory = mark.minus(this.usableMemoryStart).asSize();
        }
        return usableMemory;
    }

    public void printInfo() {
        Log.println();
        Log.print("Belt index: ");
        Log.println(index);
        Log.print("Belt start address: ");
        Log.println(start());
        Log.print("Belt stop address:  ");
        Log.println(end());
        Log.print("Belt alloc address:  ");
        Log.println(getAllocationMark());
        Log.print("Belt size: ");
        Log.println(size().toLong());
        Log.print("Frame percentage of usable memory: ");
<<<<<<< HEAD
        Log.println(framePercentageOfUsableMemory);
        if (start().isAligned(BeltwayHeapSchemeConfiguration.ALLIGNMENT)) {
=======
        Log.println(_framePercentageOfUsableMemory);
        if (start().isAligned(BeltwayHeapSchemeConfiguration.ALIGNMENT)) {
>>>>>>> 0254bed5
            Log.println("true");
        }

    }

    @INLINE
    public final void visitCells(Visitor cellVisitor, Action action, RuntimeMemoryRegion from, RuntimeMemoryRegion to) {
        BeltwayCellVisitorImpl.linearVisitAllCells((BeltWayCellVisitor) cellVisitor, action, this, from, to);
    }
}<|MERGE_RESOLUTION|>--- conflicted
+++ resolved
@@ -356,13 +356,8 @@
         Log.print("Belt size: ");
         Log.println(size().toLong());
         Log.print("Frame percentage of usable memory: ");
-<<<<<<< HEAD
         Log.println(framePercentageOfUsableMemory);
-        if (start().isAligned(BeltwayHeapSchemeConfiguration.ALLIGNMENT)) {
-=======
-        Log.println(_framePercentageOfUsableMemory);
         if (start().isAligned(BeltwayHeapSchemeConfiguration.ALIGNMENT)) {
->>>>>>> 0254bed5
             Log.println("true");
         }
 
