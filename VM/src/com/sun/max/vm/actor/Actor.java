/*
 * Copyright (c) 2007 Sun Microsystems, Inc.  All rights reserved.
 *
 * Sun Microsystems, Inc. has intellectual property rights relating to technology embodied in the product
 * that is described in this document. In particular, and without limitation, these intellectual property
 * rights may include one or more of the U.S. patents listed at http://www.sun.com/patents and one or
 * more additional patents or pending patent applications in the U.S. and in other countries.
 *
 * U.S. Government Rights - Commercial software. Government users are subject to the Sun
 * Microsystems, Inc. standard license agreement and applicable provisions of the FAR and its
 * supplements.
 *
 * Use is subject to license terms. Sun, Sun Microsystems, the Sun logo, Java and Solaris are trademarks or
 * registered trademarks of Sun Microsystems, Inc. in the U.S. and other countries. All SPARC trademarks
 * are used under license and are trademarks or registered trademarks of SPARC International, Inc. in the
 * U.S. and other countries.
 *
 * UNIX is a registered trademark in the U.S. and other countries, exclusively licensed through X/Open
 * Company, Ltd.
 */
package com.sun.max.vm.actor;

import java.lang.annotation.*;
import java.lang.reflect.*;
import java.util.*;

import com.sun.max.annotate.*;
import com.sun.max.util.*;
import com.sun.max.vm.actor.holder.*;
import com.sun.max.vm.actor.member.*;
import com.sun.max.vm.classfile.constant.*;
import com.sun.max.vm.type.*;

/**
 * Internal representations of Java entities. These "actors" provide runtime support for classes, fields, methods, etc.
 * They "act" for them by carrying out underlying actions of Java instructions.
 * <p>
 * Actors uses identity for {@linkplain #equals(Object) equality testing} and use the system identity
 * hash codes.
 *
 * @author Bernd Mathiske
 * @author Doug Simon
 */
public abstract class Actor {

    // Common Flags in #4.1 table 4.1, #4.5 table 4.4 and #4.6 table 4.5:
    public static final int ACC_PUBLIC =     0x00000001;
    public static final int ACC_PRIVATE =    0x00000002;
    public static final int ACC_PROTECTED =  0x00000004;
    public static final int ACC_STATIC =     0x00000008;
    public static final int ACC_FINAL =      0x00000010;
    public static final int ACC_SYNTHETIC =  0x00001000;
    public static final int ACC_ENUM =       0x00004000;

    // Made up extra flag corresponding to attributes in #4.7:
    public static final int DEPRECATED =     0x00008000;

    // Common flags referring to interfaces and classes:
    public static final int ACC_SUPER =      0x00000020;
    public static final int ACC_INTERFACE =  0x00000200;
    public static final int ACC_ABSTRACT =   0x00000400;
    public static final int ACC_ANNOTATION = 0x00002000;

    // VM-internal flags for classes:
    public static final int INNER_CLASS =       0x00100000;
    public static final int TEMPLATE =          0x00200000;
    public static final int GENERATED =         0x00400000;
    public static final int FINALIZER =         0x00800000;
    public static final int SPECIAL_REFERENCE = 0x01000000;
    public static final int REMOTE =            0x02000000;

    // Common flags referring to fields in #4.5, Table #4.4:
    public static final int ACC_VOLATILE =   0x00000040;
    public static final int ACC_TRANSIENT =  0x00000080;

    // VM-internal flags referring to fields:
    public static final int INJECTED =               0x00010000; // an additionally injected field that was not derived from a class file field
    public static final int CONSTANT =               0x00020000;
    public static final int CONSTANT_WHEN_NOT_ZERO = 0x00040000;
    public static final int RESET =                  0x00080000;

    // Common flags referring to methods in #4.6, Table 4.5:
    public static final int ACC_SYNCHRONIZED = 0x00000020;
    public static final int ACC_BRIDGE =       0x00000040;
    public static final int ACC_VARARGS =      0x00000080;
    public static final int ACC_NATIVE =       0x00000100;
    // see above            ACC_ABSTRACT =     0x00000400;
    public static final int ACC_STRICT =       0x00000800;

    // VM-internal flags for methods:
    public static final int NO_SAFEPOINTS =        0x00004000;
    public static final int INLINE_AFTER_SNIPPETS_ARE_COMPILED =
                                                   0x00010000;
    public static final int STATIC_TRAMPOLINE =    0x00020000;
    public static final int VIRTUAL_TRAMPOLINE =   0x00040000;
    public static final int INTERFACE_TRAMPOLINE = 0x00080000;
    public static final int UNSAFE_CAST =          0x00100000;
    // see above            TEMPLATE     =         0x00200000;
    public static final int INITIALIZER       =    0x00400000;
    public static final int JNI_FUNCTION =         0x00800000;
    public static final int C_FUNCTION =           0x01000000;
    public static final int FOLD =                 0x04000000;
    public static final int BUILTIN =              0x08000000;
    public static final int LOCAL_SUBSTITUTE =     0x10000000;
    public static final int UNSAFE =               0x20000000;
    public static final int INLINE =               0x40000000;
    public static final int NEVER_INLINE =         0x80000000;

    /**
     * Mask of the flags defined for classes in Table 4.1 of the JVM specification.
     */
    public static final int JAVA_CLASS_FLAGS =
        ACC_PUBLIC |
        ACC_FINAL |
        ACC_SUPER |
        ACC_INTERFACE |
        ACC_ABSTRACT |
        ACC_ANNOTATION |
        ACC_ENUM |
        ACC_SYNTHETIC;

    /**
     * Mask of the flags defined for fields in Table 4.4 of the JVM specification.
     */
    public static final int JAVA_FIELD_FLAGS =
        ACC_PUBLIC |
        ACC_PRIVATE |
        ACC_PROTECTED |
        ACC_STATIC |
        ACC_FINAL |
        ACC_VOLATILE |
        ACC_TRANSIENT |
        ACC_ENUM |
        ACC_SYNTHETIC;

    /**
     * Mask of the flags defined for methods in Table 4.5 of the JVM specification.
     */
    public static final int JAVA_METHOD_FLAGS =
        ACC_PUBLIC |
        ACC_PRIVATE |
        ACC_PROTECTED |
        ACC_STATIC |
        ACC_FINAL |
        ACC_SYNCHRONIZED |
        ACC_BRIDGE |
        ACC_VARARGS |
        ACC_NATIVE |
        ACC_ABSTRACT |
        ACC_STRICT |
        ACC_SYNTHETIC;

    public static final Utf8Constant NO_GENERIC_SIGNATURE = null;
    public static final byte[] NO_RUNTIME_VISIBLE_ANNOTATION_BYTES = null;

    @INSPECTED
    @CONSTANT
    private int flags;

    @INSPECTED
    public final Utf8Constant name;

<<<<<<< HEAD
    @HOSTED_ONLY
    public Object ciObjectHostedOnly;

=======
    @RESET
>>>>>>> 6fe6a7e3
    public Object ciObject;

    protected Actor(Utf8Constant name, int flags) {
        this.flags = flags;
        this.name = name;
    }

    @INLINE
    public final int flags() {
        return flags;
    }

    @INLINE
    public final boolean isPublic() {
        return isPublic(flags());
    }

    @INLINE
    public final boolean isPrivate() {
        return isPrivate(flags());
    }

    @INLINE
    public final boolean isProtected() {
        return isProtected(flags());
    }

    @INLINE
    public final boolean isStatic() {
        return isStatic(flags());
    }

    @INLINE
    public final boolean isFinal() {
        return isFinal(flags());
    }

    @INLINE
    public final boolean isSynthetic() {
        return isSynthetic(flags());
    }

    @INLINE
    public final boolean isEnum() {
        return isEnum(flags());
    }

    @INLINE
    public final boolean isAbstract() {
        return isAbstract(flags());
    }

    @INLINE
    public final boolean isDeprecated() {
        return isDeprecated(flags());
    }

    @INLINE
    public static boolean isPublic(int flags) {
        return (flags & ACC_PUBLIC) != 0;
    }

    @INLINE
    public static boolean isPrivate(int flags) {
        return (flags & ACC_PRIVATE) != 0;
    }

    @INLINE
    public static boolean isProtected(int flags) {
        return (flags & ACC_PROTECTED) != 0;
    }

    @INLINE
    public static boolean isStatic(int flags) {
        return (flags & ACC_STATIC) != 0;
    }

    @INLINE
    public static boolean isFinal(int flags) {
        return (flags & ACC_FINAL) != 0;
    }

    @INLINE
    public static boolean isSynthetic(int flags) {
        return (flags & ACC_SYNTHETIC) != 0;
    }

    @INLINE
    public static boolean isEnum(int flags) {
        return (flags & ACC_ENUM) != 0;
    }

    @INLINE
    public static boolean isAbstract(int flags) {
        return (flags & ACC_ABSTRACT) != 0;
    }

    @INLINE
    public static boolean isInterface(int flags) {
        return (flags & ACC_INTERFACE) != 0;
    }

    @INLINE
    public static boolean isInnerClass(int flags) {
        return (flags & INNER_CLASS) != 0;
    }

    @INLINE
    public static boolean isDeprecated(int flags) {
        return (flags & DEPRECATED) != 0;
    }

    @INLINE
    public static boolean isSuper(int flags) {
        return (flags & ACC_SUPER) != 0;
    }

    @INLINE
    public static boolean isAnnotation(int flags) {
        return (flags & ACC_ANNOTATION) != 0;
    }

    @INLINE
    public static boolean isBridge(int flags) {
        return (flags & ACC_BRIDGE) != 0;
    }

    @INLINE
    public static boolean isVarArgs(int flags) {
        return (flags & ACC_VARARGS) != 0;
    }

    @INLINE
    public static boolean isSynchronized(int flags) {
        return (flags & ACC_SYNCHRONIZED) != 0;
    }

    @INLINE
    public static boolean isNative(int flags) {
        return (flags & ACC_NATIVE) != 0;
    }

    @INLINE
    public static boolean isStrict(int flags) {
        return (flags & ACC_STRICT) != 0;
    }

    @INLINE
    public static boolean isClassInitializer(int flags) {
        return (flags & INITIALIZER) != 0 && (flags & ACC_STATIC) != 0;
    }

    @INLINE
    public static boolean isInstanceInitializer(int flags) {
        return (flags & INITIALIZER) != 0 && (flags & ACC_STATIC) == 0;
    }

    @INLINE
    public static boolean isInitializer(int flags) {
        return (flags & INITIALIZER) != 0;
    }

    @INLINE
    public static boolean isCFunction(int flags) {
        return (flags & C_FUNCTION) != 0;
    }

    @INLINE
    public static boolean isUnsafeCast(int flags) {
        return (flags & UNSAFE_CAST) != 0;
    }

    @INLINE
    public static boolean isJniFunction(int flags) {
        return (flags & JNI_FUNCTION) != 0;
    }

    @INLINE
    public static boolean isTemplate(int flags) {
        return (flags & TEMPLATE) != 0;
    }

    @INLINE
    public static boolean isGenerated(int flags) {
        return (flags & GENERATED) != 0;
    }

    @INLINE
    public static boolean isRemote(int flags) {
        return (flags & REMOTE) != 0;
    }

    @INLINE
    public static boolean isVolatile(int flags) {
        return (flags & ACC_VOLATILE) != 0;
    }

    @INLINE
    public static boolean isTransient(int flags) {
        return (flags & ACC_TRANSIENT) != 0;
    }

    @INLINE
    public static boolean isInjected(int flags) {
        return (flags & INJECTED) != 0;
    }

    @INLINE
    public static boolean isConstant(int flags) {
        return (flags & CONSTANT) != 0;
    }

    @INLINE
    public static boolean isConstantWhenNotZero(int flags) {
        return (flags & CONSTANT_WHEN_NOT_ZERO) != 0;
    }

    @INLINE
    public static boolean isReset(int flags) {
        return (flags & RESET) != 0;
    }

    @INLINE
    public static boolean isBuiltin(int flags) {
        return (flags & BUILTIN) != 0;
    }

    @INLINE
    public static boolean isLocalSubstitute(int flags) {
        return (flags & LOCAL_SUBSTITUTE) != 0;
    }

    @INLINE
    public static boolean isUnsafe(int flags) {
        return (flags & UNSAFE) != 0;
    }

    @INLINE
    public final void beUnsafe() {
        flags |= UNSAFE;
    }

    @INLINE
    public static boolean isInline(int flags) {
        return (flags & INLINE) != 0;
    }

    @INLINE
    public static boolean isInlineAfterSnippetsAreCompiled(int flags) {
        return (flags & INLINE_AFTER_SNIPPETS_ARE_COMPILED) != 0;
    }

    @INLINE
    public static boolean isNeverInline(int flags) {
        return (flags & NEVER_INLINE) != 0;
    }

    @INLINE
    public static boolean isTrampoline(int flags) {
        return (flags & (STATIC_TRAMPOLINE | VIRTUAL_TRAMPOLINE | INTERFACE_TRAMPOLINE)) != 0;
    }

    @INLINE
    public static boolean isStaticTrampoline(int flags) {
        return (flags & STATIC_TRAMPOLINE) != 0;
    }

    @INLINE
    public static boolean isVirtualTrampoline(int flags) {
        return (flags & VIRTUAL_TRAMPOLINE) != 0;
    }

    @INLINE
    public static boolean isInterfaceTrampoline(int flags) {
        return (flags & INTERFACE_TRAMPOLINE) != 0;
    }

    @INLINE
    public static boolean isDeclaredFoldable(int flags) {
        return (flags & FOLD) != 0;
    }

    @INLINE
    public static boolean noSafepoints(int flags) {
        return (flags & NO_SAFEPOINTS) != 0;
    }

    @INLINE
    public static boolean isSpecialReference(int flags) {
        return (flags & SPECIAL_REFERENCE) != 0;
    }

    @INLINE
    public static boolean hasFinalizer(int flags) {
        return (flags & FINALIZER) != 0;
    }

    public static Predicate<Actor> staticPredicate = new Predicate<Actor>() {
        public boolean evaluate(Actor actor) {
            return actor.isStatic();
        }
    };

    public static Predicate<Actor> dynamicPredicate = new Predicate<Actor>() {
        public boolean evaluate(Actor actor) {
            return !actor.isStatic();
        }
    };

    /**
     * Gets the name of this actor qualified by it's declaring class (if known).
     * @return the qualified name of this actor
     */
    public abstract String qualifiedName();

    /**
     * Gets the value of the Signature class file attribute associated with this actor.
     *
     * @return null if there is no Signature attribute associated with this actor
     */
    public abstract Utf8Constant genericSignature();

    public final String genericSignatureString() {
        final Utf8Constant constant = genericSignature();
        if (constant == null) {
            return null;
        }
        return constant.toString();
    }

    /**
     * Gets the bytes of the RuntimeVisibleAnnotations class file attribute associated with this actor.
     *
     * @return null if there is no RuntimeVisibleAnnotations attribute associated with this actor
     */
    public abstract byte[] runtimeVisibleAnnotationsBytes();

    public String simpleName() {
        return javaSignature(false);
    }

    public String flagsString() {
        return flagsString(flags);
    }

    public static String flagsString(int flags) {
        final StringBuilder sb = new StringBuilder();

        appendFlag(sb, isPublic(flags), "public ");
        appendFlag(sb, isProtected(flags), "protected ");
        appendFlag(sb, isPrivate(flags), "private ");

        /* Canonical order */
        appendFlag(sb, isAbstract(flags), "abstract ");
        appendFlag(sb, isStatic(flags), "static ");
        appendFlag(sb, isFinal(flags), "final ");
        appendFlag(sb, isTransient(flags) || isVarArgs(flags), "transient/varargs ");
        appendFlag(sb, isVolatile(flags) || isBridge(flags), "volatile/bridge ");
        appendFlag(sb, isSynchronized(flags) || isSuper(flags), "synchronized/super ");
        appendFlag(sb, isNative(flags), "native ");
        appendFlag(sb, isStrict(flags), "strictfp ");
        appendFlag(sb, isInterface(flags), "interface ");
        appendFlag(sb, isSynthetic(flags), "synthetic ");
        appendFlag(sb, isEnum(flags), "enum ");
        appendFlag(sb, isDeprecated(flags), "deprecated ");
        appendFlag(sb, isAnnotation(flags), "annotation ");

        // Implementation specific flags
        appendFlag(sb, isInjected(flags), "injected ");
        appendFlag(sb, isConstant(flags), "constant ");
        appendFlag(sb, isConstantWhenNotZero(flags), "constantWhenNotZero ");
        appendFlag(sb, isInnerClass(flags), "innerClass ");
        appendFlag(sb, isTemplate(flags), "template ");
        appendFlag(sb, isGenerated(flags), "generated ");
        appendFlag(sb, isClassInitializer(flags), "<clinit> ");
        appendFlag(sb, isInstanceInitializer(flags), "<init> ");
        appendFlag(sb, isCFunction(flags), "c_function ");
        appendFlag(sb, isJniFunction(flags), "jni_function ");
        appendFlag(sb, isDeclaredFoldable(flags), "fold ");
        appendFlag(sb, isBuiltin(flags), "builtin ");
        appendFlag(sb, isLocalSubstitute(flags), "substitute ");
        appendFlag(sb, isReset(flags), "reset ");

        if (sb.length() > 0) {
            /* trim trailing space */
            sb.setLength(sb.length() - 1);
            return sb.toString();
        }
        return "";
    }

    private static void appendFlag(StringBuilder sb, boolean flag, String string) {
        if (flag) {
            sb.append(string);
        }
    }

    /**
     * @see AnnotatedElement#getAnnotation(Class)
     */
    public abstract <A extends Annotation> A getAnnotation(Class<A> annotationClass);

    public boolean isAnnotationPresent(Class< ? extends Annotation> annotationClass) {
        return getAnnotation(annotationClass) != null;
    }

    /**
     * Gets the signature of this actor in pseudo Java source syntax. For example:
     *
     * <pre>
     * "java.lang.Class"
     * "java.lang.String getName()"
     * "java.io.PrintStream out"
     * "java.util.Collections$EmptyMap"
     * "java.lang.Package$1PackageInfoProxy"
     * "java.util.AbstractMap$1$1"
     * </pre>
     *
     * Or if {@code qualified == false}:
     *
     * <pre>
     * "Class"
     * "String getName()"
     * "PrintStream out"
     * "Collections$EmptyMap"
     * "Package$1PackageInfoProxy"
     * "AbstractMap$1$1"
     * </pre>
     *
     * Note that the signature is not correct Java syntax if it contains a type that is a nested class.
     *
     * @param qualified if true, then the types in the signature are qualified with their package names
     * @return the signature of this actor in pseudo Java source syntax
     */
    public abstract String javaSignature(boolean qualified);

    /**
     * Gets a string for this actor formatted according to a given format specification. A format specification is
     * composed of characters that are to be copied verbatim to the result and specifiers that denote an attribute of this
     * actor that is to be copied to the result. A specifier is a single character preceded by a '%' character. The
     * accepted specifiers and the actor attribute they denote are described below:
     *
     * <pre>
     *     Specifier | Args         | Description                                        | Example(s)
     *     ----------+--------------+------------------------------------------------------------------------------------------
     *     'T'       |              | Qualified return/field type                        | "int" "java.lang.String"
     *     't'       |              | Unqualified return/field type                      | "int" "String"
     *     'R'       |              | Qualified return/field type                        | "int" "java.lang.String"
     *     'r'       |              | Unqualified return/field type                      | "int" "String"
     *     's'       | bci          | Source file name and line derived from bci         | "String.java:33" "Native Method" "Unknown Source"
     *     'H'       |              | Qualified holder                                   | "java.util.Map.Entry"
     *     'h'       |              | Unqualified holder                                 | "Entry"
     *     'n'       |              | Method/field/class name                            | "add"
     *     'P'       |              | Qualified parameter types, separated by ', '       | "int, java.lang.String"
     *     'p'       |              | Unqualified parameter types, separated by ', '     | "int, String"
     *     'f'       |              | The flags as a {@linkplain #flagsString() string}  | "public static final" "transient"
     *     '%'       |              | A '%' character                                    | "%"
     * </pre>
     *
     * If a specifier is given for an actor attribute that is not applicable for this actor type, then
     * the specifier is ignored or causes an {@link IllegalFormatException} depending on the value of {@code strict}.
     * For example, a "%T" in {@code format} is ignored if this object is a {@link ClassActor} instance and {@code strict == false}.
     * @param strict specifies what action to take if actor attributes that don't apply to this actor are encountered in {@code format}
     * @param format a format specification
     * @param args arguments referenced by the format specifiers in {@code format}.
     *        If there are more arguments than consumed by the format specifiers, the
     *        extra arguments are ignored.
     *
     * @return the result of formatting this method according to {@code format}
     * @throws IllegalFormatException if an illegal specifier is encountered in {@code format}
     */
    public final String format(boolean strict, String format, Object... args) throws IllegalFormatException {
        final StringBuilder sb = new StringBuilder();
        int index = 0;
        int argIndex = 0;
        while (index < format.length()) {
            final char ch = format.charAt(index++);
            if (ch == '%') {
                if (index >= format.length()) {
                    throw new UnknownFormatConversionException("An unquoted '%' character cannot terminate a method format specification");
                }
                final char specifier = format.charAt(index++);
                boolean qualified = false;
                switch (specifier) {
                    case 'T':
                    case 'R':
                        qualified = true;
                        // fall through
                    case 't':
                    case 'r': {
                        if (this instanceof MethodActor) {
                            final MethodActor methodActor = (MethodActor) this;
                            sb.append(methodActor.descriptor().resultDescriptor().toJavaString(qualified));
                        } else if (this instanceof FieldActor) {
                            final FieldActor fieldActor = (FieldActor) this;
                            sb.append(fieldActor.descriptor().toJavaString(qualified));
                        } else {
                            if (strict) {
                                throw new IllegalFormatConversionException(specifier, getClass());
                            }
                        }
                        break;
                    }
                    case 's': {
                        final Object arg;
                        try {
                            arg = args[argIndex++];
                        } catch (ArrayIndexOutOfBoundsException arrayIndexOutOfBoundsException) {
                            throw new MissingFormatArgumentException(String.valueOf(specifier));
                        }
                        final int bci;
                        try {
                            bci = (Integer) arg;
                        } catch (ClassCastException classCastException) {
                            throw new IllegalFormatConversionException(specifier, arg == null ? Object.class : arg.getClass());
                        }
                        if (this instanceof ClassMethodActor) {
                            final ClassMethodActor classMethodActor = (ClassMethodActor) this;
                            final String stackTraceLine = classMethodActor.toStackTraceElement(bci).toString();
                            sb.append(stackTraceLine.substring(stackTraceLine.indexOf('(') + 1, stackTraceLine.lastIndexOf(')')));
                        } else {
                            if (strict) {
                                throw new IllegalFormatConversionException(specifier, getClass());
                            }
                        }
                        break;
                    }
                    case 'H':
                        qualified = true;
                        // fall through
                    case 'h': {
                        if (this instanceof MemberActor) {
                            final MemberActor memberActor = (MemberActor) this;
                            sb.append(memberActor.holder().typeDescriptor.toJavaString(qualified));
                        } else {
                            if (strict) {
                                throw new IllegalFormatConversionException(specifier, getClass());
                            }
                        }
                        break;
                    }
                    case 'n': {
                        sb.append(name);
                        break;
                    }
                    case 'P':
                        qualified = true;
                        // fall through
                    case 'p': {
                        if (this instanceof MethodActor) {
                            final MethodActor methodActor = (MethodActor) this;
                            String separator = "";
                            final SignatureDescriptor signature = methodActor.descriptor();
                            for (int i = 0; i < signature.numberOfParameters(); i++) {
                                sb.append(separator).append(signature.parameterDescriptorAt(i).toJavaString(qualified));
                                separator = ", ";
                            }
                        } else {
                            if (strict) {
                                throw new IllegalFormatConversionException(specifier, getClass());
                            }
                        }
                        break;
                    }
                    case 'f': {
                        sb.append(flagsString());
                        break;
                    }
                    case '%': {
                        sb.append('%');
                        break;
                    }
                    default: {
                        throw new UnknownFormatConversionException(String.valueOf(specifier));
                    }
                }
            } else {
                sb.append(ch);
            }
        }
        return sb.toString();
    }

    /**
     * Calling this method is equivalent to calling {@link #format(String, Object...) format(format, true)}.
     *
     * @param format a format specification
     * @param args arguments referenced by the format specifiers in {@code format}.
     *        If there are more arguments than consumed by the format specifiers, the
     *        extra arguments are ignored.
     * @return the result of formatting this method according to {@code format}
     * @throws IllegalFormatException if an illegal specifier is encountered in {@code format}
     */
    public final String format(String format, Object... args) throws IllegalFormatException {
        return format(true, format, args);
    }

    @Override
    public abstract String toString();

    public abstract boolean isAccessibleBy(ClassActor accessor);

    public final void checkAccessBy(ClassActor accessor) {
        if (!isAccessibleBy(accessor)) {
            throw new IllegalAccessError(accessor.name + " cannot access " + this);
        }
    }
}<|MERGE_RESOLUTION|>--- conflicted
+++ resolved
@@ -160,13 +160,7 @@
     @INSPECTED
     public final Utf8Constant name;
 
-<<<<<<< HEAD
-    @HOSTED_ONLY
-    public Object ciObjectHostedOnly;
-
-=======
     @RESET
->>>>>>> 6fe6a7e3
     public Object ciObject;
 
     protected Actor(Utf8Constant name, int flags) {
