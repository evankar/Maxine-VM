/*
 * Copyright (c) 2007 Sun Microsystems, Inc.  All rights reserved.
 *
 * Sun Microsystems, Inc. has intellectual property rights relating to technology embodied in the product
 * that is described in this document. In particular, and without limitation, these intellectual property
 * rights may include one or more of the U.S. patents listed at http://www.sun.com/patents and one or
 * more additional patents or pending patent applications in the U.S. and in other countries.
 *
 * U.S. Government Rights - Commercial software. Government users are subject to the Sun
 * Microsystems, Inc. standard license agreement and applicable provisions of the FAR and its
 * supplements.
 *
 * Use is subject to license terms. Sun, Sun Microsystems, the Sun logo, Java and Solaris are trademarks or
 * registered trademarks of Sun Microsystems, Inc. in the U.S. and other countries. All SPARC trademarks
 * are used under license and are trademarks or registered trademarks of SPARC International, Inc. in the
 * U.S. and other countries.
 *
 * UNIX is a registered trademark in the U.S. and other countries, exclusively licensed through X/Open
 * Company, Ltd.
 */
package com.sun.max.vm;

import static com.sun.max.platform.Platform.*;

import com.sun.max.*;
import com.sun.max.annotate.*;
import com.sun.max.asm.InstructionSet.*;
import com.sun.max.platform.*;
import com.sun.max.vm.runtime.*;
import com.sun.max.vm.trampoline.template.Package;

/**
 * A class to capture standard arguments to the {@link VMConfiguration} constructor
 * to avoid repetition.
 *
 * @author Mick Jordan
 */
@HOSTED_ONLY
public final class VMConfigurations {

    private VMConfigurations() {
    }

    public static VMPackage defaultCompilerScheme() {
        switch (platform().instructionSet()) {
            case AMD64:
                return (VMPackage) MaxPackage.fromName("com.sun.max.vm.cps.b.c.d.e.amd64.target");
            case SPARC:
                return (VMPackage) MaxPackage.fromName("com.sun.max.vm.cps.b.c.d.e.sparc.target");
            default:
                throw FatalError.unimplemented();
        }
    }

    public static VMPackage defaultJitCompilerScheme() {
        switch (platform().instructionSet()) {
            case AMD64:
                return (VMPackage) MaxPackage.fromName("com.sun.max.vm.cps.jit.amd64");
            case SPARC:
                return (VMPackage) MaxPackage.fromName("com.sun.max.vm.cps.jit.sparc");
            default:
                throw FatalError.unimplemented();
        }
    }

    public static VMPackage defaultTargetABIsScheme() {
        switch (platform().instructionSet()) {
            case AMD64:
                return new com.sun.max.vm.compiler.target.amd64.Package();
            case SPARC:
                return new com.sun.max.vm.compiler.target.sparc.systemV.Package();
            default:
                throw FatalError.unimplemented();
        }
    }

    public static VMPackage defaultHeapScheme() {
        return new com.sun.max.vm.heap.sequential.semiSpace.Package();
    }

    public static VMPackage defaultReferenceScheme() {
        return new com.sun.max.vm.reference.heap.Package();
    }

    public static VMPackage defaultLayoutScheme() {
        if (platform().instructionSet().category == Category.RISC) {
            // On SPARC, the HOM layout enables more optimized code for accessing array elements
            // smaller than a word as there is no need to perform address arithmetic to skip
            // over the header; the origin is pointing at array element 0.
            // A disadvantage of HOM is that the cell and origin addresses
            // of an object are not one and the same (which they are for OHM)
            // and converting between them requires reading memory.
            return new com.sun.max.vm.layout.hom.Package();
        }
        return new com.sun.max.vm.layout.ohm.Package();
    }

    public static com.sun.max.vm.run.java.Package defaultRunScheme() {
        return new com.sun.max.vm.run.java.Package();
    }

    public static com.sun.max.vm.grip.direct.Package defaultGripScheme() {
        return new com.sun.max.vm.grip.direct.Package();
    }

    public static com.sun.max.vm.monitor.modal.schemes.thin_inflated.Package defaultMonitorScheme() {
        return new com.sun.max.vm.monitor.modal.schemes.thin_inflated.Package();
    }

    public static Package defaultTrampolineScheme() {
        return new com.sun.max.vm.trampoline.template.Package();
    }

    public static VMConfiguration createStandardJit(BuildLevel buildLevel, Platform platform) {
        return new VMConfiguration(buildLevel, platform,
            defaultGripScheme(),
            defaultReferenceScheme(),
            defaultLayoutScheme(),
            defaultHeapScheme(),
            defaultMonitorScheme(),
            defaultCompilerScheme(),
            defaultJitCompilerScheme(),
            null,
            defaultTrampolineScheme(),
            defaultTargetABIsScheme(),
            defaultRunScheme());
    }

    public static VMConfiguration createStandard(BuildLevel buildLevel, Platform platform) {
        return createStandard(buildLevel, platform,
            defaultCompilerScheme());
    }

    public static VMConfiguration createStandard(BuildLevel buildLevel, Platform platform, VMPackage compilerPackage) {
        return new VMConfiguration(buildLevel, platform,
            defaultGripScheme(),
            defaultReferenceScheme(),
            defaultLayoutScheme(),
            defaultHeapScheme(),
            defaultMonitorScheme(),
            compilerPackage,
            null,
            null,
            defaultTrampolineScheme(),
<<<<<<< HEAD
            defaultTargetABIsScheme(),
            defaultRunScheme());
=======
            defaultTargetABIsScheme(platform),
            defaultRunScheme());
    }

    public static VMConfiguration createPrototype(BuildLevel buildLevel, Platform platform) {
        return new VMConfiguration(buildLevel, platform,
            new com.sun.max.vm.grip.prototype.Package(),
            new com.sun.max.vm.reference.prototype.Package(),
            new com.sun.max.vm.layout.prototype.Package(),
            new com.sun.max.vm.heap.prototype.Package(),
            new com.sun.max.vm.monitor.prototype.Package(),
            new com.sun.max.vm.compiler.prototype.Package(),
            null,
            null,
            null,
            null,
            null);
>>>>>>> 400d5ea7
    }
}<|MERGE_RESOLUTION|>--- conflicted
+++ resolved
@@ -24,14 +24,21 @@
 
 import com.sun.max.*;
 import com.sun.max.annotate.*;
-import com.sun.max.asm.InstructionSet.*;
+import com.sun.max.asm.InstructionSet.Category;
 import com.sun.max.platform.*;
+import com.sun.max.vm.compiler.*;
+import com.sun.max.vm.compiler.target.*;
+import com.sun.max.vm.grip.*;
+import com.sun.max.vm.heap.*;
+import com.sun.max.vm.layout.*;
+import com.sun.max.vm.monitor.*;
+import com.sun.max.vm.reference.*;
+import com.sun.max.vm.run.*;
 import com.sun.max.vm.runtime.*;
-import com.sun.max.vm.trampoline.template.Package;
+import com.sun.max.vm.trampoline.*;
 
 /**
- * A class to capture standard arguments to the {@link VMConfiguration} constructor
- * to avoid repetition.
+ * A class to list default scheme implementation and to capture standard {@link VMConfiguration}s.
  *
  * @author Mick Jordan
  */
@@ -41,6 +48,9 @@
     private VMConfigurations() {
     }
 
+    /**
+     * Gets the package providing the default {@link BootstrapCompilerScheme}.
+     */
     public static VMPackage defaultCompilerScheme() {
         switch (platform().instructionSet()) {
             case AMD64:
@@ -52,6 +62,9 @@
         }
     }
 
+    /**
+     * Gets the package providing the default {@link RuntimeCompilerScheme}.
+     */
     public static VMPackage defaultJitCompilerScheme() {
         switch (platform().instructionSet()) {
             case AMD64:
@@ -63,6 +76,9 @@
         }
     }
 
+    /**
+     * Gets the package providing the default {@link TargetABIsScheme}.
+     */
     public static VMPackage defaultTargetABIsScheme() {
         switch (platform().instructionSet()) {
             case AMD64:
@@ -74,14 +90,23 @@
         }
     }
 
+    /**
+     * Gets the package providing the default {@link HeapScheme}.
+     */
     public static VMPackage defaultHeapScheme() {
         return new com.sun.max.vm.heap.sequential.semiSpace.Package();
     }
 
+    /**
+     * Gets the package providing the default {@link ReferenceScheme}.
+     */
     public static VMPackage defaultReferenceScheme() {
         return new com.sun.max.vm.reference.heap.Package();
     }
 
+    /**
+     * Gets the package providing the default {@link LayoutScheme}.
+     */
     public static VMPackage defaultLayoutScheme() {
         if (platform().instructionSet().category == Category.RISC) {
             // On SPARC, the HOM layout enables more optimized code for accessing array elements
@@ -95,19 +120,31 @@
         return new com.sun.max.vm.layout.ohm.Package();
     }
 
-    public static com.sun.max.vm.run.java.Package defaultRunScheme() {
+    /**
+     * Gets the package providing the default {@link RunScheme}.
+     */
+    public static VMPackage defaultRunScheme() {
         return new com.sun.max.vm.run.java.Package();
     }
 
-    public static com.sun.max.vm.grip.direct.Package defaultGripScheme() {
+    /**
+     * Gets the package providing the default {@link GripScheme}.
+     */
+    public static VMPackage defaultGripScheme() {
         return new com.sun.max.vm.grip.direct.Package();
     }
 
-    public static com.sun.max.vm.monitor.modal.schemes.thin_inflated.Package defaultMonitorScheme() {
+    /**
+     * Gets the package providing the default {@link MonitorScheme}.
+     */
+    public static VMPackage defaultMonitorScheme() {
         return new com.sun.max.vm.monitor.modal.schemes.thin_inflated.Package();
     }
 
-    public static Package defaultTrampolineScheme() {
+    /**
+     * Gets the package providing the default {@link DynamicTrampolineScheme}.
+     */
+    public static VMPackage defaultTrampolineScheme() {
         return new com.sun.max.vm.trampoline.template.Package();
     }
 
@@ -142,27 +179,7 @@
             null,
             null,
             defaultTrampolineScheme(),
-<<<<<<< HEAD
             defaultTargetABIsScheme(),
             defaultRunScheme());
-=======
-            defaultTargetABIsScheme(platform),
-            defaultRunScheme());
-    }
-
-    public static VMConfiguration createPrototype(BuildLevel buildLevel, Platform platform) {
-        return new VMConfiguration(buildLevel, platform,
-            new com.sun.max.vm.grip.prototype.Package(),
-            new com.sun.max.vm.reference.prototype.Package(),
-            new com.sun.max.vm.layout.prototype.Package(),
-            new com.sun.max.vm.heap.prototype.Package(),
-            new com.sun.max.vm.monitor.prototype.Package(),
-            new com.sun.max.vm.compiler.prototype.Package(),
-            null,
-            null,
-            null,
-            null,
-            null);
->>>>>>> 400d5ea7
     }
 }