--- conflicted
+++ resolved
@@ -125,33 +125,21 @@
         /**
          * @return the current instruction pointer.
          */
-<<<<<<< HEAD
-        public Pointer instructionPointer() {
-=======
         public final Pointer ip() {
->>>>>>> a1083a02
             return ip;
         }
 
         /**
          * @return the current stack pointer.
          */
-<<<<<<< HEAD
-        public Pointer stackPointer() {
-=======
         public final Pointer sp() {
->>>>>>> a1083a02
             return sp;
         }
 
         /**
          * @return the current frame pointer.
          */
-<<<<<<< HEAD
-        public Pointer framePointer() {
-=======
         public final Pointer fp() {
->>>>>>> a1083a02
             return fp;
         }
 
