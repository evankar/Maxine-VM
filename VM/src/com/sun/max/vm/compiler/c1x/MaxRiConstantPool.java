/*
 * Copyright (c) 2009 Sun Microsystems, Inc.  All rights reserved.
 *
 * Sun Microsystems, Inc. has intellectual property rights relating to technology embodied in the product
 * that is described in this document. In particular, and without limitation, these intellectual property
 * rights may include one or more of the U.S. patents listed at http://www.sun.com/patents and one or
 * more additional patents or pending patent applications in the U.S. and in other countries.
 *
 * U.S. Government Rights - Commercial software. Government users are subject to the Sun
 * Microsystems, Inc. standard license agreement and applicable provisions of the FAR and its
 * supplements.
 *
 * Use is subject to license terms. Sun, Sun Microsystems, the Sun logo, Java and Solaris are trademarks or
 * registered trademarks of Sun Microsystems, Inc. in the U.S. and other countries. All SPARC trademarks
 * are used under license and are trademarks or registered trademarks of SPARC International, Inc. in the
 * U.S. and other countries.
 *
 * UNIX is a registered trademark in the U.S. and other countries, exclusively licensed through X/Open
 * Company, Ltd.
 */
package com.sun.max.vm.compiler.c1x;

import java.util.*;

import com.sun.c1x.ci.*;
import com.sun.c1x.C1XOptions;
import com.sun.c1x.C1XMetrics;
import com.sun.max.program.*;
import com.sun.max.vm.actor.holder.*;
import com.sun.max.vm.actor.member.*;
import com.sun.max.vm.classfile.constant.*;
import com.sun.max.vm.type.*;

/**
 * The <code>MaxRiConstantPool</code> class implements a constant pool for
 * the compiler interface, including support for looking up constants during
 * compilation, as well as runtime support for resolving constants in
 * the compiled code.
 * <p>
 * Note that all methods that begin with "<code>resolve</code>" are runtime calls
 * that actually perform resolution, and therefore have side effects. Calls to
 * these methods are inserted into the compiled code for unresolved constant
 * pool constants by the compiler.
 * <p>
 * All methods that begin with "<code>lookup</code>" are side-effect free. They
 * will only look up constant pool constants that are already resolved. They
 * are used by the compiler in looking up constants during compilation.
 *
 * @author Ben L. Titzer
 */
public class MaxRiConstantPool implements RiConstantPool {
    final MaxRiRuntime runtime;
    public final ConstantPool constantPool;
    final HashMap<SignatureDescriptor, MaxRiSignature> signatures = new HashMap<SignatureDescriptor, MaxRiSignature>();

    /**
     * Creates a new constant pool inside of the specified runtime for the specified constant pool.
     * @param runtime the runtime implementation
     * @param constantPool the actual constant pool contents
     */
    MaxRiConstantPool(MaxRiRuntime runtime, ConstantPool constantPool) {
        this.runtime = runtime;
        this.constantPool = constantPool;
    }

     // TODO: check for incompatible class changes in all resolution and lookup methods

    /**
     * Resolves a field reference for a getfield operation at runtime, and makes the
     * necessary runtime checks for getfield on the specified field.
     * (a call to this method is inserted into compiled code by the compiler)
     * @param cpi the constant pool index of the field reference
     * @return the compiler interface field resolved at that index
     */
    public RiField resolveGetField(char cpi) {
        return resolveField(cpi);
    }

    /**
     * Resolves a field reference for a putfield operation at runtime, and makes the
     * necessary runtime checks for putfield on the specified field.
     * (a call to this method is inserted into compiled code by the compiler)
     * @param cpi the constant pool index of the field reference
     * @return the compiler interface field resolved at that index
     */
    public RiField resolvePutField(char cpi) {
        return resolveField(cpi);
    }

    /**
     * Resolves a field reference for a getstatic operation at runtime, and makes the
     * necessary runtime checks for getstatic on the specified field.
     * (a call to this method is inserted into compiled code by the compiler)
     * @param cpi the constant pool index of the field reference
     * @return the compiler interface field resolved at that index
     */
    public RiField resolveGetStatic(char cpi) {
        return resolveField(cpi);
    }

    /**
     * Resolves a field reference for a putstatic operation at runtime, and makes the
     * necessary runtime checks for putstatic on the specified field.
     * (a call to this method is inserted into compiled code by the compiler)
     * @param cpi the constant pool index of the field reference
     * @return the compiler interface field resolved at that index
     */
    public RiField resolvePutStatic(char cpi) {
        return resolveField(cpi);
    }

    /**
     * Resolves a method reference for an invokevirtual at runtime, and makes the
     * necessary runtime checks for invokevirtual on the specified method.
     * (a call to this method is inserted into compiled code by the compiler)
     * @param cpi the constant pool index of the method reference
     * @return the compiler interface method resolved at that index
     */
    public RiMethod resolveInvokeVirtual(char cpi) {
        return resolveMethod(cpi);
    }

    /**
     * Resolves a method reference for an invokespecial at runtime, and makes the
     * necessary runtime checks for invokespecial on the specified method.
     * (a call to this method is inserted into compiled code by the compiler)
     * @param cpi the constant pool index of the method reference
     * @return the compiler interface method resolved at that index
     */
    public RiMethod resolveInvokeSpecial(char cpi) {
        return resolveMethod(cpi);
    }

    /**
     * Resolves a method reference for an invokeinterface at runtime, and makes the
     * necessary runtime checks for invokeinterface on the specified method.
     * (a call to this method is inserted into compiled code by the compiler)
     * @param cpi the constant pool index of the method reference
     * @return the compiler interface method resolved at that index
     */
    public RiMethod resolveInvokeInterface(char cpi) {
        return resolveMethod(cpi);
    }

    /**
     * Resolves a method reference for an invokestatic at runtime, and makes the
     * necessary runtime checks for invokestatic on the specified method.
     * (a call to this method is inserted into compiled code by the compiler)
     * @param cpi the constant pool index of the method reference
     * @return the compiler interface method resolved at that index
     */
    public RiMethod resolveInvokeStatic(char cpi) {
        return resolveMethod(cpi);
    }

    /**
     *
     * @param cpi the constant pool index of the field reference
     * @return the compiler interface field resolved at that index
     */
    public RiField lookupGetField(char cpi) {
        return fieldFrom(constantPool.fieldAt(cpi), cpi);
    }

    /**
     *
     * @param cpi the constant pool index of the field reference
     * @return the compiler interface field resolved at that index
     */
    public RiField lookupPutField(char cpi) {
        return fieldFrom(constantPool.fieldAt(cpi), cpi);
    }

    /**
     *
     * @param cpi the constant pool index of the field reference
     * @return the compiler interface field resolved at that index
     */
    public RiField lookupGetStatic(char cpi) {
        return fieldFrom(constantPool.fieldAt(cpi), cpi);
    }

    /**
     *
     * @param cpi the constant pool index of the field reference
     * @return the compiler interface field resolved at that index
     */
    public RiField lookupPutStatic(char cpi) {
        return fieldFrom(constantPool.fieldAt(cpi), cpi);
    }

    /**
     *
     * @param cpi the constant pool index of the method reference
     * @return the compiler interface method resolved at that index
     */
    public RiMethod lookupInvokeVirtual(char cpi) {
        return methodFrom(constantPool.methodAt(cpi), cpi);
    }

    /**
     *
     * @param cpi the constant pool index of the method reference
     * @return the compiler interface method resolved at that index
     */
    public RiMethod lookupInvokeSpecial(char cpi) {
        return methodFrom(constantPool.methodAt(cpi), cpi);
    }

    /**
     *
     * @param cpi the constant pool index of the method reference
     * @return the compiler interface method resolved at that index
     */
    public RiMethod lookupInvokeInterface(char cpi) {
        return methodFrom(constantPool.methodAt(cpi), cpi);
    }

    /**
     *
     * @param cpi the constant pool index of the method reference
     * @return the compiler interface method resolved at that index
     */
    public RiMethod lookupInvokeStatic(char cpi) {
        return methodFrom(constantPool.methodAt(cpi), cpi);
    }

    private MaxRiField resolveField(char cpi) {
        return canonicalRiField(constantPool.fieldAt(cpi).resolve(constantPool, cpi));
    }

    private MaxRiMethod resolveMethod(char cpi) {
        return canonicalRiMethod(constantPool.methodAt(cpi).resolve(constantPool, cpi));
    }

    /**
     * Resolves a type at runtime and makes the necessary access checks.
     * @param cpi the constant pool index of the type constant
     * @return the compiler interface type resolved at that index
     */
    public RiType resolveType(char cpi) {
        return canonicalRiType(constantPool.classAt(cpi).resolve(constantPool, cpi));
    }

    /**
     * Resolves a string constant at runtime.
     * @param cpi the constant pool index of the string constant
     * @return the string object resolved at that index
     */
    public String resolveString(char cpi) {
        return constantPool.stringAt(cpi);
    }

    /**
     * Resolves a class constant at runtime and makes the necessary access checks.
     * @param cpi the constant pool index
     * @return the class object for the class at that index
     */
    public Class<?> resolveClass(char cpi) {
        return constantPool.classAt(cpi).resolve(constantPool, cpi).mirror();
    }

    /**
     * Looks up a type at the specified constant pool index, without performing
     * any resolution for unresolved types.
     * @param cpi the constant pool index
     * @return the compiler interface type at that index
     */
    public RiType lookupType(char cpi) {
        return typeFrom(constantPool.classAt(cpi), cpi);
    }

    /**
     * Looks up a constant at the specified index, without performing any resolution.
     * @param cpi the constant pool index
     * @return the compiler interface constant at that index
     */
    public Object lookupConstant(char cpi) {
        switch (constantPool.tagAt(cpi)) {
            case CLASS: {
                MaxRiType type = typeFrom(constantPool.classAt(cpi), cpi);
                if (type.isLoaded()) {
                    return CiConstant.forObject(type.javaClass());
                }
                return type;
            }
            case INTEGER: {
                return CiConstant.forInt(constantPool.intAt(cpi));
            }
            case FLOAT: {
                return CiConstant.forFloat(constantPool.floatAt(cpi));
            }
            case STRING: {
                return CiConstant.forObject(constantPool.stringAt(cpi));
            }
            case LONG: {
                return CiConstant.forLong(constantPool.longAt(cpi));
            }
            case DOUBLE: {
                return CiConstant.forDouble(constantPool.doubleAt(cpi));
            }
            default:
                throw ProgramError.unexpected("unknown constant type");
        }
    }

    private MaxRiField fieldFrom(FieldRefConstant constant, int cpi) {
        if (constant instanceof FieldRefConstant.Resolved) {
            // already resolved
            return canonicalRiField(((FieldRefConstant.Resolved) constant).fieldActor());
        } else if (attemptResolution(constant)) {
            // the resolution can occur without side effects
            return canonicalRiField(constant.resolve(constantPool, cpi));
        }
        return new MaxRiField(this, constant); // unresolved
    }

    private MaxRiMethod methodFrom(MethodRefConstant constant, int cpi) {
        if (constant instanceof ClassMethodRefConstant.Resolved) {
            // already resolved
            return canonicalRiMethod(((ClassMethodRefConstant.Resolved) constant).methodActor());
        } else if (constant instanceof InterfaceMethodRefConstant.Resolved) {
            // already resolved
            return canonicalRiMethod(((InterfaceMethodRefConstant.Resolved) constant).methodActor());
        } else if (attemptResolution(constant)) {
            // the resolution can occur without side effects
            return canonicalRiMethod(constant.resolve(constantPool, cpi));
        }
        return new MaxRiMethod(this, constant); // unresolved
    }

    private MaxRiType typeFrom(ClassConstant constant, int cpi) {
        if (constant instanceof ClassConstant.Resolved) {
            // already resolved
            return canonicalRiType(((ClassConstant.Resolved) constant).classActor);
        } else if (attemptResolution(constant)) {
            // the resolution can occur without side effects
            return canonicalRiType(constant.resolve(constantPool, cpi));
        }
        return new MaxRiType(this, constant); // unresolved
    }

    private boolean attemptResolution(ResolvableConstant constant) {
        if (C1XOptions.AggressivelyResolveCPEs) {
            C1XMetrics.ResolveCPEAttempts++;
            return constant.isResolvableWithoutClassLoading(constantPool);
        }
        return false;
    }

    /**
     * Canonicalizes resolved <code>MaxRiType</code> instances (per runtime), so
     * that the same <code>MaxRiType</code> instance is always returned for the
     * same <code>ClassActor</code>.
     * @param classActor the class actor for which to get the canonical type
     * @return the canonical compiler interface type for the class actor
     */
    public MaxRiType canonicalRiType(ClassActor classActor) {
        final MaxRiType type = new MaxRiType(this, classActor);
        synchronized (runtime) {
            // all resolved types are canonicalized per runtime instance
            final MaxRiType previous = runtime.types.get(type);
            if (previous == null) {
                runtime.types.put(type, type);
                return type;
            }
            return previous;
        }
    }

    /**
     * Canonicalizes resolved <code>MaxRiMethod</code> instances (per runtime), so
     * that the same <code>MaxRiMethod</code> instance is always returned for the
     * same <code>MethodActor</code>.
     * @param methodActor the mehtod actor for which to get the canonical type
     * @return the canonical compiler interface method for the method actor
     */
    public MaxRiMethod canonicalRiMethod(MethodActor methodActor) {
        final MaxRiMethod method = new MaxRiMethod(this, methodActor);
        synchronized (runtime) {
            // all resolved methods are canonicalized per runtime instance
            final MaxRiMethod previous = runtime.methods.get(method);
            if (previous == null) {
                runtime.methods.put(method, method);
                return method;
            }
            return previous;
        }
    }

    /**
     * Canonicalizes resolved <code>MaxRiFielde</code> instances (per runtime), so
     * that the same <code>MaxRiField</code> instance is always returned for the
     * same <code>FieldActor</code>.
     * @param fieldActor the field actor for which to get the canonical type
     * @return the canonical compiler interface field for the field actor
     */
    public MaxRiField canonicalRiField(FieldActor fieldActor) {
        final MaxRiField field = new MaxRiField(this, fieldActor);
        synchronized (runtime) {
            // all resolved field are canonicalized per runtime instance
            final MaxRiField previous = runtime.fields.get(field);
            if (previous == null) {
                runtime.fields.put(field, field);
                return field;
            }
            return previous;
        }
    }

    /**
     * Caches the compiler interface signature objects (per constant pool), to
     * reduce the amount of decoding done for repeated uses of the same signature.
     * @param descriptor the signature descriptor.
     * @return the cached compiler interface signature object
     */
    public synchronized MaxRiSignature cacheSignature(SignatureDescriptor descriptor) {
        MaxRiSignature signature = signatures.get(descriptor);
        if (signature == null) {
            signature = new MaxRiSignature(this, descriptor);
            signatures.put(descriptor, signature);
        }
        return signature;
    }

    /**
     * Creates new a new compiler interface exception handler.
     * @param startBCI the start bytecode index of the protected range
     * @param endBCI the end bytecode index of the protected range
     * @param catchBCI the bytecode index of the handler block
     * @param classCPI the index into the constant pool for the catch class
     * @return a compiler interface exception handler object
     */
    public RiExceptionHandler newExceptionHandler(int startBCI, int endBCI, int catchBCI, int classCPI) {
        return new MaxRiExceptionHandler(startBCI, endBCI, catchBCI, classCPI, (classCPI == 0) ? null : resolveType((char) classCPI));
    }

<<<<<<< HEAD
    @Override
    public CiConstant encoding() {
        return CiConstant.forObject(this.constantPool);
=======
    public Object encoding() {
        return this.constantPool;
>>>>>>> 674c2e31
    }
}<|MERGE_RESOLUTION|>--- conflicted
+++ resolved
@@ -435,13 +435,8 @@
         return new MaxRiExceptionHandler(startBCI, endBCI, catchBCI, classCPI, (classCPI == 0) ? null : resolveType((char) classCPI));
     }
 
-<<<<<<< HEAD
     @Override
     public CiConstant encoding() {
         return CiConstant.forObject(this.constantPool);
-=======
-    public Object encoding() {
-        return this.constantPool;
->>>>>>> 674c2e31
     }
 }