--- conflicted
+++ resolved
@@ -367,17 +367,6 @@
         // TODO: is synchronization necessary here or are duplicates harmless?
 
         // all resolved methods are canonicalized per runtime instance
-
-        if (MaxineVM.isHosted()) {
-            final MaxRiMethod previous = (MaxRiMethod) methodActor.ciObjectHostedOnly;
-            if (previous == null) {
-                final MaxRiMethod method = new MaxRiMethod(maxRiConstantPool, methodActor, cpi);
-                methodActor.ciObjectHostedOnly = method;
-                return method;
-            }
-            return previous;
-        }
-
         final MaxRiMethod previous = (MaxRiMethod) methodActor.ciObject;
         if (previous == null) {
             final MaxRiMethod method = new MaxRiMethod(maxRiConstantPool, methodActor, cpi);
@@ -398,22 +387,7 @@
     public MaxRiField canonicalRiField(FieldActor fieldActor, MaxRiConstantPool maxRiConstantPool, int cpi) {
         // TODO: is synchronization necessary here or are duplicates harmless?
 
-<<<<<<< HEAD
-        if (MaxineVM.isHosted()) {
-            // all resolved field are canonicalized per runtime instance
-            final MaxRiField previous = (MaxRiField) fieldActor.ciObjectHostedOnly;
-            if (previous == null) {
-                final MaxRiField field = new MaxRiField(maxRiConstantPool, fieldActor, cpi);
-                fieldActor.ciObjectHostedOnly = field;
-                return field;
-            }
-            return previous;
-        }
-
-        // all resolved field are canonicalized per runtime instance
-=======
         // all resolved fields are canonicalized per runtime instance
->>>>>>> 6fe6a7e3
         final MaxRiField previous = (MaxRiField) fieldActor.ciObject;
         if (previous == null) {
             final MaxRiField field = new MaxRiField(maxRiConstantPool, fieldActor, cpi);
@@ -435,18 +409,6 @@
         // TODO: is synchronization necessary here or are duplicates harmless?
 
         // all resolved types are canonicalized per runtime instance
-
-        if (MaxineVM.isHosted()) {
-            final MaxRiType previous = (MaxRiType) classActor.ciObjectHostedOnly;
-            if (previous == null) {
-                final MaxRiType type = new MaxRiType(maxRiConstantPool, classActor, cpi);
-                classActor.ciObjectHostedOnly = type;
-                return type;
-            }
-            return previous;
-        }
-
-
         final MaxRiType previous = (MaxRiType) classActor.ciObject;
         if (previous == null) {
             final MaxRiType type = new MaxRiType(maxRiConstantPool, classActor, cpi);
