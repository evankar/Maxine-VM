--- conflicted
+++ resolved
@@ -279,14 +279,7 @@
         throw Util.unimplemented();
     }
 
-<<<<<<< HEAD
     @Override
-=======
-    public CiType makeTypeArrayClass(BasicType elemType) {
-        throw Util.unimplemented();
-    }
-
->>>>>>> c54e4242
     public int sunMiscAtomicLongCSImplValueOffset() {
         throw Util.unimplemented();
     }
@@ -342,17 +335,6 @@
     public long floatSignflipPoolAddress() {
         throw Util.unimplemented();
     }
-
-<<<<<<< HEAD
-=======
-    public Register getCRarg(int i) {
-        throw Util.unimplemented();
-    }
-
-    public Register getJRarg(int i) {
-        throw Util.unimplemented();
-    }
->>>>>>> c54e4242
 
     public long getPollingPage() {
         throw Util.unimplemented();
