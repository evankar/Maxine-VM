/*
 * Copyright (c) 2009 Sun Microsystems, Inc.  All rights reserved.
 *
 * Sun Microsystems, Inc. has intellectual property rights relating to technology embodied in the product
 * that is described in this document. In particular, and without limitation, these intellectual property
 * rights may include one or more of the U.S. patents listed at http://www.sun.com/patents and one or
 * more additional patents or pending patent applications in the U.S. and in other countries.
 *
 * U.S. Government Rights - Commercial software. Government users are subject to the Sun
 * Microsystems, Inc. standard license agreement and applicable provisions of the FAR and its
 * supplements.
 *
 * Use is subject to license terms. Sun, Sun Microsystems, the Sun logo, Java and Solaris are trademarks or
 * registered trademarks of Sun Microsystems, Inc. in the U.S. and other countries. All SPARC trademarks
 * are used under license and are trademarks or registered trademarks of SPARC International, Inc. in the
 * U.S. and other countries.
 *
 * UNIX is a registered trademark in the U.S. and other countries, exclusively licensed through X/Open
 * Company, Ltd.
 */
package com.sun.max.vm.compiler.c1x;

import com.sun.c1x.ci.*;
import com.sun.c1x.ri.*;
import com.sun.c1x.util.*;
import com.sun.c1x.C1XOptions;
import com.sun.max.program.*;
import com.sun.max.vm.actor.holder.*;
import com.sun.max.vm.actor.member.*;
import com.sun.max.vm.classfile.constant.*;
import com.sun.max.vm.type.*;
import com.sun.max.vm.*;
import com.sun.max.lang.Function;

/**
 * The {@code MaxRiType} class represents a compiler interface type,
 * either resolved or unresolved. A resolved compiler interface type refers
 * to the {@code ClassActor}, and instances are unique with respect
 * to a {@code MaxRiRuntime} instance. Unresolved compiler interface
 * types refer to {@code TypeDescriptors}. In either case, both
 * refer to the constant pool from which they were referenced.
 *
 * @author Ben L. Titzer
 */
public class MaxRiType implements RiType {

    final MaxRiConstantPool constantPool;
    ClassActor classActor;
    TypeDescriptor typeDescriptor;
    final CiKind basicType;
    final int cpi;

    /**
     * Creates a new resolved compiler interface type for the specified class actor.
     * @param constantPool the constant pool
     * @param classActor the class actor
     */
    public MaxRiType(MaxRiConstantPool constantPool, ClassActor classActor) {
        this.constantPool = constantPool;
        this.classActor = classActor;
        this.typeDescriptor = classActor.typeDescriptor;
        this.basicType = kindToBasicType(typeDescriptor.toKind());
        this.cpi = 0;
    }

    /**
     * Creates a new unresolved compiler interface type for the specified class ref.
     * @param constantPool the constant pool
     * @param classRef the class ref
     * @param cpi the constant pool index
     */
    public MaxRiType(MaxRiConstantPool constantPool, ClassConstant classRef, int cpi) {
        this.constantPool = constantPool;
        this.typeDescriptor = classRef.typeDescriptor();
        this.basicType = kindToBasicType(typeDescriptor.toKind());
        this.cpi = cpi;
    }

    /**
     * Creates a new unresolved compiler interface type for the specified type descriptor.
     * @param constantPool the constant pool
     * @param typeDescriptor the type descriptor
     * @param cpi the constant pool index
     */
    public MaxRiType(MaxRiConstantPool constantPool, TypeDescriptor typeDescriptor, int cpi) {
        this.constantPool = constantPool;
        if (typeDescriptor instanceof JavaTypeDescriptor.AtomicTypeDescriptor) {
            final JavaTypeDescriptor.AtomicTypeDescriptor atom = (JavaTypeDescriptor.AtomicTypeDescriptor) typeDescriptor;
            this.classActor = ClassActor.fromJava(atom.javaClass);
        }

        this.typeDescriptor = typeDescriptor;
        this.basicType = kindToBasicType(typeDescriptor.toKind());
        this.cpi = cpi;
    }

    /**
     * Gets the name of this type as a string.
     * @return the name
     */
    public String name() {
        return typeDescriptor.toString();
    }

    /**
     * Gets the Java class object for this compiler interface type.
     * @return the class object
     * @throws MaxRiUnresolved if the class is not resolved
     */
    public Class<?> javaClass() {
        return asClassActor("javaClass").mirror();
    }

    /**
     * Checks whether this compiler interface type has any subclasses in the current
     * runtime environment.
     * @return {@code true} if this class has any subclasses
     * @throws MaxRiUnresolved if the class is not resolved
     */
    public boolean hasSubclass() {
        return !asClassActor("hasSubclass()").isFinal(); // TODO: leaf type assumptions
    }

    /**
     * Checks whether this compiler interface type has a finalizer method.
     * @return {@code true} if this class has a finalizer method
     * @throws MaxRiUnresolved if the class is not resolved
     */
    public boolean hasFinalizer() {
        return asClassActor("hasFinalizer()").hasFinalizer();
    }

    /**
     * Checks whether this compiler interface type has any subclasses that have finalizers.
     * @return {@code true} if this class has any subclasses with finalizers
     * @throws MaxRiUnresolved if the class is not resolved
     */
    public boolean hasFinalizableSubclass() {
        return asClassActor("hasFinalizer()").hasFinalizer(); // TODO: is this correct?
    }

    /**
     * Checks whether this compiler interface type is an interface.
     * @return {@code true} if this class is an interface
     * @throws MaxRiUnresolved if the class is not resolved
     */
    public boolean isInterface() {
        return asClassActor("isInterface()").isInterfaceActor();
    }

    /**
     * Checks whether this compiler interface type is an array class.
     * @return {@code true} if this class is an interface
     * @throws MaxRiUnresolved if the class is not resolved
     */
    public boolean isArrayKlass() {
        return asClassActor("isArrayClass()") instanceof ArrayClassActor;
    }

    /**
     * Checks whether this compiler interface type is an instance class.
     * @return {@code true} if this class is an instance class
     * @throws MaxRiUnresolved if the class is not resolved
     */
    public boolean isInstanceClass() {
        final ClassActor classActor = asClassActor("isInstanceClass()");
        return classActor.isTupleClassActor() || classActor.isHybridClassActor();
    }

    /**
<<<<<<< HEAD
     * Checks whether this compiler interface type is an array.
     * @return {@code true} if this class is an array.
     * @throws MaxRiUnresolved if the class is not resolved
     */
    public boolean isTypeArrayClass() {
        // TODO: should this check whether this is a primitive array?
        return asClassActor("isTypeArrayClass()").isArrayClassActor();
    }

    /**
=======
>>>>>>> 2c69a270
     * Checks whether this compiler interface type is final.
     * @return {@code true} if this class is final
     * @throws MaxRiUnresolved if the class is not resolved
     */
    public boolean isFinal() {
        return asClassActor("isFinal()").isFinal();
    }

    /**
     * Checks whether this compiler interface type is loaded (i.e. resolved).
     * @return {@code true} if the type is loaded
     */
    public boolean isLoaded() {
        return classActor != null;
    }

    /**
     * Checks whether this compiler interface type is initialized.
     * @return {@code true} if this class is initialized
     * @throws MaxRiUnresolved if the class is not resolved
     */
    public boolean isInitialized() {
        return asClassActor("isInitialized()").isInitialized();
    }

    /**
     * Checks whether this compiler interface type is a subtype of another type.
     * @return {@code true} if this class is a subtype of the other type
     * @throws MaxRiUnresolved if either class is not resolved
     */
    public boolean isSubtypeOf(RiType other) {
        final MaxRiType otherType = (MaxRiType) other;
        return otherType.asClassActor("isSubtypeOf()").isAssignableFrom(this.asClassActor("isSubtypeOf()"));
    }

    /**
     * Checks whether the specified object is an instance of this compiler interface type.
     * @return {@code true} if this object is an instance of this type
     * @throws MaxRiUnresolved if the class is not resolved
     */
    public boolean isInstance(Object obj) {
        ClassActor classActor = asClassActor("isInstance()");
        if (MaxineVM.isPrototyping()) {
            return classActor.toJava().isInstance(obj);
        }
        return classActor.isInstance(obj);
    }

    /**
     * Gets the component type of this compiler interface type.
     * @return the component type if this class is an array
     * @throws MaxRiUnresolved if the class is not resolved
     */
    public RiType componentType() {
        if (classActor instanceof ArrayClassActor) {
            // the type is already resolved
            return constantPool.runtime.canonicalRiType(classActor.componentClassActor(), constantPool);
        }
        // the type is not resolved, but we can get the type of the elements
        // TODO: what type to use for an unresolved component type?
        return new MaxRiType(constantPool, typeDescriptor.componentTypeDescriptor(), 0);
    }

    /**
     * Gets the exact type of this compiler interface type. If the class is final or a primitive,
     * or an array of final classes or primitives, this method will return {@code this}.
     * Otherwise, or if the type is unresolved, this method will return null.
     * @return the exact type of this type, if it is known; {@code null} otherwise
     */
    public RiType exactType() {
        if (classActor != null) {
            if (isFinalOrPrimitive(classActor)) {
                return this;
            }
            if (classActor.isArrayClassActor() && isFinalOrPrimitive(classActor.componentClassActor())) {
                return this;
            }
        }
        return null;
    }

    /**
     * Gets the compiler interface type representing an array of this compiler interface type.
     * @return the compiler interface type representing an array with elements of this compiler interface type
     */
    public RiType arrayOf() {
        if (classActor != null) {
            ArrayClassActor arrayClassActor = MaxineVM.usingTarget(new Function<ArrayClassActor>() {
                public ArrayClassActor call() {
                    return ArrayClassActor.forComponentClassActor(classActor);
                }
            });
            return constantPool.runtime.canonicalRiType(arrayClassActor, constantPool);
        }
        // TODO: what cpi to use for an unresolved constant?
        return new MaxRiType(constantPool, JavaTypeDescriptor.getArrayDescriptorForDescriptor(typeDescriptor, 1), 0);
    }

    /**
     * Resolves the method implementation of the specified compiler interface method for objects
     * of this dynamic type.
     * @param method the method for which to resolve the implementation
     * @return the compiler interface method corresponding to the method implementation that would
     * be selected for objects of this dynamic type
     * @throws MaxRiUnresolved if this type or the method is unresolved
     */
    public RiMethod resolveMethodImpl(RiMethod method) {
        final MethodActor methodActor = ((MaxRiMethod) method).methodActor;
        final ClassActor resolvedClassActor = asClassActor("resolveMethod()");
        if (methodActor instanceof InterfaceMethodActor) {
            InterfaceMethodActor interfaceActor = (InterfaceMethodActor) methodActor;
            final int interfaceIIndex = classActor.dynamicHub().getITableIndex(interfaceActor.holder().id) - classActor.dynamicHub().iTableStartIndex;
            final VirtualMethodActor implementation = classActor.getVirtualMethodActorByIIndex(interfaceIIndex + interfaceActor.iIndexInInterface());
            return constantPool.runtime.canonicalRiMethod(implementation, constantPool);
        } else if (methodActor instanceof VirtualMethodActor) {

            // resolve the actual method implementation in this class
            final int index = ((VirtualMethodActor) methodActor).vTableIndex();
            final VirtualMethodActor implementation = resolvedClassActor.getVirtualMethodActorByVTableIndex(index);
            return constantPool.runtime.canonicalRiMethod(implementation, constantPool);
        } else {
            assert methodActor.isFinal() || methodActor.isPrivate();
            return method;
        }

    }

    /**
     * Gets the basic type for this compiler interface type.
     * @return the basic type
     */
    public CiKind basicType() {
        return basicType;
    }

    ClassActor asClassActor(String operation) {
        if (classActor != null) {
            return classActor;
        }
        throw unresolved(operation);
    }

    private MaxRiUnresolved unresolved(String operation) {
        throw new MaxRiUnresolved(operation + " not defined for unresolved class " + typeDescriptor.toString());
    }

    private static boolean isFinalOrPrimitive(ClassActor classActor) {
        return classActor.isFinal() || classActor.isPrimitiveClassActor();
    }

    /**
     * Converts a kind to a basic type.
     * @param kind the kind
     * @return the associated basic type
     */
    public static CiKind kindToBasicType(Kind kind) {
        switch (kind.asEnum) {
            case BYTE:
                return CiKind.Byte;
            case BOOLEAN:
                return CiKind.Boolean;
            case SHORT:
                return CiKind.Short;
            case CHAR:
                return CiKind.Char;
            case INT:
                return CiKind.Int;
            case FLOAT:
                return CiKind.Float;
            case LONG:
                return CiKind.Long;
            case DOUBLE:
                return CiKind.Double;
            case WORD:
                return C1XOptions.SupportWordTypes ? CiKind.Word : CiKind.Object;
            case REFERENCE:
                return CiKind.Object;
            case VOID:
                return CiKind.Void;
            default:
                throw ProgramError.unknownCase();
        }
    }

    /**
     * Gets the hashcode for this compiler interface type. This is the
     * identity hash code for the class actor if the field is resolved,
     * otherwise the identity hash code for this object.
     * @return the hashcode
     */
    @Override
    public int hashCode() {
        if (classActor != null) {
            return System.identityHashCode(classActor); // use the class actor's hashcode
        }
        return System.identityHashCode(this);
    }

    /**
     * Checks whether this compiler interface type is equal to another object.
     * If the type is resolved, the objects are equivalent if the refer
     * to the same class actor. Otherwise they are equivalent if they
     * reference the same compiler interface type object.
     * @param o the object to check
     * @return {@code true} if this object is equal to the other
     */
    @Override
    public boolean equals(Object o) {
        if (classActor != null && o instanceof MaxRiType) {
            return classActor == ((MaxRiType) o).classActor;
        }
        return o == this;
    }

    /**
     * Converts this compiler interface type to a string.
     */
    @Override
    public String toString() {
        if (classActor != null) {
            return classActor.toString();
        }
        return typeDescriptor.toString() + " [unresolved]";
    }

    public CiConstant getEncoding(RiType.Representation r) {
        switch (r) {
            case StaticFields:
                // static fields are stored in static tuple
                // XXX: cache the constant for repeated accesses
                return CiConstant.forObject(asClassActor("getEncoding()").staticTuple());
            case JavaClass:
                // java class object is the "mirror"
                // XXX: cache the constant for repeated accesses
                return CiConstant.forObject(asClassActor("getEncoding()").mirror());
            case ObjectHub:
                // hub is the dynamic hub
                // XXX: cache the constant for repeated accesses
                return CiConstant.forObject(asClassActor("getEncoding()").dynamicHub());
            case TypeInfo:
                // type info is represented by the class actor
                // XXX: cache the constant for repeated accesses
                return CiConstant.forObject(asClassActor("getEncoding()"));
        }
        throw ProgramError.unexpected();
    }

    public CiKind getBasicType(RiType.Representation r) {
        // all portions of a type are represented by objects in Maxine
        return CiKind.Object;
    }
}<|MERGE_RESOLUTION|>--- conflicted
+++ resolved
@@ -168,19 +168,6 @@
     }
 
     /**
-<<<<<<< HEAD
-     * Checks whether this compiler interface type is an array.
-     * @return {@code true} if this class is an array.
-     * @throws MaxRiUnresolved if the class is not resolved
-     */
-    public boolean isTypeArrayClass() {
-        // TODO: should this check whether this is a primitive array?
-        return asClassActor("isTypeArrayClass()").isArrayClassActor();
-    }
-
-    /**
-=======
->>>>>>> 2c69a270
      * Checks whether this compiler interface type is final.
      * @return {@code true} if this class is final
      * @throws MaxRiUnresolved if the class is not resolved
