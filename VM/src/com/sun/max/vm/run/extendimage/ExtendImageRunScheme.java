--- conflicted
+++ resolved
@@ -161,15 +161,11 @@
 
     @Override
     protected void resetLauncher(ClassActor launcherClassActor) {
-<<<<<<< HEAD
         if (resetLauncher) {
-=======
-        if (_resetLauncher) {
             final ReferenceFieldActor rfa = (ReferenceFieldActor) ClassActor.fromJava(sun.misc.Launcher.class).findLocalStaticFieldActor("bootstrapClassPath");
             if (rfa != null) {
                 rfa.writeStatic(null);
             }
->>>>>>> 0254bed5
             launcherClassActor.callInitializer();
         }
     }
