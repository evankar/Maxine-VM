--- conflicted
+++ resolved
@@ -20,6 +20,7 @@
  */
 package com.sun.max.vm.jit.amd64;
 
+import com.sun.max.asm.*;
 import com.sun.max.unsafe.*;
 import com.sun.max.vm.actor.member.*;
 import com.sun.max.vm.compiler.target.*;
@@ -45,12 +46,6 @@
     }
 
     @Override
-<<<<<<< HEAD
-    public InstructionSet instructionSet() {
-        return InstructionSet.AMD64;
-    }
-
-    @Override
     public int bytecodePositionForCallSite(Pointer instructionPointer) {
         // The instruction pointer is now just beyond the call machine instruction.
         // In case the call happens to be the last machine instruction for the invoke bytecode we are interested in, we subtract one byte.
@@ -59,8 +54,6 @@
     }
 
     @Override
-=======
->>>>>>> c2e464c4
     public final int registerReferenceMapSize() {
         return AMD64TargetMethod.registerReferenceMapSize();
     }
