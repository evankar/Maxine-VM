/*
 * Copyright (c) 2007 Sun Microsystems, Inc.  All rights reserved.
 *
 * Sun Microsystems, Inc. has intellectual property rights relating to technology embodied in the product
 * that is described in this document. In particular, and without limitation, these intellectual property
 * rights may include one or more of the U.S. patents listed at http://www.sun.com/patents and one or
 * more additional patents or pending patent applications in the U.S. and in other countries.
 *
 * U.S. Government Rights - Commercial software. Government users are subject to the Sun
 * Microsystems, Inc. standard license agreement and applicable provisions of the FAR and its
 * supplements.
 *
 * Use is subject to license terms. Sun, Sun Microsystems, the Sun logo, Java and Solaris are trademarks or
 * registered trademarks of Sun Microsystems, Inc. in the U.S. and other countries. All SPARC trademarks
 * are used under license and are trademarks or registered trademarks of SPARC International, Inc. in the
 * U.S. and other countries.
 *
 * UNIX is a registered trademark in the U.S. and other countries, exclusively licensed through X/Open
 * Company, Ltd.
 */
package com.sun.max.vm.verifier;

import com.sun.max.vm.*;
import com.sun.max.vm.actor.holder.*;
import com.sun.max.vm.actor.member.*;
import com.sun.max.vm.classfile.*;

/**
 * @author David Liu
 * @author Doug Simon
 */
public class TypeCheckingVerifier extends ClassVerifier {

    private static final VMBooleanXXOption failOverToTypeInferencing = VMOptions.register(new VMBooleanXXOption("-XX:+FailOverToOldVerifier",
        "Fail over to old verifier when the new type checker fails."), MaxineVM.Phase.STARTING);

    public TypeCheckingVerifier(ClassActor classActor) {
        super(classActor);
        if (classActor.majorVersion < 50) {
            throw new IllegalArgumentException("Cannot perform type checking verification on class " + classActor.name + " with version number less than 50: " + classActor.majorVersion);
        }
    }
    @Override
    public synchronized void verify() {
        try {
            super.verify();
        } catch (VerifyError verifyError) {
            if (classActor.majorVersion == 50 && failOverToTypeInferencing.getValue()) {
                failoverVerifier().verify();
            }
            throw verifyError;
<<<<<<< HEAD
        }
    }

    TypeInferencingVerifier failoverVerifier;

    private TypeInferencingVerifier failoverVerifier() {
        if (failoverVerifier == null) {
            failoverVerifier = new TypeInferencingVerifier(classActor);
=======
>>>>>>> 3d1f4893
        }
        return failoverVerifier;
    }

    TypeInferencingVerifier failoverVerifier;

    private TypeInferencingVerifier failoverVerifier() {
        if (failoverVerifier == null) {
            failoverVerifier = new TypeInferencingVerifier(classActor);
        }
        return failoverVerifier;
    }

    @Override
    public synchronized CodeAttribute verify(ClassMethodActor classMethodActor, CodeAttribute codeAttribute) {
        try {
            new TypeCheckingMethodVerifier(this, classMethodActor, codeAttribute).verify();
            return codeAttribute;
        } catch (VerifyError verifyError) {
            if (classActor.majorVersion == 50 && failOverToTypeInferencing.getValue()) {
                return failoverVerifier().verify(classMethodActor, codeAttribute);
            }
            throw verifyError;
        }
    }

}<|MERGE_RESOLUTION|>--- conflicted
+++ resolved
@@ -40,6 +40,7 @@
             throw new IllegalArgumentException("Cannot perform type checking verification on class " + classActor.name + " with version number less than 50: " + classActor.majorVersion);
         }
     }
+
     @Override
     public synchronized void verify() {
         try {
@@ -49,19 +50,7 @@
                 failoverVerifier().verify();
             }
             throw verifyError;
-<<<<<<< HEAD
         }
-    }
-
-    TypeInferencingVerifier failoverVerifier;
-
-    private TypeInferencingVerifier failoverVerifier() {
-        if (failoverVerifier == null) {
-            failoverVerifier = new TypeInferencingVerifier(classActor);
-=======
->>>>>>> 3d1f4893
-        }
-        return failoverVerifier;
     }
 
     TypeInferencingVerifier failoverVerifier;
@@ -85,5 +74,4 @@
             throw verifyError;
         }
     }
-
 }