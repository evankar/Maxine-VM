--- conflicted
+++ resolved
@@ -1485,12 +1485,9 @@
         if (target.isMP) {
             // We only have to handle StoreLoad
             if (barriers == -1 || ((barriers & STORE_LOAD) != 0)) {
-<<<<<<< HEAD
                 emitInt((0xf << 28) | (0x5 << 24) | (0x7 << 20) | (0xff05 << 5) | 0xf);
-=======
-                emitInt((0xf << 28) | (0x5 << 24) | (0x7 << 20) | (0xff05 << 4) | 0xf);
+
                 //emitInt((0xf << 28) | (0x5 << 24) | (0x7 << 20) | (0xff04 << 4) | 0xf); DSB
->>>>>>> 00fd777d
             } else {
                 // movw(ConditionFlag.Always,ARMV7.r12,38);
                 // movw(ConditionFlag.Always,ARMV7.r12,38);
