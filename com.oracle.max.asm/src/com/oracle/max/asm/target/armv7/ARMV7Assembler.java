package com.oracle.max.asm.target.armv7;

import static com.oracle.max.cri.intrinsics.MemoryBarriers.*;

import com.oracle.max.asm.AbstractAssembler;
import com.oracle.max.asm.Label;
import com.sun.cri.ci.*;
import com.sun.cri.ri.RiRegisterConfig;

public class ARMV7Assembler extends AbstractAssembler {

    public final CiRegister frameRegister;
    public final CiRegister scratchRegister;
    public final RiRegisterConfig registerConfig;


    public ARMV7Assembler(CiTarget target, RiRegisterConfig registerConfig) {
        super(target);
        this.registerConfig = registerConfig;
        this.scratchRegister = registerConfig == null ? ARMV7.r12 : registerConfig.getScratchRegister();
        this.frameRegister = registerConfig == null ? null : registerConfig.getFrameRegister();
    }

    public enum ConditionFlag {
        Equal(0x0, "="), NotEqual(0x1, "!="), CarrySetUnsignedHigherEqual(0x2, "|carry|"), CarryClearUnsignedLower(0x3, "|ncarry|"), Minus(0x4, "|neg|"), Positive(0x5, "|pos|"), SignedOverflow(0x6, ".of."), NoSignedOverflow(0x7,
                        "|nof|"), UnsignedHigher(0x8, "|>|"), UnsignedLowerOrEqual(0x9, "|<=|"), SignedGreaterOrEqual(0xA, ".>=."), SignedLesser(0xB, ".<."), SignedGreater(0xC, ".>."), SignedLowerOrEqual(
                        0xD, ".<=."), Always(0xE, "al"), NeverUse (0xF,"NEVER");

        public static final ConditionFlag[] values = values();

        private final int value;
        private final String operator;

        private ConditionFlag(int value, String operator) {
            this.value = value;
            this.operator = operator;
        }

        public int value() {
            return value;
        }

    }

    public void branch(Label l) {
        if (l.isBound()) {
            // APn I need to compute a relative address if it is less than 24bits;
            // then branch
            // or I need to compute an absolute address and do a MOV PC,absolute.
            // branch(l.position(), false);
            checkConstraint(-0x800000 <= (l.position() - codeBuffer.position()) && (l.position() - codeBuffer.position()) <= 0x7fffff, "branch must be within  a 24bit offset");
            //emitInt(0x06000000 | (l.position() - codeBuffer.position()) | ConditionFlag.Always.value() & 0xf);
            emitInt(0x0a000000 | (l.position() - codeBuffer.position()) | ((ConditionFlag.Always.value() & 0xf) << 28));

        } else {
            // By default, forward jumps are always 24-bit displacements, since
            // we can't yet know where the label will be bound. If you're sure that
            // the forward jump will not run beyond 24-bits bytes, then its ok
            l.addPatchAt(codeBuffer.position());
            // emitByte(0xE9);
            // emitInt(0);
            nop();
        }
    }

    @Override
    protected void patchJumpTarget(int branch, int target) {
        // b, bl & bx goes here .. could do an ADD PC,reg if too big
        //if(branch == 76) return; // hack for dcmp01 to see what happens
        checkConstraint(-0x800000 <= (target - branch) && (target - branch) <= 0x7fffff, "branch must be within  a 24bit offset");
        //emitInt(0x06000000 | (target - branch) | ConditionFlag.Always.value() & 0xf);
        int disp = target - branch - 16;
        int instruction = 0;
        int operation = codeBuffer.getInt(branch);
        if(operation == (ConditionFlag.NeverUse.value() << 28 | 0xdead)) { // JCC
           //
            //System.out.println("MATCHED JCC " + branch);
            disp -= 4;
            instruction = movwHelper(ConditionFlag.Always,ARMV7.r12,disp & 0xffff);
            codeBuffer.emitInt(instruction,branch);
            instruction = movtHelper(ConditionFlag.Always,ARMV7.r12,(disp >> 16) & 0xffff);
            codeBuffer.emitInt(instruction,branch+4);
        } else if (operation == (ConditionFlag.NeverUse.value() << 28 | 0xbeef)) { // JMP
            //disp += 8;
            disp +=8;

            disp = disp/4;
            if (disp < 0) {
                //System.out.println("NEGATIVE DISP " + disp);
            }
            codeBuffer.emitInt(0x0a000000 | (disp & 0xffffff) | ((ConditionFlag.Always.value() & 0xf) << 28),branch);
            //System.out.println("MATCHED JMP branch " + branch + " DISP " + disp + " target "+ target );

        } else if ((operation & 0xf0000fff) == (ConditionFlag.NeverUse.value() << 28 | 0x0d0)) {
            disp = disp + 8;
            disp = disp/4;
            codeBuffer.emitInt(0x0a000000 | (disp & 0xffffff) | ((ConditionFlag.Always.value() & 0xf) << 28),branch);

            /*code[callOffset + 7] = (byte) (instruction & 0xff);
            code[callOffset + 6] = (byte) ((instruction >> 8) & 0xff);
            code[callOffset + 5] = (byte) ((instruction >> 16) & 0xff);
            code[callOffset + 4] = (byte) ((instruction >> 24) & 0xff);
            */

        } else {

//System.out.println("ASSUMING JMP: check this came from an emitPrologue as a result of hosted mode ARM ..patchjumpTarget NOT MATCHED " + branch + " " + target);
                disp+=8;
                disp = disp/4;
                codeBuffer.emitInt(0x0a000000 | (disp & 0xffffff) | ((ConditionFlag.Always.value() & 0xf) << 28),branch);
                //assert 0 == 1;
        }

        //codeBuffer.emitInt(0x0a000000 | (target - branch) | ((ConditionFlag.Always.value() & 0xf) << 28),branch);


    }

    public void addlsl(final ConditionFlag cond, final boolean s, final CiRegister Rd, final CiRegister Rn, final CiRegister Rm, final int shift_imm) {
        int instruction = 0x800000;
        checkConstraint(0 <= shift_imm && shift_imm <= 31, "0 <= shift_imm && shift_imm <= 31");
        instruction |= (cond.value() & 0xf) << 28;
        instruction |= (s ? 1 : 0) << 20;
        instruction |= (Rd.encoding & 0xf) << 12;
        instruction |= (Rn.encoding & 0xf) << 16;
        instruction |= Rm.encoding & 0xf;
        instruction |= (shift_imm & 0x1f) << 7;
        emitInt(instruction);
    }

    public void add(final ConditionFlag cond, final boolean s, final CiRegister Rd, final CiRegister Rn, final int immed_8, final int rotate_amount) {
        int instruction = 0x02800000;
        //System.out.println("MEEEEEEEEEEEEEEEEEEEEEEEEEEEEEEEEEEEEEEEEEEEEEEEEEEEEEEEEEEEEEEEEEEEEEEEEEEEEEEEEEEEEEE\n");
        checkConstraint(0 <= immed_8 && immed_8 <= 255, "0 <= immed_8 && immed_8 <= 255");
        checkConstraint((rotate_amount % 2) == 0, "(rotate_amount % 2) == 0");
        checkConstraint(0 <= rotate_amount / 2 && rotate_amount / 2 <= 15, "0 <= rotate_amount / 2 && rotate_amount / 2 <= 15");
        instruction |= (cond.value() & 0xf) << 28;
        instruction |= (s ? 1 : 0) << 20;
        instruction |= (Rd.encoding & 0xf) << 12;
        instruction |= (Rn.encoding & 0xf) << 16;
        instruction |= immed_8 & 0xff;
        instruction |= (rotate_amount / 2 & 0xf) << 8;
        emitInt(instruction);
    }

    public static int movRegistersHelper(final ConditionFlag cond, final boolean s, final CiRegister Rd, final CiRegister Rm) {
        int instruction = 0x01a00000;
        instruction |= (cond.value() & 0xf) << 28;
        instruction |= (s ? 1 : 0) << 20;
        instruction |= (Rd.encoding & 0xf) << 12;
        instruction |= Rm.encoding & 0xf;
        return instruction;
    }

    public static int addRegistersHelper(final ConditionFlag cond, final boolean s, final CiRegister Rd, final CiRegister Rn, final CiRegister Rm, final int imm2Type, final int imm5) {
        int instruction = 0x00800000;
        instruction |= (cond.value() & 0xf) << 28;
        instruction |= (s ? 1 : 0) << 20;
        instruction |= (Rd.encoding & 0xf) << 12;
        instruction |= (Rn.encoding & 0xf) << 16;
        instruction |= (imm5 << 7) | (imm2Type << 5);
        instruction |= Rm.encoding & 0xf;
        return instruction;
    }

    public static int blxHelper(final ConditionFlag cond, final CiRegister Rm) {
        int instruction = 0x12FFF30;
        instruction |= (cond.value() & 0xf) << 28;
        instruction |= Rm.encoding & 0xf;
        return instruction;
    }

    public void addRegisters(final ConditionFlag cond, final boolean s, final CiRegister Rd, final CiRegister Rn, final CiRegister Rm, final int imm2Type, final int imm5) {
        int instruction = 0x00800000;
        checkConstraint(0 <= imm5 && imm5 <= 31, "0 <= imm5 && imm5 <= 31");
        checkConstraint(0 <= imm2Type && imm2Type <= 3, "0 <= imm2Type && imm2Type <= 3");
        instruction |= (cond.value() & 0xf) << 28;
        instruction |= (s ? 1 : 0) << 20;
        instruction |= (Rd.encoding & 0xf) << 12;
        instruction |= (Rn.encoding & 0xf) << 16;
        instruction |= (imm5 << 7) | (imm2Type << 5);
        instruction |= Rm.encoding & 0xf;
        emitInt(instruction);

    }

    public void addCRegisters(final ConditionFlag cond, final boolean s, final CiRegister Rd, final CiRegister Rn, final CiRegister Rm, final int imm2Type, final int imm5) {
        int instruction = 0xA00000;
        checkConstraint(0 <= imm5 && imm5 <= 31, "0 <= imm5 && imm5 <= 31");
        checkConstraint(0 <= imm2Type && imm2Type <= 3, "0 <= imm2Type && imm2Type <= 3");
        instruction |= (cond.value() & 0xf) << 28;
        instruction |= (s ? 1 : 0) << 20;
        instruction |= (Rd.encoding & 0xf) << 12;
        instruction |= (Rn.encoding & 0xf) << 16;
        instruction |= (imm5 << 7) | (imm2Type << 5);
        instruction |= Rm.encoding & 0xf;
        emitInt(instruction);

    }

    public void lsl(final ConditionFlag cond, final boolean s, final CiRegister Rd, final CiRegister Rm, final int imm5) {
        int instruction = 0x1A00000;
        instruction |= (cond.value() & 0xf) << 28;
        instruction |= (s ? 1 : 0) << 20;
        instruction |= (Rd.encoding & 0xf) << 12;
        instruction |= (imm5 & 0x1f) << 7;
        instruction |= Rm.encoding & 0xf;
        emitInt(instruction);
    }

    public void lsl(final ConditionFlag cond, final boolean s, final CiRegister Rd, final CiRegister Rm, final CiRegister Rn) {
        int instruction = 0x1A00010;
        instruction |= (cond.value() & 0xf) << 28;
        instruction |= (s ? 1 : 0) << 20;
        instruction |= (Rd.encoding & 0xf) << 12;
        instruction |= (Rm.encoding & 0xf) << 8;
        instruction |= Rn.encoding & 0xf;
        emitInt(instruction);
    }

    public void lsr(final ConditionFlag cond, final boolean s, final CiRegister Rd, final CiRegister Rm, final int imm5) {
        int instruction = 0x1A00020;
        instruction |= (cond.value() & 0xf) << 28;
        instruction |= (s ? 1 : 0) << 20;
        instruction |= (Rd.encoding & 0xf) << 12;
        instruction |= (imm5 & 0x1f) << 7;
        instruction |= Rm.encoding & 0xf;
        emitInt(instruction);
    }

    public void lsr(final ConditionFlag cond, final boolean s, final CiRegister Rd, final CiRegister Rm, final CiRegister Rn) {
        int instruction = 0x1A00030;
        instruction |= (cond.value() & 0xf) << 28;
        instruction |= (s ? 1 : 0) << 20;
        instruction |= (Rd.encoding & 0xf) << 12;
        instruction |= (Rm.encoding & 0xf) << 8;
        instruction |= Rn.encoding & 0xf;
        emitInt(instruction);
    }

    public void lusr(final ConditionFlag cond, final boolean s, final CiRegister Rd, final CiRegister Rm, final int imm5) {
        int instruction = 0x1A00040;
        instruction |= (cond.value() & 0xf) << 28;
        instruction |= (s ? 1 : 0) << 20;
        instruction |= (Rd.encoding & 0xf) << 12;
        instruction |= (imm5 & 0x1f) << 7;
        instruction |= Rm.encoding & 0xf;
        emitInt(instruction);
    }

    public void lusr(final ConditionFlag cond, final boolean s, final CiRegister Rd, final CiRegister Rm, final CiRegister Rn) {
        int instruction = 0x1A00050;
        instruction |= (cond.value() & 0xf) << 28;
        instruction |= (s ? 1 : 0) << 20;
        instruction |= (Rd.encoding & 0xf) << 12;
        instruction |= (Rm.encoding & 0xf) << 8;
        instruction |= Rn.encoding & 0xf;
        emitInt(instruction);
    }

    public void and(final ConditionFlag cond, final boolean s, final CiRegister Rd, final CiRegister Rn, final CiRegister Rm, final int imm5, final int imm2) {
        int instruction = 0x0000000;
        instruction |= (cond.value() & 0xf) << 28;
        instruction |= (s ? 1 : 0) << 20;
        instruction |= (Rn.encoding & 0xf) << 16;
        instruction |= (Rd.encoding & 0xf) << 12;
        instruction |= (imm5 & 0x1f) << 7;
        instruction |= (imm2 & 0x3) << 5;
        instruction |= Rm.encoding & 0xf;
        emitInt(instruction);
    }

    public void and(final ConditionFlag cond, final boolean s, final CiRegister Rd, final CiRegister Rn, final int imm12) {
        int instruction = 0x2000000;
        instruction |= (cond.value() & 0xf) << 28;
        instruction |= (s ? 1 : 0) << 20;
        instruction |= (Rn.encoding & 0xf) << 16;
        instruction |= (Rd.encoding & 0xf) << 12;
        instruction |= imm12 & 0xfff;
        emitInt(instruction);
    }

    public void eor(final ConditionFlag cond, final boolean s, final CiRegister Rd, final CiRegister Rn, final CiRegister Rm, final int imm5, final int imm2) {
        int instruction = 0x00200000;
        // type ie imm2 refers to 00 LSL
        // 01 LSR
        // 10 ASR
        // 11 if imm5 == 00000 RRX, shift_n = 1
        // else ROR, shift_n = imm5; as a uint.
        instruction |= (cond.value() & 0xf) << 28;
        instruction |= (s ? 1 : 0) << 20;
        instruction |= (Rn.encoding & 0xf) << 16;
        instruction |= (Rd.encoding & 0xf) << 12;
        instruction |= (imm5 & 0x1f) << 7;
        instruction |= (imm2 & 0x3) << 5;
        instruction |= Rm.encoding & 0xf;
        emitInt(instruction);
    }

    public void orr(final ConditionFlag cond, final boolean s, final CiRegister Rd, final CiRegister Rn, final CiRegister Rm, final int imm5, final int imm2) {
        int instruction = 0x1800000;
        instruction |= (cond.value() & 0xf) << 28;
        instruction |= (s ? 1 : 0) << 20;
        instruction |= (Rn.encoding & 0xf) << 16;
        instruction |= (Rd.encoding & 0xf) << 12;
        instruction |= (imm5 & 0x1f) << 7;
        instruction |= (imm2 & 0x3) << 5;
        instruction |= Rm.encoding & 0xfff;
        emitInt(instruction);
    }

    public void orsr(final ConditionFlag cond, final boolean s, final CiRegister Rd, final CiRegister Rn, final CiRegister Rm, final CiRegister Rs,final int type) {
        int instruction = 0x1800010;
        instruction |= (cond.value() & 0xf) << 28;
        instruction |= (s ? 1 : 0) << 20;
        instruction |= (Rn.encoding & 0xf) << 16;
        instruction |= (Rd.encoding & 0xf) << 12;
        instruction |= (Rs.encoding & 0xf) << 8;
        instruction |= (type & 0x3) << 5;
        instruction |= Rm.encoding & 0xfff;
        emitInt(instruction);
    }

    public void or(final ConditionFlag cond, final boolean s, final CiRegister Rd, final CiRegister Rn, final int imm12) {
        int instruction = 0x3800000;
        instruction |= (cond.value() & 0xf) << 28;
        instruction |= (s ? 1 : 0) << 20;
        instruction |= (Rn.encoding & 0xf) << 16;
        instruction |= (Rd.encoding & 0xf) << 12;
        instruction |= imm12 & 0xf;
        emitInt(instruction);
    }

    public void asr(final ConditionFlag cond, final boolean s, final CiRegister Rd, final CiRegister Rm, final int imm5) {
        int instruction = 0x1A00040;
        instruction |= (cond.value() & 0xf) << 28;
        instruction |= (s ? 1 : 0) << 20;
        instruction |= (Rd.encoding & 0xf) << 12;
        instruction |= (imm5 & 0x1f) << 7;
        instruction |= Rm.encoding & 0xfff;
        emitInt(instruction);
    }

    public void asrr(final ConditionFlag cond, final boolean s, final CiRegister Rd, final CiRegister Rm, final CiRegister Rn) {
        int instruction = 0x1A00050;
        instruction |= (cond.value() & 0xf) << 28;
        instruction |= (s ? 1 : 0) << 20;
        instruction |= (Rd.encoding & 0xf) << 12;
        instruction |= (Rm.encoding & 0xf) << 8;
        instruction |= Rn.encoding & 0xf;
        emitInt(instruction);
    }

    public void movror(final ConditionFlag cond, final boolean s, final CiRegister Rd, final CiRegister Rm, final int shift_imm) {
        int instruction = 0x01A00060;
        checkConstraint(0 <= shift_imm && shift_imm <= 31, "0 <= shift_imm && shift_imm <= 31");
        instruction |= (cond.value() & 0xf) << 28;
        instruction |= (s ? 1 : 0) << 20;
        instruction |= (Rd.encoding & 0xf) << 12;
        instruction |= Rm.encoding & 0xf;
        instruction |= (shift_imm & 0x1f) << 7;
        emitInt(instruction);
    }

    public void mov(final ConditionFlag cond, final boolean s, final CiRegister Rd, final CiRegister Rm) {
        int instruction = 0x01a00000;
        assert(Rd.encoding < 16 && Rm.encoding < 16); // CORE Register move only!
        instruction |= (cond.value() & 0xf) << 28;
        instruction |= (s ? 1 : 0) << 20;
        instruction |= (Rd.encoding & 0xf) << 12;
        instruction |= Rm.encoding & 0xf;
        emitInt(instruction);
    }

    public void movt(final ConditionFlag cond, final CiRegister Rd, final int imm16) {
        int instruction = 0x03400000;
        checkConstraint(0 <= imm16 && imm16 <= 65535, "0<= imm16 && imm16 <= 65535 ");
        instruction |= (cond.value() & 0xf) << 28;
        instruction |= (imm16 >> 12) << 16;
        instruction |= (Rd.encoding & 0xf) << 12;
        instruction |= imm16 & 0xfff;
        emitInt(instruction);
    }

    public static int movtHelper(final ConditionFlag cond, final CiRegister Rd, final int imm16) {
        int instruction = 0x03400000;
        // checkConstraint(0 <= imm16 && imm16 <= 65535, "0<= imm16 && imm16 <= 65535 ");
        instruction |= (cond.value() & 0xf) << 28;
        instruction |= (imm16 >> 12) << 16;
        instruction |= (Rd.encoding & 0xf) << 12;
        instruction |= imm16 & 0xfff;
        return instruction;
    }

    public static int movwHelper(final ConditionFlag cond, final CiRegister Rd, final int imm16) {
        int instruction = 0x03000000;
        if(imm16 == 0xfe4c) {
            //System.out.println("DEBUG ME");
        }
        // checkConstraint(0 <= imm16 && imm16 <= 65535, "0<= imm16 && imm16 <= 65535 ");
        instruction |= (cond.value() & 0xf) << 28;
        instruction |= (imm16 >> 12) << 16;
        instruction |= (Rd.encoding & 0xf) << 12;
        instruction |= imm16 & 0xfff;
        return instruction;
    }

    public void movw(final ConditionFlag cond, final CiRegister Rd, final int imm16) {
        int instruction = 0x03000000;
        if( imm16 == 0xfe4c) {
            //System.out.println("DEBUG ME movw");
        }
        checkConstraint(0 <= imm16 && imm16 <= 65535, "0<= imm16 && imm16 <= 65535 ");
        instruction |= (cond.value() & 0xf) << 28;
        instruction |= (imm16 >> 12) << 16;
        instruction |= (Rd.encoding & 0xf) << 12;
        instruction |= imm16 & 0xfff;
        emitInt(instruction);
    }

    public void neg(final ConditionFlag cond, final boolean s, final CiRegister Rd, final CiRegister Rn, final int imm12) {
        int instruction = 0x2600000;
        instruction |= (cond.value() & 0xf) << 28;
        instruction |= (s ? 1 : 0) << 20;
        instruction |= (Rn.encoding & 0xf) << 16;
        instruction |= (Rd.encoding & 0xf) << 12;
        instruction |= imm12 & 0xfff;
        emitInt(instruction);
    }

    public void nop(final ConditionFlag cond) {
        int instruction = 0x320F000;
        instruction |= (cond.value() & 0xf) << 28;
        emitInt(instruction);
    }

    public void sub(final ConditionFlag cond, final boolean s, final CiRegister Rd, final CiRegister Rn, final int immed_8, final int rotate_amount) {
        int instruction = 0x02400000; // subract of an immediate
        checkConstraint(0 <= immed_8 && immed_8 <= 255, "0 <= immed_8 && immed_8 <= 255");
        checkConstraint(0 <= rotate_amount && rotate_amount <= 15, "0 <= rotate_amount && rotate_amount  <= 15");
        instruction |= (cond.value() & 0xf) << 28;
        instruction |= (s ? 1 : 0) << 20;
        instruction |= (Rd.encoding & 0xf) << 12;
        instruction |= (Rn.encoding & 0xf) << 16;
        instruction |= immed_8 & 0xff;
        instruction |= (rotate_amount / 2 & 0xf) << 8;
        emitInt(instruction);
    }

    public void rsb(final ConditionFlag cond, final boolean s, final CiRegister Rd, final CiRegister Rn, final int immed_8, final int rotate_amount) {
        int instruction = 0x2600000;
        checkConstraint(0 <= immed_8 && immed_8 <= 255, "0 <= immed_8 && immed_8 <= 255");
        checkConstraint(0 <= rotate_amount && rotate_amount <= 15, "0 <= rotate_amount && rotate_amount  <= 15");
        instruction |= (cond.value() & 0xf) << 28;
        instruction |= (s ? 1 : 0) << 20;
        instruction |= (Rd.encoding & 0xf) << 12;
        instruction |= (Rn.encoding & 0xf) << 16;
        instruction |= immed_8 & 0xff;
        instruction |= (rotate_amount / 2 & 0xf) << 8;
        emitInt(instruction);
    }

    public void rsc(final ConditionFlag cond, final boolean s, final CiRegister Rd, final CiRegister Rn, final CiRegister Rm,final int immed_5, final int type) {
        int instruction = 0xE00000;
        instruction |= (cond.value() & 0xf) << 28;
        instruction |= (s ? 1 : 0) << 20;
        instruction |= (Rd.encoding & 0xf) << 12;
        instruction |= (Rn.encoding & 0xf) << 16;
        instruction |= (immed_5 & 0x1f) << 7;
        instruction |= (type& 0x3) << 5;
        instruction |= (Rm .encoding& 0xf);
        emitInt(instruction);
    }

    public void rsc(final ConditionFlag cond, final boolean s, final CiRegister Rd, final CiRegister Rn, final int immed_12) {
        int instruction = 0x2E00000;
        instruction |= (cond.value() & 0xf) << 28;
        instruction |= (s ? 1 : 0) << 20;
        instruction |= (Rd.encoding & 0xf) << 12;
        instruction |= (Rn.encoding & 0xf) << 16;
        instruction |= (immed_12 & 0xfff);
        emitInt(instruction);
    }

    public void sbc(final ConditionFlag cond, final boolean s, final CiRegister Rd, final CiRegister Rn, final CiRegister Rm, final int immed_5, final int type) {
        int instruction = 0xC00000;
        instruction |= (cond.value() & 0xf) << 28;
        instruction |= (s ? 1 : 0) << 20;
        instruction |= (Rd.encoding & 0xf) << 12;
        instruction |= (Rn.encoding & 0xf) << 16;
        instruction |= (immed_5 & 0x1f) << 7;
        instruction |= (type & 0x3) << 5;
        instruction |= (Rm.encoding & 0xf);
        emitInt(instruction);
    }

    public void sub(final ConditionFlag cond, final boolean s, final CiRegister Rd, final CiRegister Rn, final CiRegister Rm, final int imm5, final int imm2Type) {
        int instruction = 0x00400000;
        checkConstraint(0 <= imm5 && imm5 <= 31, "0 <= imm5 && imm5 <= 31");
        checkConstraint(0 <= imm2Type && imm2Type <= 3, "0<= imm2Type && imm2Type <= 3");
        instruction |= (cond.value() & 0xf) << 28;
        instruction |= (s ? 1 : 0) << 20;
        instruction |= (Rd.encoding & 0xf) << 12;
        instruction |= (Rn.encoding & 0xf) << 16;
        instruction |= Rm.encoding & 0xf;
        instruction |= (imm2Type & 0x3) << 5;
        instruction |= (imm5 & 0x31) << 5;
        emitInt(instruction);
    }

    public void strd(final ConditionFlag cond, int P, int U, int W, final CiRegister Rt, final CiRegister Rn, final CiRegister Rm) {
        int instruction = 0x000000f0;
        instruction |= (P & 0x1) << 24;
        instruction |= (U & 0x1) << 23;
        instruction |= (W & 0x1) << 21;
        instruction |= (cond.value() & 0xf) << 28;
        instruction |= (Rn.encoding & 0xf) << 16;
        instruction |= (Rt.encoding & 0xf) << 12;
        instruction |= Rm.encoding & 0xf;
        emitInt(instruction);
    }

    public void str(final ConditionFlag cond, int P, int U, int W, final CiRegister Rt, final CiRegister Rn, final CiRegister Rm, int imm5, int imm2Type) {
        int instruction = 0x06000000;
        instruction |= (P & 0x1) << 24;
        instruction |= (U & 0x1) << 23;
        instruction |= (W & 0x1) << 21;
        instruction |= (cond.value() & 0xf) << 28;
        instruction |= (Rn.encoding & 0xf) << 16;
        instruction |= (Rt.encoding & 0xf) << 12;
        instruction |= Rm.encoding & 0xf;
        instruction |= (imm5 & 0x1f) << 7;
        instruction |= (imm2Type & 0x3) << 5;
        emitInt(instruction);
    }
    public static int  strHelper(final ConditionFlag cond, int P, int U, int W, final CiRegister Rt, final CiRegister Rn, final CiRegister Rm, int imm5, int imm2Type) {
        int instruction = 0x06000000;
        instruction |= (P & 0x1) << 24;
        instruction |= (U & 0x1) << 23;
        instruction |= (W & 0x1) << 21;
        instruction |= (cond.value() & 0xf) << 28;
        instruction |= (Rn.encoding & 0xf) << 16;
        instruction |= (Rt.encoding & 0xf) << 12;
        instruction |= Rm.encoding & 0xf;
        instruction |= (imm5 & 0x1f) << 7;
        instruction |= (imm2Type & 0x3) << 5;
        return instruction;
    }

    public void strImmediate(final ConditionFlag cond, int P, int U, int W, final CiRegister Rvalue, final CiRegister Rmemory, int imm12) {
        int instruction = 0x04000000;
        assert imm12 == 0; // TODO fix the encoding its an ARM 12 bit
	assert Rvalue.encoding != Rmemory.encoding || !(P == 0 && U == 0 && W == 0);
        instruction |= (P & 0x1) << 24;
        instruction |= (U & 0x1) << 23;
        instruction |= (W & 0x1) << 21;
        instruction |= (cond.value() & 0xf) << 28;
        instruction |= (Rmemory.encoding & 0xf) << 16;
        instruction |= (Rvalue.encoding & 0xf) << 12;
        instruction |= imm12 & 0xfff;
        emitInt(instruction);
    }

    public void strDualImmediate(final ConditionFlag cond, int P, int U, int W, final CiRegister Rt, final CiRegister Rn, int imm8) {
        int instruction = 0x040000f0;
        assert imm8 == 0; // TODO fix the encoding its an ARM 8 bit
        instruction |= (P & 0x1) << 24;
        instruction |= (U & 0x1) << 23;
        instruction |= (W & 0x1) << 21;
        instruction |= (cond.value() & 0xf) << 28;
        instruction |= (Rn.encoding & 0xf) << 16;
        instruction |= (Rt.encoding & 0xf) << 12;
        instruction |= imm8 & 0xf;
        instruction |= (imm8 & 0xf0) << 4;
        emitInt(instruction);
    }
  public void clz(final ConditionFlag cond, final CiRegister Rdest, final CiRegister Rval) {
        int instruction = 0x016f0f10;
        instruction |= ((cond.value() & 0xf) << 28);
        instruction |= ((Rdest.encoding & 0xf) << 12);
        instruction |= ((Rval.encoding & 0xf) );
        emitInt(instruction);
    }
    public void rbit(final ConditionFlag cond, final CiRegister Rdest, final CiRegister Rval) {
        int instruction = 0x06ff0f30;
        instruction |= ((cond.value() & 0xf) << 28);
        instruction |= ((Rdest.encoding & 0xf) << 12);
        instruction |= ((Rval.encoding & 0xf) );
        emitInt(instruction);
    }

    public void ldrex(final ConditionFlag cond, final CiRegister Rdest, final CiRegister Raddr) {
        int instruction = 0x01900f9f;
        instruction |= ((cond.value() & 0xf) << 28);
        instruction |= ((Rdest.encoding & 0xf) << 12);
        instruction |= ((Raddr.encoding & 0xf) << 16);
        emitInt(instruction);
    }

    public void ldrexd(final ConditionFlag cond, final CiRegister Rn, final CiRegister Rt) {
        int instruction = 0x1B00F9F;
        instruction |= ((cond.value() & 0xf) << 28);
        instruction |= ((Rn.encoding & 0xf) << 16);
        instruction |= ((Rt.encoding & 0xf) << 12);
        emitInt(instruction);
    }

    public void strex(final ConditionFlag cond, final CiRegister Rdest, final CiRegister Rnewval, final CiRegister Raddr) {
        int instruction = 0x01800f90;
        instruction |= ((cond.value() & 0xf) << 28);
        instruction |= ((Rdest.encoding & 0xf) << 12);
        instruction |= ((Raddr.encoding & 0xf) << 16);
        instruction |= Rnewval.encoding & 0xf;
        emitInt(instruction);
    }

    public void strexd(final ConditionFlag cond, final CiRegister Rn, final CiRegister Rd, final CiRegister Rt) {
        int instruction = 0x1A00F90;
        instruction |= ((cond.value() & 0xf) << 28);
        instruction |= ((Rn.encoding & 0xf) << 16);
        instruction |= ((Rd.encoding & 0xf) << 12);
        instruction |= Rt.encoding & 0xf;
        emitInt(instruction);
    }

    public void ldrshw(final ConditionFlag cond, int P, int U, int W, final CiRegister Rt, final CiRegister Rn, int imm8) {
        int instruction = 0x005000f0;
        P = P & 1;
        U = U & 1;
        if (imm8 < 0) {
            U = 0;
            imm8 = imm8 * -1;
        }
        W = W & 1;
        instruction |= (P << 24) | (U << 23) | (W << 21);
        instruction |= (cond.value() & 0xf) << 28;
        instruction |= (Rn.encoding & 0xf) << 16;
        instruction |= (Rt.encoding & 0xf) << 12;
        instruction |= 0xf0 | (imm8 & 0xf) | ((0xf0 & imm8) << 4);
        emitInt(instruction);
    }

    public void ldrsb(final ConditionFlag cond, int P, int U, int W, final CiRegister Rt, final CiRegister Rn, int imm8) {
        int instruction = 0x005000d0;
        P = P & 1;
        U = U & 1;
        W = W & 1;
        instruction |= (P << 24) | (U << 23) | (W << 21);
        instruction |= (cond.value() & 0xf) << 28;
        instruction |= (Rn.encoding & 0xf) << 16;
        instruction |= (Rt.encoding & 0xf) << 12;
        instruction |= 0xf & imm8;
        instruction |= (imm8 >> 4) << 8;
        emitInt(instruction);
    }

    public void ldrb(final ConditionFlag cond, int P, int U, int W, final CiRegister Rt, final CiRegister Rn, int imm12) {
        int instruction = 0x04500000;
        P = P & 1;
        U = U & 1;
        W = W & 1;
        instruction |= (P << 24) | (U << 23) | (W << 21);
        instruction |= (cond.value() & 0xf) << 28;
        instruction |= (Rn.encoding & 0xf) << 16;
        instruction |= (Rt.encoding & 0xf) << 12;
        instruction |= 0xfff & imm12;
        emitInt(instruction);
    }
    public void strbImmediate(final ConditionFlag cond, int P, int U, int W, final CiRegister Rt, final CiRegister Rn, int imm12) {
        int instruction  = 0x04400000;
        P = P & 1;
        U = U & 1;
        W = W & 1;
        instruction |= (P << 24) | (U << 23) | (W << 21);
        instruction |= (cond.value() & 0xf) << 28;
        instruction |= (Rn.encoding & 0xf) << 16;
        instruction |= (Rt.encoding & 0xf) << 12;
        instruction |= 0xfff & imm12;
        emitInt(instruction);
    }
    public void strHImmediate(final ConditionFlag cond, int P, int U, int W, final CiRegister Rt, final CiRegister Rn, int imm8) {
        int instruction  = 0x004000b0;
        P = P & 1;
        U = U & 1;
        W = W & 1;
        instruction |= (P << 24) | (U << 23) | (W << 21);
        instruction |= (cond.value() & 0xf) << 28;
        instruction |= (Rn.encoding & 0xf) << 16;
        instruction |= (Rt.encoding & 0xf) << 12;
        instruction |= 0xf & imm8;
        instruction |= ((imm8 &0xff) >> 4) << 8;
        emitInt(instruction);
    }
    public void ldrImmediate(final ConditionFlag cond, int P, int U, int W, final CiRegister Rt, final CiRegister Rn, int imm12) {
        int instruction = 0x04100000;
        P = P & 1;
        U = U & 1;
        W = W & 1;
        instruction |= (cond.value() & 0xf) << 28;
        instruction |= (P << 24) | (U << 23) | (W << 21);
        instruction |= (Rn.encoding & 0xf) << 16;
        instruction |= (Rt.encoding & 0xf) << 12;
        instruction |= imm12;
        emitInt(instruction);
    }

    public void ldr(final ConditionFlag cond, int P, int U, int W, final CiRegister Rt, final CiRegister Rn, final CiRegister Rm, int imm2Type, int imm5) {
        int instruction = 0x06100000;
        P = P & 1;
        U = U & 1;
        W = W & 1;
        instruction |= (P << 24) | (U << 23) | (W << 21);
        instruction |= (cond.value() & 0xf) << 28;
        instruction |= (Rn.encoding & 0xf) << 16;
        instruction |= (Rt.encoding & 0xf) << 12;
        instruction |= Rm.encoding & 0xf;
        instruction |= (imm2Type & 0x3) << 5;
        instruction |= (imm5 & 0x1f) << 7;
        emitInt(instruction);
    }

    // TODO: Finalize this
    public void movss(final ConditionFlag cond, int P, int U, int W, final CiRegister Rn, final CiRegister Rt, final CiRegister Rm, int imm2Type, int imm5) { // move
        assert (Rt.number < 16);
        if (Rn.number < 16) {
            ldr(cond, P, U, W, Rn, Rt, Rm, imm2Type, imm5);
        } else {
            //assert (Rn.number > 31);
	    if(Rn.number <= 31) {
			//System.out.println("movss assert removed ...attempting  vldr to a double not a single ... probably the hack to manipulate float/double registers has not been fixed in all places\n");
	    }
            vldr(cond, Rn, Rt, 0);
        }
    }

    // TODO: Finalize this
    public void movsd(final ConditionFlag cond, int P, int U, int W, final CiRegister Rn, final CiRegister Rt, final CiRegister Rm) {
        if (Rn.number < 16) {
            ldrd(cond, P, U, W, Rn, Rt, Rm);
        } else {
            assert (Rn.number < 32);
            vldr(cond, Rn, Rt, 0);
        }
    }

    public void ldrd(final ConditionFlag cond, int P, int U, int W, final CiRegister Rn, final CiRegister Rt, final CiRegister Rm) {
        int instruction = 0x000000d0;
        P = P & 1;
        U = U & 1;
        W = W & 1;
        instruction |= (P << 24) | (U << 23) | (W << 21);
        instruction |= (cond.value() & 0xf) << 28;
        instruction |= (Rn.encoding & 0xf) << 16;
        instruction |= (Rt.encoding & 0xf) << 12;
        instruction |= Rm.encoding & 0xf;
        emitInt(instruction);
    }

    public void swi(final ConditionFlag cond, final int immed_24) {
        int instruction = 0x0F000000;
        checkConstraint(0 <= immed_24 && immed_24 <= 16777215, "0 <= immed_24 && immed_24 <= 16777215");
        instruction |= (cond.value() & 0xf) << 28;
        instruction |= immed_24 & 0xffffff;
        emitInt(instruction);
    }

    public void push(final ConditionFlag flag, final int registerList) {
        int instruction;
        instruction = (flag.value() & 0xf) << 28;
        instruction |= 0x9 << 24;
        instruction |= 0x2 << 20;
        instruction |= 0xd << 16;
        instruction |= 0xffff & registerList;
        emitInt(instruction);
    }

    public void pop(final ConditionFlag flag, final int registerList) {
        int instruction;
        instruction = (flag.value() & 0xf) << 28;
        instruction |= 0x8 << 24;
        instruction |= 0xb << 20;
        instruction |= 0xd << 16;
        instruction |= 0xffff & registerList;
        emitInt(instruction);
    }

    public void ldrd(final ConditionFlag flag, final CiRegister valueReg, final CiRegister baseReg, int offset8) {
        int instruction;
        int P;
        int U;
        int W;
        instruction = 0x004000d0;
        checkConstraint(-255 <= offset8 && offset8 <= 255, "-255 <= offset8 && offset8 <= 255");
        if (offset8 < 0) {
            U = 0;
            offset8 *= -1;
        } else {
            U = 1;
        }
        P = 1;
        W = 0;
        checkConstraint(valueReg.encoding % 2 == 0, "ldrd register must be even");
        instruction |= (flag.value() & 0xf) << 28;
        instruction |= P << 24;
        instruction |= U << 23;
        instruction |= W << 21;
        instruction |= (valueReg.encoding & 0xf) << 12;
        instruction |= (baseReg.encoding & 0xf) << 16;
        instruction |= (offset8 & 0xf0) << 4;
        instruction |= offset8 & 0xf;
        emitInt(instruction);
    }

    public void strd(final ConditionFlag flag, final CiRegister valueReg, final CiRegister baseReg, int offset8) {
        int instruction;
        instruction = 0x004000f0;
        int P;
        int U;
        int W;
        checkConstraint(valueReg.encoding % 2 == 0, "strd register must be even");
        checkConstraint(-255 <= offset8 && offset8 <= 255, "-255 <= offset8 && offset8 <= 255");
        if (offset8 < 0) {
            U = 0;
            offset8 *= -1;
        } else {
            U = 1;
        }
        P = 1;
        W = 0;
        instruction |= (flag.value() & 0xf) << 28;
        instruction |= P << 24;
        instruction |= U << 23;
        instruction |= W << 21;
        instruction |= (valueReg.encoding & 0xf) << 12;
        instruction |= (baseReg.encoding & 0xf) << 16;
        instruction |= (offset8 & 0xf0) << 4;
        instruction |= offset8 & 0xf;
        emitInt(instruction);
    }

    public void str(final ConditionFlag flag, final CiRegister valueReg, final CiRegister baseRegister, final int offset12) {
        int instruction;
        instruction = 0x05800000;
        instruction |= (flag.value() & 0xf) << 28;
        instruction |= (valueReg.encoding & 0xf) << 12;
        instruction |= (baseRegister.encoding & 0xf) << 16;
        instruction |= offset12 & 0xfff;
        emitInt(instruction);
    }

    public void ldr(final ConditionFlag flag, final CiRegister destReg, final CiRegister baseRegister, final int offset12) {
        /*
        P,U,W are set to always add at the moment,
        P = 1, U = 1, W = 0

         */
        int instruction;
        instruction = 0x05900000;
        instruction |= (flag.value() & 0xf) << 28;
        instruction |= (destReg.encoding & 0xf) << 12;
        instruction |= (baseRegister.encoding & 0xf) << 16;
        instruction |= offset12 & 0xfff;
        emitInt(instruction);
    }

    public void cmp(final ConditionFlag flag, final CiRegister Rn, final CiRegister Rm, int imm5, int imm2Type) {
        int instruction = 0x01500000;
        checkConstraint(0 <= imm5 && imm5 <= 31, "0 <= imm5 && imm5 <= 31");
        checkConstraint(0 <= imm2Type && imm2Type <= 3, "0 <= imm2Type && imm2Type <= 3");
        instruction |= (flag.value() & 0xf) << 28;
        instruction |= (Rn.encoding & 0xf) << 16;
        instruction |= imm5 << 7;
        instruction |= imm2Type << 5;
        instruction |= (Rm.encoding & 0xf);
        emitInt(instruction);
    }

    protected void checkConstraint(boolean passed, String expression) {
        if (!passed) {
            throw new IllegalArgumentException(expression);
        }
    }

    private static int encode(CiRegister r) {
        assert r.encoding < 16 && r.encoding >= 0 : "encoding out of range: " + r.encoding;
        return r.encoding;
    }

    /**
     * APN The methods below here are largely to interface the ARMV7Assembler to the ARMV7MAcroAssembler which is based
     * on the X86 version in the longer term we probably want a more natural encoding/fit to ARM elsewhere in Maxine and
     * then to refactor but right now the priority is to get the port working. movl in the AMD assembler has complex
     * semantics, it might be a constant it might be memory location ..... movl is being replaced into mov32BitConstant
     * and other yet to be implemented instruction aspects in order to disambiguate the desired operation from the
     * purpose
     */
    public void setUpScratch(CiAddress addr) {
        CiRegister base = addr.base();
        CiRegister index = addr.index();
        CiAddress.Scale scale = addr.scale;
        int disp = addr.displacement;
        if (addr == CiAddress.Placeholder) {
            nop(numInstructions(addr)); // 4 instructions, 2 for mov32, 1 for add and 1 for addclsl
            return;
        }

        assert base.isValid() || base.compareTo(CiRegister.Frame) == 0 || base.compareTo(CiRegister.CallerFrame) == 0;

        //}
        // APN can we have a memory address --- not handled yet?
        // APN simple case where we just have a register destination
        // TODO fix this so it will issue loads when appropriate!

        if (base.isValid() || base.compareTo(CiRegister.Frame) == 0) {
            if(base == CiRegister.Frame) {
                base = frameRegister;
            }
            if (disp != 0) {
                mov32BitConstant(scratchRegister, disp);
                addRegisters(ConditionFlag.Always, false, scratchRegister, scratchRegister, base, 0, 0);
                if (index.isValid()) {
                    addlsl(ConditionFlag.Always, false, scratchRegister, scratchRegister, index, scale.log2);
                }
            } else {
                if (index.isValid()) {
                    addlsl(ConditionFlag.Always, false, scratchRegister, base, index, scale.log2);
                } else {
                    mov(ConditionFlag.Always, false, scratchRegister, base);
                }
            }
        } else {
            base = frameRegister;
            mov32BitConstant(scratchRegister, addr.kind.isLong() ? disp + 4 : disp);
            sub(ConditionFlag.Always, false, scratchRegister, ARMV7.r11, scratchRegister, 0, 0);
            if (index.isValid()) {
                addlsl(ConditionFlag.Always, false, scratchRegister, scratchRegister, index, scale.log2);
            }
        }
    }

    public void setUpRegister(CiRegister dest, CiAddress addr) {
        CiRegister base = addr.base();
        CiRegister index = addr.index();
        CiAddress.Scale scale = addr.scale;
        int disp = addr.displacement;
        if (addr == CiAddress.Placeholder) {
            nop(numInstructions(addr)); // 4 instructions, 2 for mov32, 1 for add and 1 for addclsl
            return;
        }
        assert base.isValid();
        // APN can we have a memory address --- not handled yet?
        // APN simple case where we just have a register destination
        // TODO fix this so it will issue loads when appropriate!
        if (base.isValid()) {
            if (disp != 0) {
                mov32BitConstant(dest, disp);
                addRegisters(ConditionFlag.Always, false, dest, dest, base, 0, 0);
                if (index.isValid()) {
                    addlsl(ConditionFlag.Always, false, dest, dest, index, scale.log2);
                }
            } else {
                if (index.isValid()) {
                    addlsl(ConditionFlag.Always, false, dest, base, index, scale.log2);
                } else {
                    mov(ConditionFlag.Always, false, dest, base);
                }
            }
        }
    }

    private int numInstructions(CiAddress addr) {
        CiRegister index = addr.index();
        int disp = addr.displacement;
        if (disp != 0) {
            if (index.isValid()) {
                return 4;
            } else {
                return 3;
            }
        } else {
            // APN modification for CompilerStubEmitter ...
            // movw movt is two instructions ....
            // TODO sometimes this might be required for a long?
            // see ARMV7CompilerStubEmitter:: emit FNEG ...
            return 2;
        }
    }

    public final void decq(CiRegister dst) {
        assert dst.isValid();
        sub(ConditionFlag.Always, false, dst, dst, 1, 0);
    }

    public final void subq(CiRegister dst, int imm32) {
        assert dst.isValid();
        mov32BitConstant(scratchRegister, imm32);
        sub(ConditionFlag.Always, false, dst, dst, scratchRegister, 0, 0);
    }

    public final void mov32BitConstant(CiRegister dst, int imm32) {
        if(dst.number < 16) {
            movw(ConditionFlag.Always, dst, imm32 & 0xffff);
            imm32 = imm32 >> 16;
            imm32 = imm32 & 0xffff;
            movt(ConditionFlag.Always, dst, imm32 & 0xffff);
        }else { // initialise a float with a constant
            mov32BitConstant(ARMV7.r12,imm32);
            vmov(ConditionFlag.Always,dst,ARMV7.r12);
        }
    }
    public final void vsqrt(ConditionFlag cond,CiRegister dst, CiRegister src) {
        if((src.number > 15 && src.number < 32 && dst.number >15 && dst.number < 32) ||
          (src.number > 32 && dst.number >32)) {
             int instruction = 0x0eb10ad0;
             instruction |= (cond.value() << 28);
             int dp = (src.number < 32) ? 1 : 0;
             instruction |= dp << 8;
             int dest = dst.encoding;
	     int srcr = src.encoding;
             instruction |= dp << 8;

	     if(dp == 1) {
                 instruction |= srcr;
                 instruction |= dest << 12;
             } else {
                 instruction |= srcr >> 1;
                 instruction |= (srcr & 1) << 5;
		 instruction |= (dest >> 1) <<  12;
                 instruction |= (dest & 1) << 22;
             }


            emitInt(instruction);

        } else {
		assert 0 == 1 : "ERROR vsqrt illegal register combination";
        }



    }
    public final void mov16BitConstant(ConditionFlag cond, CiRegister dst, int imm16) {
        movw(cond, dst, imm16);
    }

    public final void mov64BitConstant(CiRegister dstUpper, CiRegister dstLow, long imm64) {
        int low32 = (int) (imm64 & 0xffffffff);
        int high32 = (int) ((imm64 >> 32) & 0xffffffff);
        mov32BitConstant(dstLow, low32);
        mov32BitConstant(dstUpper, high32);
    }

    public final void alignForPatchableDirectCall() {
        /*
         * APN as far as I am aware there are no alignment restrictions. seems to be an interaction with Safepoints ---
         * not tested but nops are based on movs which are tested, included for compatibility with X86.
         */
        int dispStart = codeBuffer.position() + 1;
        int mask = target.wordSize - 1;
        if ((dispStart & ~mask) != ((dispStart + 3) & ~mask)) {
            nop(target.wordSize - (dispStart & mask));
        }
    }

    public final void call() {
        // ok we do not have the same semantics as intel
        // this is used for a call where we don't know the actual target when we insert it
        // ie for a trampoline.
        // APN proposes we use the scratch register to calculate an address then we do the mov pc
        // looking at Stubs.java we can see that all registers have been saved
        // so we can use whatever registers we want!
        // emitInt(0); // space for setupscratch
        // emitInt(0);
        nop(4);
        // Target needs to be patched later ...
    }

    public final void call(CiRegister target) {
        // TODO APN believes that Adapters that do the necessary prologue/epilogue
        // to save / restore state ....
        ldrImmediate(ConditionFlag.Always, 0, 0, 0, ARMV7.r12, ARMV7.r12, 0); //
        push(ConditionFlag.Always, 1 << 15); // PUSH the PC onto the stack
        // THIs is an indirect call, assuming the contents of the registers are a memory location we need to load
        add(ConditionFlag.Always, false, ARMV7.r15, ARMV7.r12, 0, 0);
    }

    public final void leaq(CiRegister dest, CiAddress addr) {
        if (addr == CiAddress.Placeholder) {
            nop(4);
        } else {
            setUpScratch(addr);
            mov(ConditionFlag.Always, false, dest, ARMV7.r12);
        }
    }

    public final void leave() {
        mov(ConditionFlag.Always, false, ARMV7.r13, ARMV7.r11); // restore SP that is in the FP
        pop(ConditionFlag.Always, 1 << 11); // POP the old FP r11 off the stack.

    }

    public final void movslq(CiAddress dst, int imm32) {
        // TODO APN ok Im assuming this is just as simple mov rather than an actual sign extend?
        // it might be used in 64 bit mode, but ARMV7 is only 32 bit anyway.
        // if it transpires that this is necessary for 64bit values in a 32bit processor
        setUpScratch(dst);
        mov32BitConstant(ARMV7.r8, imm32);
        str(ConditionFlag.Always,ARMV7.r8,ARMV7.r12,0);
    }

    public final void cmpl(CiRegister src, int imm32) {
        assert src.isValid();
        mov32BitConstant(scratchRegister, imm32);
        cmp(ConditionFlag.Always, src, scratchRegister, 0, 0);

    }

    public final void cmpl(CiRegister src1, CiAddress src2) {
        assert src1.isValid();
        setUpScratch(src2); // APN not sure if this requires a load!
        ldr(ConditionFlag.Always,ARMV7.r12,ARMV7.r12,0);
        cmp(ConditionFlag.Always, src1, scratchRegister, 0, 0);
    }

    public final void cmpl(CiRegister src1, CiRegister src2) {
        cmp(ConditionFlag.Always, src1, src2, 0, 0);
    }

    public final void lcmpl(CiRegister src1, CiRegister src2) {
        cmp(ConditionFlag.Always, src1, src2, 0, 0);
        sbc(ConditionFlag.Always, true, scratchRegister,  registerConfig.getAllocatableRegisters()[src1.number + 1],  registerConfig.getAllocatableRegisters()[src2.number + 1], 0, 0);
        mov16BitConstant(ConditionFlag.SignedGreaterOrEqual, registerConfig.getReturnRegister(CiKind.Int), 0);
        mov16BitConstant(ConditionFlag.SignedLesser, registerConfig.getReturnRegister(CiKind.Int), 1);
    }

    public final void incq(CiRegister dst) {
        assert dst.isValid();
        add(ConditionFlag.Always, false, dst, dst, 1, 0);
    }

    public final void addq(CiRegister dst, int imm32) {
        assert dst.isValid();
        mov32BitConstant(scratchRegister, imm32);
        addRegisters(ConditionFlag.Always, false, dst, dst, scratchRegister, 0, 0);
    }

    public final void addLong(CiRegister dst, CiRegister src1, CiRegister src2) {
        addRegisters(ConditionFlag.Always, true, dst, src1, src2, 0, 0);
        addCRegisters(ConditionFlag.Always, false, registerConfig.getAllocatableRegisters()[dst.number + 1], registerConfig.getAllocatableRegisters()[src1.number + 1],
                        registerConfig.getAllocatableRegisters()[src2.number + 1], 0, 0);
    }

    public final void subLong(CiRegister dst, CiRegister src1, CiRegister src2) {
        sub(ConditionFlag.Always, true, dst, src1, src2, 0, 0);
        sbc(ConditionFlag.Always, false, registerConfig.getAllocatableRegisters()[dst.number + 1], registerConfig.getAllocatableRegisters()[src1.number + 1],
                        registerConfig.getAllocatableRegisters()[src2.number + 1], 0, 0);
    }

    public final void mulLong(CiRegister dst, CiRegister src1, CiRegister src2) {
        mov(ConditionFlag.Always, false, registerConfig.getAllocatableRegisters()[scratchRegister.number+1], registerConfig.getAllocatableRegisters()[src2.number]);
        mul(ConditionFlag.Always, false, src2, src2, registerConfig.getAllocatableRegisters()[src1.number + 1]);
        mul(ConditionFlag.Always, false, registerConfig.getAllocatableRegisters()[src2.number + 1], src1, registerConfig.getAllocatableRegisters()[src2.number + 1]);
        addRegisters(ConditionFlag.Always, false, scratchRegister, src2, registerConfig.getAllocatableRegisters()[src2.number+1], 0, 0);
        umull(ConditionFlag.Always, false, registerConfig.getAllocatableRegisters()[src2.number], dst,
                        registerConfig.getAllocatableRegisters()[scratchRegister.number+1], src1);

        addRegisters(ConditionFlag.Always, false, scratchRegister, scratchRegister,
                        src2, 0, 0);
        mov(ConditionFlag.Always, false, registerConfig.getAllocatableRegisters()[dst.number+1], scratchRegister);

    }

    public void xorq(CiRegister dest, CiAddress src) {
        assert dest.isValid();
        setUpScratch(src);
        // scratchRegister now contains the value of the address
        // APN I'm not sure if I need to load the memory[valueofAddress] into scratch
        eor(ConditionFlag.Always, false, dest, dest, scratchRegister, 0, 0);
    }

    public void xorq(CiRegister dest, CiRegister src) {
        assert dest.isValid();
        assert src.isValid();
        eor(ConditionFlag.Always, false, dest, dest, src, 0, 0);
    }

    public void popq(CiAddress addr) {
        // APN presume we are popping off the stack?
        // addr could be a register, base index scale displacement --- handled
        // or a memory address constant not handled right now -- not sure how it would be represented
        // as a CiAddress.
        // Placeholders not handled at the moment. .
        // REFACTOR to use the code setUpScratch
        CiRegister base = addr.base();
        CiRegister index = addr.index();
        CiAddress.Scale scale = addr.scale;
        int disp = addr.displacement;
        assert addr != CiAddress.Placeholder;
        if (base == CiRegister.Frame || base == CiRegister.CallerFrame) {
            assert frameRegister != null : "cannot use register " + CiRegister.Frame + " in assembler with null register configuration";
            base = frameRegister;
        }
        assert base.isValid();

	//System.out.println("popq assert base.isValid() removed to allow boot image compile");
        // APN can we have a memory address --- not handled yet?
        // APN simple case where we just have a register destination
        if (base.isValid()) {
            if (disp != 0) {
                mov32BitConstant(scratchRegister, disp);
                add(ConditionFlag.Always, false, scratchRegister, base, 0, 0);
            }
            if (index.isValid()) {
                addlsl(ConditionFlag.Always, false, scratchRegister, scratchRegister, index, scale.log2);
            }
            pop(ConditionFlag.Always, 1 << encode(scratchRegister));
        }
    }

    public void pushq(CiAddress addr) {
        /*
         * APN push a value specified by an CiAddress onto the stack r13. // Im assuming base cannot be destructively
         * updated perhaps this is stupid and maybe DO NOT NEED to use the scratch register as defined in
         * RegisterConfigs.java for the target as AMD64Assembler does not seem to use it ... TODO are we really moving
         * the value stored at an address onto the stack or just the address!!
         */
        CiRegister base = addr.base();
        CiRegister index = addr.index();
        CiAddress.Scale scale = addr.scale;
        int disp = addr.displacement;

<<<<<<< HEAD
=======

>>>>>>> f427570b
        if (base == CiRegister.Frame || base == CiRegister.CallerFrame) {
            assert frameRegister != null : "cannot use register " + CiRegister.Frame + " in assembler with null register configuration";
            base = frameRegister;
        }

        assert base.isValid();
	//System.out.println("assert base.isValid() removed pushq for attempt at image compilation");
        // APN thinks it has to be valid or its an ERROR?
        // might not be the case if the addr is a PlaceHolder!
        assert addr != CiAddress.Placeholder;
        /*
         * TODO APN we will need to add code for this ... Placeholders are sentinel values that will be patched at a
         * later point, once we see how/where they are patched then we will be able to make sensible decisions
         */

        // APN case that its just a valid register no index scale or displacement
        if (base.isValid() && (!index.isValid()) && scale.value == 1 && disp == 0) {
            // Base register is valid and stores an address
            push(ConditionFlag.Always, 1 << encode(base)); // r13 is the stack pointer
        } else if (base.isValid()) { // APN superfluous check, but base might be invalid once we sort out Placeholders
            if (disp != 0) {
                // TODO EMIT AN INSTRUCTION TO DO BASE + DISPLACEMENT
                // can we destructively update base to store the result?
                // do we know the range of immediate values that might be produced?
                // TODO try to do some tracing of Maxine and see what values come out of here.
                // in the meantime we do it inefficiently but correctly for 32 bit displacements
                mov32BitConstant(scratchRegister, disp);
                add(ConditionFlag.Always, false, scratchRegister, base, 0, 0); // APN A8.8.5 ADD(immediate,ARM)
            }
            if (index.isValid()) {
                addlsl(ConditionFlag.Always, false, scratchRegister, scratchRegister, index, scale.log2);
                // APN even if scale is zero this is ok.
                // as a shift of zero will not affect the value.
                /*
                 * if(scale.value != 1) { // TODO emit an instruction to do // instruction= base + indexRegister* scale
                 * // NOTE scale can be 1,2,4 or 8 so we should be able to do // this with a simple shift of 1,2 or 3
                 * bits }else { // TODO emit an instruction to do // instruction = base + indexRegister
                 *
                 * }
                 */
            }
            push(ConditionFlag.Always, 1 << encode(scratchRegister)); // r13 is the stack pointer
        }
    }

    public final void vcmpZERO(boolean nanExceptions, ConditionFlag cond, CiRegister src1) {
        int instruction = 0x0eb50a40;
        int dpOperation = 0;
        int quietNAN = 1;

        if (nanExceptions) {
            quietNAN = 0;
        }
        assert (src1.number > 15);
        if (src1.number < 32) {
            dpOperation = 1;
            instruction |= (src1.encoding << 12);
        } else {
            instruction |= (src1.encoding & 0x1) << 22;
            instruction |= (src1.encoding >> 1) << 12;
        }
        instruction |= (cond.value() << 28);
        instruction |= (dpOperation << 8);
        instruction |= (quietNAN << 7);

        emitInt(instruction);
    }

    public final void vcmp(boolean nanExceptions, ConditionFlag cond, CiRegister src1, CiRegister src2) {
        int instruction = 0x0eb40a40;
        int dpOperation = 0;
        int quietNAN = 1;

        if (nanExceptions) {
            quietNAN = 0;
        }

        assert src1.number > 15 && src2.number > 15;
        if (src1.number < 32) {
            assert (src2.number < 32);
            dpOperation = 1;
            instruction |= (src1.encoding << 12);
            instruction |= (src2.encoding);
        } else {
            assert (src2.number >= 32);
            instruction |= (src1.encoding >> 1) << 12;
            instruction |= (src1.encoding & 0x1) << 22;
            instruction |= (src2.encoding >> 1);
            instruction |= (src2.encoding & 0x1) << 5;
        }

        instruction |= (cond.value() << 28);
        instruction |= (dpOperation << 8);
        instruction |= (quietNAN << 7);
        emitInt(instruction);
    }

    public final void ucomisd(CiRegister dst, CiRegister src) {
        assert dst.isFpu(); // will this work
        assert src.isFpu();
        assert ((src.number > 15 && dst.number > 15) || ( src.number > 31 && dst.number > 31)); // Either FP FP or DP DP compare
        // Assuming this is a single precision load
        vcmp(true,ConditionFlag.Always,dst,src);
        // set FPSCR flags these need to be accessed using a VMRS to transfer them to arm flags
        // assert !dst.isFpu(); // force a crash one way or another as this is notimplemented yet
        vmrs(ConditionFlag.Always,ARMV7.r15);

    }

    public void align(int modulus) {
        // Is alignment relevant at all for ARM
        // we do not have the same restrictions as X86.
        if (codeBuffer.position() % modulus != 0) {
            nop(modulus - (codeBuffer.position() % modulus));
        }
    }

    public final void nop() {
        nop(1);
    }
    public final void int3() {
        //System.out.println("MISSING int3");
	nop(4);
    }
    public final void hlt() {
        //System.out.println("MISSING hlt");
	nop(4);
    }
    public final void nop(int times) {
        assert times > 0;
        for (int i = 0; i < times; i++) {
            nop(ConditionFlag.Always);
        }
    }

    public final void ret() {
        // TODO ret() implements an X86 return from subroutine this needs to pop the return value of the stack TODO we
        // might need to push the value of r14 onto the stack in order to make this work for a call from the C harness
        // TODO for testing of the methods
        mov(ConditionFlag.Always, false, ARMV7.r15, ARMV7.r14);

    }

    public final void ret(int imm16) {
        if (imm16 == 0) {
            ret();
        } else {
            // System.out.println("Need to ascertain purpose of ARMV7Assembler::ret(imm16)");
            addq(ARMV7.r13, imm16); // believe it is used to retract the stack
            ret();

        }
    }

    public void enter(short imm16, byte imm8) {
        assert false;
        /*
         * APN this does a push of the FP, moves the SP onto -> r11 subs the SP by imm16 .... DONT KNOW WHAT THE IMM8 IS
         * FOR
         */
        push(ConditionFlag.Always, 1 << 11); // push the FP.
        mov(ConditionFlag.Always, false, ARMV7.r11, ARMV7.r13); // move the SP onto the FP
        mov32BitConstant(ARMV7.r12, imm16);
        sub(ConditionFlag.Always, false, ARMV7.r13, ARMV7.r13, ARMV7.r12, 0, 0);
    }
    public final void lock() {
	    nop();
    }

    public void nullCheck(CiRegister r) {
        emitInt((0xe << 28) | (0x3 << 24) | (0x5 << 20) | (r.encoding << 16) | 0); // sets condition flags
    }

    public void membar(int barriers) {
        if (target.isMP) {
            // We only have to handle StoreLoad
            if (barriers == -1 || ((barriers & STORE_LOAD) != 0)) {
                emitInt((0xf << 28) | (0x5 << 24) | (0x7 << 20) | (0xff05 << 4) | 0xf);
            }
        }
    }

    public void enter(short imm16) {
    }

    public final void jcc(ConditionFlag cc, int target, boolean forceDisp32) {
        int disp = (target - codeBuffer.position());
        if (disp <= 16777215 && !forceDisp32) { // TODO check ok to make this false
            disp = (disp / 4) - 2;
            emitInt((cc.value & 0xf) << 28 | (0xa << 24) | (disp & 0xffffff));
        } else {
            if (disp > 0) {
                disp -= 16;
            }
            mov32BitConstant(scratchRegister, disp);
            addRegisters(ConditionFlag.Always, false, scratchRegister, ARMV7.r15, scratchRegister, 0, 0);
            mov(cc, false, ARMV7.r15, scratchRegister);
        }
    }

    public final void jcc(ConditionFlag cc, Label l) {
        assert (0 <= cc.value) && (cc.value < 16) : "illegal cc";
        if (l.isBound()) {
            //System.out.println("LABEL bound jcc no need to patch");
            jcc(cc, l.position(), false);
        } else {
            // Note: could eliminate cond. jumps to this jump if condition
            // is the same however, seems to be rather unlikely case.
            // Note: use jccb() if label to be bound is very close to get
            // an 8-bit displacement
            l.addPatchAt(codeBuffer.position());
            //System.out.println("ADDED JCC PATCH AT" + codeBuffer.position());
            emitInt(ConditionFlag.NeverUse.value() << 28 | 0xdead ); // JCC CODE for the PATCH
            nop(2);
            // TODO issues exist here ... what happens if R12 is loaded twice?
            // TODO or used as scratch inbetween the setup of its value and
            // this point?
            // TODO decide how to distinguish this from other patches
            // TODO update wiki on this
            //ldr(ConditionFlag.Always,0,0,0,ARMV7.r12,ARMV7.r12,ARMV7.r12,0,0);
            addRegisters(cc, false, ARMV7.r15, ARMV7.r12, ARMV7.r15, 0, 0);
        }
    }

    public final void jmp(CiRegister absoluteAddress) {
        bx(ConditionFlag.Always, absoluteAddress);
    }

    public final void bx(ConditionFlag cond, CiRegister target) {
        int instruction = 0x012fff10;
        instruction |= (cond.value() << 28);
        instruction |= target.encoding;
        emitInt(instruction);
    }

    public final void jmp(Label l) {
        if (l.isBound()) {
            jmp(l.position(), false);
        } else {
            // By default, forward jumps are always 32-bit displacements, since
            // we can't yet know where the label will be bound. If you're sure that
            // the forward jump will not run beyond 256 bytes, use jmpb to
            // force an 8-bit displacement.

            l.addPatchAt(codeBuffer.position());
            emitInt(ConditionFlag.NeverUse.value() << 28 | 0xbeef); // JMP CODE for the PATCH
            // TODO fix this it will not work ....
            nop(1);
            // emitByte(0xE9);
            // emitInt(0);
        }
    }

    public final void jmp(int target, boolean forceDisp32) {
        int disp = target - codeBuffer.position();
        if (disp <= 16777215 && forceDisp32) {
            disp = (disp / 4) - 2;
            emitInt((0xe << 28) | (0xa << 24) | (disp & 0xffffff));
        } else {
            if (disp > 0)
                disp -= 16;
            mov32BitConstant(scratchRegister, disp);
            addRegisters(ConditionFlag.Always, false, scratchRegister, ARMV7.r15, scratchRegister, 0, 0);
            mov(ConditionFlag.Always, false, ARMV7.r15, scratchRegister); // UPDATE the PC to the target
        }
    }

    public final void vmrs(ConditionFlag cond, CiRegister dest) {
        int instruction = (cond.value() & 0xf) << 28;
        instruction |= 0x0ef10a10;
        instruction |= dest.encoding << 12;
        emitInt(instruction);
        }

    public final void vmul(ConditionFlag cond, CiRegister dest, CiRegister rn, CiRegister rm) {
        int instruction = (cond.value() & 0xf) << 28;
        instruction |= 0x0e200a00;
        int sz = 0;
        checkConstraint(dest.number >= 16 && rn.number >= 16 && rm.number >= 16, "vmul ALL  FP/DP regs");
        checkConstraint((dest.number <= 31 && rn.number <= 31 && rm.number <= 31) || (dest.number >= 32 && rn.number >= 32 && rm.number >= 32), "vmul ALL  FP OR ALL DP regs");
        if (dest.number <= 31) {
            sz = 1;
        }
        if (sz == 1) { // bit rest of bits
            instruction |= (dest.encoding & 0xf) << 12;
            instruction |= (rn.encoding & 0xf) << 16;
            instruction |= rm.encoding & 0xf;
            instruction |= (dest.encoding >> 4) << 22;
            instruction |= (rn.encoding >> 4) << 7;
            instruction |= (rm.encoding >> 4) << 5;

        } else {
            instruction |= (dest.encoding >> 1) << 12;
            instruction |= (rn.encoding >> 1) << 16;
            instruction |= rm.encoding >> 1;
            instruction |= (dest.encoding & 0x1) << 22;
            instruction |= (rn.encoding & 0x1) << 7;
            instruction |= (rm.encoding & 0x1) << 5;

        }
        instruction |= sz << 8;
        emitInt(instruction);
    }

    public final void vcvt(ConditionFlag cond, CiRegister dest, boolean toInt, boolean signed, CiRegister src) {
        int instruction = (cond.value() & 0xf) << 28;
        instruction |= 0x0eb80a40;
        int sz = 0;
        int op = 0;
        int opc2;
        boolean double2Float = false;
        boolean floatConversion = false;
        //System.out.println("VCVT " + dest.number + " " + src.number);
        if (toInt == false && signed == false) {
            checkConstraint(dest.number >= 16 && src.number >= 16, "vcvt must be FP/DP regs");
            if(dest.number > src.number ) {
                double2Float = true;
            }
            floatConversion = true;
            checkConstraint(!(dest.number <= 31 && src.number <= 31), "vcvt one reg mus be FP another DP");
            checkConstraint(!(dest.number >= 32 && src.number >= 32), "vcvt one reg mus be FP another DP");
        }
        if (dest.number <= 31 || src.number <= 31) {
            sz = 1;
        }
        if (signed) {
            if (toInt) {
                opc2 = 5;
            } else {
                opc2 = 0;
                op = 1;
            }
        } else {
            if (toInt) {
                opc2 = 4;
            } else {
                opc2 = 0;
                op = 0;
            }
        }
        if(!floatConversion) {
            if (toInt) {
                instruction |= (dest.encoding >> 1) << 12; // LSB in bit 22
                instruction |= (dest.encoding & 0x1) << 22;
                if (sz == 1) {
                    instruction |= src.encoding & 0xf; //
                    instruction |= (src.encoding >> 4) << 5;

                } else {
                    instruction |= src.encoding >> 1;
                    instruction |= (src.encoding & 0x1) << 5;
                }
            } else {
                instruction |= src.encoding >> 1;
                instruction |= (src.encoding & 0x1) << 5;
                if (sz == 0) {
                    instruction |= (dest.encoding >> 1) << 12;
                    instruction |= (dest.encoding & 0x1) << 22;
                } else {
                    instruction |= (dest.encoding & 0xf) << 12;
                    instruction |= (dest.encoding >> 4) << 22;
                }
            }
            instruction |= opc2 << 16;
            instruction |= op << 7;
            instruction |= sz << 8;
        } else {
            instruction = cond.value << 28;
            instruction |= 0xeb70ac0;
            if(double2Float) {
                instruction |= 1<<8;
                // d is dest and dest is FLOAT SINGLE

                instruction |= (dest.encoding >>1) << 12;
                instruction |= (dest.encoding & 1) << 22;

                instruction |= (src.encoding & 0xf);
                instruction |= (src.encoding >> 4) << 5;

            } else {
                instruction |= (dest.encoding & 0xf) << 12;
                instruction |= (dest.encoding >> 4) << 22;

                instruction |= (src.encoding & 1) << 5;
                instruction |= (src.encoding >>1);

            }
        }
        emitInt(instruction);
        /*
         * VCVT{R}{<c>}{<q>}.S32.F64 <Sd>, <Dm> Encoded as opc2 = 0b101, sz = 1
         *
         * VCVT{R}{<c>}{<q>}.S32.F32 <Sd>, <Sm> Encoded as opc2 = 0b101, sz = 0
         *
         * VCVT{R}{<c>}{<q>}.U32.F64 <Sd>, <Dm> Encoded as opc2 = 0b100, sz = 1
         *
         * VCVT{R}{<c>}{<q>}.U32.F32 <Sd>, <Sm> Encoded as opc2 = 0b100, sz = 0
         *
         * VCVT{<c>}{<q>}.F64.<Tm> <Dd>, <Sm> Encoded as opc2 = 0b000, sz = 1
         *
         * VCVT{<c>}{<q>}.F32.<Tm> <Sd>, <Sm> Encoded as opc2 = 0b000, sz = 0
         *
         *
         * Tm S32 encoded as op =1 U32 encoded as op = 0;
         */
    }

    public final void vstr(ConditionFlag cond, CiRegister dest, CiRegister src, int imm8) {
        int instruction = (cond.value() & 0xf) << 28;
        checkConstraint(dest.number <= 63 && dest.number >= 16, "vstr dest must be a FP/DP reg");
        checkConstraint(-255 <= imm8 && imm8 <= 255, "vmov offset greater than +/- 255 ");
        checkConstraint(src.number <= 15, "vstr base src address register must be core");
        if (imm8 >= 0) {
            instruction |= 1 << 23;
        } else {
            imm8 = -1 * imm8;
        }
        instruction |= (imm8 & 0xff);
        instruction |= (src.encoding & 0xf) << 16;
        if (dest.number <= 31) {
            instruction |= 0x0d000b00;
            instruction |= (dest.encoding & 0xf) << 12;
        } else {
            instruction |= 0xd000a00;
            instruction |= (dest.encoding >> 1) << 12;
            instruction |= (dest.encoding & 0x1) << 22; // / Hmmm check some assembler encodings for this please.
        }
        emitInt(instruction);
    }

    public final void vneg(ConditionFlag cond, CiRegister dest, CiRegister src) {
        int instruction = (cond.value() & 0xf) << 28;
        int sz = 0;
        if (src.number >= 32) {
            checkConstraint(src.number >= 32 && dest.number >= 32, "vldr dest must both be a FP reg");
        } else {
            sz = 1;
            checkConstraint(src.number >= 16 && src.number <= 31 && dest.number >= 16 && dest.number <= 31, "vldr dest must be a DP reg");
        }

        instruction |= 0x0eb10a40;

        instruction |= (src.encoding & 0xf);
        instruction |= (src.encoding >> 4) << 5;
        instruction |= (dest.encoding & 0xf) << 12;
        instruction |= (dest.encoding >> 4) << 22;
        instruction |= sz << 8;
        emitInt(instruction);
    }

    public final void vldr(ConditionFlag cond, CiRegister dest, CiRegister src, int imm8) {
        int instruction = (cond.value() & 0xf) << 28;
        checkConstraint(dest.number <= 63 && dest.number >= 16, "vldr dest must be a FP/DP reg");
        checkConstraint(-255 <= imm8 && imm8 <= 255, "vmov offset greater than +/- 255 ");
        if (imm8 >= 0) {
            instruction |= 1 << 23;
        } else {
            imm8 = -1 * imm8;
        }
        instruction |= (imm8 & 0xff);
        instruction |= src.encoding << 16;
        if (dest.number <= 31) {
            instruction |= 0x0d100b00;
            instruction |= dest.encoding << 12;
        } else {
            instruction |= 0xd100a00;
            instruction |= (dest.encoding >> 1) << 12;
            instruction |= (dest.encoding & 0x1) << 22; // / Hmmm check some assembler encodings for this please.
        }
        emitInt(instruction);
    }

    public final void vadd(ConditionFlag cond, CiRegister dest, CiRegister rn, CiRegister rm) {
        // A8.8.283
        int instruction = (cond.value() & 0xf) << 28;
        instruction |= 0x0e300a00;
        checkConstraint(dest.number >= 16 && rn.number >= 16 && rm.number >= 16, "vadd NO CORE REGISTERS ALLOWED");
        checkConstraint((dest.number <= 31 && rn.number <= 31 && rm.number <= 31) || (dest.number <= 63 && rn.number <= 63 && rm.number <= 63), "vadd ALL REGISTERS must be SP OR DP no mix allowed");
        int sz = 0;
        if (dest.number <= 31) {
            sz = 1;
        }
        instruction |= sz << 8;
        if (sz == 1) {
            // VFPV3 only has 16 regs and these fit so no need to do the MSB
            // for double precision registers
            instruction |= (rn.encoding & 0xf) << 16;
            instruction |= (dest.encoding & 0xf) << 12;
            instruction |= rm.encoding & 0xf;
        } else {
            // VFPV3 has 32 regs so we NEED to do the MSB manipulation --
            // different to what it would be for doubles!!! (if there were 32)
            instruction |= (rn.encoding >> 4) << 7;
            instruction |= (rm.encoding >> 4) << 5;
            instruction |= (dest.encoding >> 4) << 22;
            instruction |= (rn.encoding >> 1) << 16;
            instruction |= (dest.encoding >> 1) << 12;
            instruction |= rm.encoding >> 1;
        }
        emitInt(instruction);
    }

    public final void vpop(ConditionFlag cond, CiRegister first, CiRegister last) {
        // A8.8.367
        int instruction = (cond.value() & 0xf) << 28;
        checkConstraint(first.number >= 16 && last.number >= 16, "vpop NO CORE REGISTERS ALLOWED");
        checkConstraint((first.number <= 31 && last.number <= 31) || (first.number <= 63 && last.number <= 63), "vpop ALL REGISTERS must be SP OR DP no mix allowed");
        checkConstraint(last.number >= first.number, "vpop at least ONE register!!");
        int sz = 0;
        if (first.number <= 31) {
            sz = 1;
        }
        if (sz == 1) {
            instruction |= 0x0cbd0c00;
            // VFPV3 only has 16 regs and these fit so no need to do the MSB
            // for double precision registers
            instruction |= (first.encoding & 0xf) << 12;
            instruction |= (last.encoding - first.encoding + 1) << 1;
        } else {
            instruction |= 0x0cbd0b00;
            // VFPV3 has 32 regs so we NEED to do the MSB manipulation --
            // different to what it would be for doubles!!! (if there were 32)
            instruction |= (first.encoding & 0x1) << 22;
            instruction |= (first.encoding >> 1) << 12;
            instruction |= (last.encoding - first.encoding + 1) << 1;
        }
        emitInt(instruction);
    }

    public final void vpush(ConditionFlag cond, CiRegister first, CiRegister last) {
        // A8.8.368
        int instruction = (cond.value() & 0xf) << 28;
        checkConstraint(first.number >= 16 && last.number >= 16, "vpush NO CORE REGISTERS ALLOWED");
        checkConstraint((first.number <= 31 && last.number <= 31) || (first.number <= 63 && last.number <= 63), "vpush ALL REGISTERS must be SP OR DP no mix allowed");
        checkConstraint(last.number >= first.number, "vpush at least ONE register!!");
        int sz = 0;
        if (first.number <= 31) {
            sz = 1;
        }
        if (sz == 1) {
            instruction |= 0x0d2d0b00;
            // VFPV3 only has 16 regs and these fit so no need to do the MSB
            // for double precision registers
            instruction |= (first.encoding & 0xf) << 12;
            instruction |= (last.encoding - first.encoding + 1) << 1;
        } else {
            instruction |= 0x0d2d0a00;
            // VFPV3 has 32 regs so we NEED to do the MSB manipulation --
            // different to what it would be for doubles!!! (if there were 32)
            instruction |= (first.encoding & 0x1) << 22;
            instruction |= (first.encoding >> 1) << 12;
            instruction |= (last.encoding - first.encoding + 1) << 1;
        }
        emitInt(instruction);
    }

    public final void mul(ConditionFlag cond, boolean setFlags, CiRegister dest, CiRegister rn, CiRegister rm) {
        //add(ConditionFlag.Always, false, dest, rm,0,  0);

        int instruction = (cond.value() & 0xf) << 28;
        instruction |= 0x00000090;
        if (setFlags) {
            instruction |= 1 << 20;
        }
        instruction |= (rm.encoding & 0xf) << 8;
        instruction |= (dest.encoding & 0xf) << 16;
        instruction |= rn.encoding & 0xf;
        emitInt(instruction);

    }

    public final void umull(ConditionFlag cond, boolean s, CiRegister rdHigh, CiRegister rdLow, CiRegister rm, CiRegister rn) {
        int instruction = (cond.value() & 0xf) << 28;
        instruction |= 0x800090;
        instruction |= (s ? 1 : 0) << 20;
        instruction |= (rdHigh.encoding & 0xf) << 16;
        instruction |= (rdLow.encoding & 0xf) << 12;
        instruction |= (rm.encoding & 0xf) << 8;
        instruction |= rn.encoding & 0xf;
        emitInt(instruction);
    }

    public final void sdiv(ConditionFlag cond, CiRegister dest, CiRegister rn, CiRegister rm) {
        // A8.8.165
        int instruction = (cond.value() & 0xf) << 28;
        instruction |= 0x0710f010;
        instruction |= (rm.encoding & 0xf) << 8;
        instruction |= (dest.encoding & 0xf) << 16;
        instruction |= rn.encoding & 0xf;
        emitInt(instruction);
    }

    public final void udiv(ConditionFlag cond, CiRegister dest, CiRegister rn, CiRegister rm) {
        // A8.8.248
        // TODO we need a subroutine for this as most of the ARM hardware we have will not
        // have a hardware integer unit, so the instruction will be undefined/not implemented.
        int instruction = (cond.value() & 0xf) << 28;
        instruction |= 0x0730f010;
        instruction |= (rm.encoding & 0xf) << 8;
        instruction |= (dest.encoding & 0xf) << 16;
        instruction |= rn.encoding & 0xf;
        emitInt(instruction);
    }

    public final void vdiv(ConditionFlag cond, CiRegister dest, CiRegister rn, CiRegister rm) {
        // A8.8.415
        int instruction = (cond.value() & 0xf) << 28;
        instruction |= 0x0e800a00;
        checkConstraint(dest.number >= 16 && rn.number >= 16 && rm.number >= 16, "vdiv NO CORE REGISTERS ALLOWED");
        checkConstraint((dest.number <= 31 && rn.number <= 31 && rm.number <= 31) || (dest.number <= 63 && rn.number <= 63 && rm.number <= 63), "vdiv ALL REGISTERS must be SP OR DP no mix allowed");
        int sz = 0;
        if (dest.number <= 31) {
            sz = 1;
        }
        instruction |= sz << 8;
        if (sz == 1) {
            // VFPV3 only has 16 regs and these fit so no need to do the MSB
            // for double precision registers
            instruction |= (rn.encoding & 0xf) << 16;
            instruction |= (dest.encoding & 0xf) << 12;
            instruction |= rm.encoding & 0xf;
        } else {
            // VFPV3 has 32 regs so we NEED to do the MSB manipulation --
            // different to what it would be for doubles!!! (if there were 32)
            instruction |= (rn.encoding >> 4) << 7;
            instruction |= (rm.encoding >> 4) << 5;
            instruction |= (dest.encoding >> 4) << 22;
            instruction |= (rn.encoding >> 1) << 16;
            instruction |= (dest.encoding >> 1) << 12;
            instruction |= rm.encoding >> 1;
        }
        emitInt(instruction);
    }

    public final void vsub(ConditionFlag cond, CiRegister dest, CiRegister rn, CiRegister rm) {
        // A8.8.415
        int instruction = (cond.value() & 0xf) << 28;
        instruction |= 0x0e300a40;
        checkConstraint(dest.number >= 16 && rn.number >= 16 && rm.number >= 16, "vsub NO CORE REGISTERS ALLOWED");
        checkConstraint((dest.number <= 31 && rn.number <= 31 && rm.number <= 31) || (dest.number <= 63 && rn.number <= 63 && rm.number <= 63), "vsub ALL REGISTERS must be SP OR DP no mix allowed");
        int sz = 0;
        if (dest.number <= 31) {
            sz = 1;
        }
        instruction |= sz << 8;
        if (sz == 1) {
            // VFPV3 only has 16 regs and these fit so no need to do the MSB
            // for double precision registers
            instruction |= (rn.encoding & 0xf) << 16;
            instruction |= (dest.encoding & 0xf) << 12;
            instruction |= rm.encoding & 0xf;
        } else {
            // VFPV3 has 32 regs so we NEED to do the MSB manipulation --
            // different to what it would be for doubles!!! (if there were 32)
            instruction |= (rn.encoding >> 4) << 7;
            instruction |= (rm.encoding >> 4) << 5;
            instruction |= (dest.encoding >> 4) << 22;
            instruction |= (rn.encoding >> 1) << 16;
            instruction |= (dest.encoding >> 1) << 12;
            instruction |= rm.encoding >> 1;
        }
        emitInt(instruction);
    }

    public final void vmov(ConditionFlag cond, CiRegister dest, CiRegister src) {
        /*
         * APN potentially we need to do lots of checks on instrucitonencodings for this case regarding the particular
         * registers used vmov.f32 s,s vmov.f64 d,d
         */
        int instruction = (cond.value() & 0xf) << 28;
        int vmovSameType = 0x0eb00a40; // A8.8.340
        int vmovSingleCore = 0x0e000a10; // A8.8.343 full word only // ARM core to scalar
        int vmovDoubleCore = 0x0c400b10; // A8.8.345 // TWO ARM core to doubleword extension
        if ((src.number >= 16 && src.number <= 31) && (dest.number >= 16 && dest.number <= 31)) {
            instruction |= (1 << 8) | vmovSameType;
            instruction |= dest.encoding << 12;
            instruction |= src.encoding;
        } else if (src.number >= 32 && dest.number >= 32) {
            // dest LSB bit 22, and 12-15
            // src LSB 5 and 0-3
            instruction |= vmovSameType;
            instruction |= ((dest.encoding >>1) << 12) | ((dest.encoding & 0x1) << 22);
            instruction |= (src.encoding >> 1) | ((src.encoding & 0x1) << 5);
        } else if ((dest.number <= 15 || src.number <= 15) && (src.number >= 32 || dest.number >= 32)) {
            instruction |= vmovSingleCore;
            if (dest.number <= 15) {
                instruction |= (1 << 20) | ((src.encoding & 1) << 7) | (dest.encoding << 12) | ((src.encoding >> 1) << 16);
            } else {
                instruction |= (src.encoding << 12) | ((dest.encoding >> 1) << 16) | ((dest.encoding & 0x1) << 7);
            }
        } else if ((src.number >= 16 && src.number <= 31 && dest.number <= 15) || (dest.number >= 16 && dest.number <= 31 && src.number <= 15)) {
            // deviating slightly from ARM book, we are assuming this to transfer double to pair of core registers
            // aligned on an even 0, 2, ... boundary
            instruction |= vmovDoubleCore;
            if (dest.number <= 15) { // to ARM
                checkConstraint((dest.encoding) <= 14, "vmov doubleword to core destination register > 14");
                instruction |= 1 << 20;
                instruction |= dest.encoding << 12;
                instruction |= (dest.encoding + 1) << 16;
                instruction |= src.encoding;
            } else {
                checkConstraint((src.encoding) <= 14, "vmov core to doubleword core register > 14");
                instruction |= (src.encoding + 1) << 16;
                instruction |= src.encoding << 12;
                instruction |= dest.encoding;
            }
        }
        emitInt(instruction);
    }

    public final void teq(ConditionFlag cond, CiRegister Rn, CiRegister Rm, int imm5) {
        int instruction = (cond.value() & 0xf) << 28;
        instruction |= 0x13 << 20;
        instruction |= (Rn.encoding & 0xf) << 16;
        instruction |= (imm5 & 0x1f) << 7;
        instruction |= (Rm.encoding & 0xf) << 16;
        emitInt(instruction);
    }
}<|MERGE_RESOLUTION|>--- conflicted
+++ resolved
@@ -1229,10 +1229,6 @@
         CiAddress.Scale scale = addr.scale;
         int disp = addr.displacement;
 
-<<<<<<< HEAD
-=======
-
->>>>>>> f427570b
         if (base == CiRegister.Frame || base == CiRegister.CallerFrame) {
             assert frameRegister != null : "cannot use register " + CiRegister.Frame + " in assembler with null register configuration";
             base = frameRegister;
