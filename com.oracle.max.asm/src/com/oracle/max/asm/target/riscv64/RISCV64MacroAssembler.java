--- conflicted
+++ resolved
@@ -26,10 +26,6 @@
 import com.sun.cri.ri.RiRegisterConfig;
 
 public class RISCV64MacroAssembler extends RISCV64Assembler {
-<<<<<<< HEAD
-    public static final int RIP_CALL_INSTRUCTION_SIZE = INSTRUCTION_SIZE;
-    public static final int CALL_TRAMPOLINE_OFFSET = INSTRUCTION_SIZE;
-=======
 
     public static final int PLACEHOLDER_INSTRUCTIONS_FOR_LONG_OFFSETS = 15;
 
@@ -37,7 +33,6 @@
     public static final int RIP_CALL_INSTRUCTION_SIZE = INSTRUCTION_SIZE;
 
     /** Offset of the branch instruction in a call-site. */
->>>>>>> a5bdc776
     public static final int CALL_BRANCH_OFFSET = RIP_CALL_INSTRUCTION_SIZE - INSTRUCTION_SIZE;
 
     public static final int CALL_TRAMPOLINE_OFFSET = INSTRUCTION_SIZE;
