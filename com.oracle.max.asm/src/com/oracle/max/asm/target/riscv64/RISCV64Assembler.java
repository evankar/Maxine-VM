/*
 * Copyright (c) 2018, APT Group, School of Computer Science,
 * The University of Manchester. All rights reserved.
 * DO NOT ALTER OR REMOVE COPYRIGHT NOTICES OR THIS FILE HEADER.
 *
 * This code is free software; you can redistribute it and/or modify it
 * under the terms of the GNU General Public License version 2 only, as
 * published by the Free Software Foundation.
 *
 * This code is distributed in the hope that it will be useful, but WITHOUT
 * ANY WARRANTY; without even the implied warranty of MERCHANTABILITY or
 * FITNESS FOR A PARTICULAR PURPOSE.  See the GNU General Public License
 * version 2 for more details (a copy is included in the LICENSE file that
 * accompanied this code).
 *
 * You should have received a copy of the GNU General Public License version
 * 2 along with this work; if not, write to the Free Software Foundation,
 * Inc., 51 Franklin St, Fifth Floor, Boston, MA 02110-1301 USA.
 */
package com.oracle.max.asm.target.riscv64;

import static com.oracle.max.asm.target.aarch64.Aarch64Assembler.InstructionType.General64;
import static com.oracle.max.asm.target.riscv64.RISCV64.*;
import static com.oracle.max.asm.target.riscv64.RISCV64MacroAssembler.jumpAndLinkHelper;
import static com.oracle.max.asm.target.riscv64.RISCV64opCodes.*;

import com.oracle.max.asm.*;
import com.oracle.max.asm.target.aarch64.Aarch64;
import com.oracle.max.asm.target.aarch64.Aarch64Address;
import com.oracle.max.asm.target.aarch64.Aarch64Assembler;
import com.sun.cri.ci.*;
import com.sun.cri.ri.RiRegisterConfig;

public class RISCV64Assembler extends AbstractAssembler {
    public static final int INSTRUCTION_SIZE = 4;

    public CiRegister frameRegister;
    public CiRegister scratchRegister;
    public CiRegister scratchRegister1;

    public RISCV64Assembler(CiTarget target) {
        super(target);
        this.frameRegister = RISCV64.fp;
        this.scratchRegister = RISCV64.x28;
        this.scratchRegister1 = RISCV64.x29;
    }

    public RISCV64Assembler(CiTarget target, RiRegisterConfig registerConfig) {
        super(target);
        this.frameRegister = registerConfig == null ? RISCV64.fp : registerConfig.getFrameRegister();
        this.scratchRegister = registerConfig == null ? RISCV64.x28 : registerConfig.getScratchRegister();
        this.scratchRegister1 = registerConfig == null ? RISCV64.x29 : registerConfig.getScratchRegister1();
    }

    @Override
    protected void patchJumpTarget(int branch, int target) {
        throw new UnsupportedOperationException("This is implemented in the MacroAssembler");
    }

    /**
     * Emits an instruction of type U-type.
     *
     * <pre>
     *     | imm[31:12] | rd | opcode |
     *     |------------|----|--------|
     *     |     20     |  5 |    7   |
     * </pre>
     * @param opcode
     * @param rd
     * @param imm32
     * @param pos
     */
    private void utype(RISCV64opCodes opcode, CiRegister rd, int imm32, int pos) {
        assert opcode.getValue() >> 7 == 0 : opcode.getValue();
        assert rd.getEncoding() >> 5 == 0 : rd.getEncoding();
        int instruction = opcode.getValue();
        instruction |= rd.getEncoding() << 7;
        instruction |= imm32 & 0xFFFFF000;

        if (pos == -1) {
            emitInt(instruction);
        } else {
            emitInt(instruction, pos);
        }
    }

    private void utype(RISCV64opCodes opcode, CiRegister rd, int imm32) {
        utype(opcode, rd, imm32, -1);
    }

    /**
     * Emits an instruction of type R-type.
     *
     * <pre>
     *     | funct7 | rs2 | rs1 | funct3 | rd | opcode |
     *     |--------|-----|-----|--------|----|--------|
     *     |    7   |  5  |  5  |   3    |  5 |    7   |
     * </pre>
     * @param opcode
     * @param rd
     * @param funct3
     * @param rs1
     * @param rs2
     * @param funct7
     */
    private void rtype(RISCV64opCodes opcode, CiRegister rd, int funct3, CiRegister rs1, CiRegister rs2, int funct7, int pos) {
        assert opcode.getValue() >> 7 == 0;
        assert rd.getEncoding() >> 5 == 0;
        assert rs1.getEncoding() >> 5 == 0;
        assert rs2.getEncoding() >> 5 == 0;
        int instruction = opcode.getValue();
        instruction |= rd.getEncoding() << 7;
        instruction |= funct3 << 12;
        instruction |= rs1.getEncoding() << 15;
        instruction |= rs2.getEncoding() << 20;
        instruction |= funct7 << 25;

        if (pos == -1) {
            emitInt(instruction);
        } else {
            emitInt(instruction, pos);
        }
    }

    private void rtype(RISCV64opCodes opcode, CiRegister rd, int funct3, CiRegister rs1, CiRegister rs2, int funct7) {
        rtype(opcode, rd, funct3, rs1, rs2, funct7, -1);
    }


    /**
     * Emits an instruction of type I-type.
     *
     * <pre>
     *     | imm[11:0] | rs1 | funct3 | rd | opcode |
     *     |-----------|-----|--------|----|--------|
     *     |    12     |  5  |    3   |  5 |    7   |
     * </pre>
     * @param opcode
     * @param rd
     * @param funct3
     * @param rs1
     * @param imm32
     */
    private void itype(RISCV64opCodes opcode, CiRegister rd, int funct3, CiRegister rs1, int imm32, int pos) {
        assert opcode.getValue() >> 7 == 0;
        assert rd.getEncoding() >> 5 == 0;
        assert rs1.getEncoding() >> 5 == 0;
        int instruction = opcode.getValue();
        instruction |= rd.getEncoding() << 7;
        instruction |= funct3 << 12;
        instruction |= rs1.getEncoding() << 15;
        instruction |= imm32 << 20;

        if (pos == -1) {
            emitInt(instruction);
        } else {
            emitInt(instruction, pos);
        }
    }

    private void itype(RISCV64opCodes opcode, CiRegister rd, int funct3, CiRegister rs1, int imm32) {
        itype(opcode, rd, funct3, rs1, imm32, -1);
    }

    /**
     * Helping method that emits an instruction of type I-type for the Shift instrictions.
     *
     * <pre>
     *     | ext | shampt | rs1 | funct3 | rd | opcode |
     *     |-----|--------|-----|--------|----|--------|
     *     |  7  |    5   |  5  |    3   |  5 |    7   |
     * </pre>
     * @param opcode
     * @param rd
     * @param funct3
     * @param rs1
     * @param shamt
     * @param ext
     */
    private void shiftHelper(RISCV64opCodes opcode, CiRegister rd, int funct3, CiRegister rs1, int shamt, int ext) {
        itype(opcode, rd, funct3, rs1, ext << 5 | shamt);
    }

    /**
     * Emits an instruction of type S-type.
     *
     * <pre>
     *     | imm[11:5] | rs2 | rs1 | funct3 | imm[4:0] | opcode |
     *     |-----------|-----|-----|--------|----------|--------|
     *     |     7     |  5  |  5  |    3   |    5     |    7   |
     * </pre>
     * @param opcode
     * @param funct3
     * @param rs1
     * @param rs2
     * @param imm32
     */
    private void stype(RISCV64opCodes opcode, int funct3, CiRegister rs1, CiRegister rs2, int imm32) {
        assert opcode.getValue() >> 7 == 0;
        assert rs1.getEncoding() >> 5 == 0;
        assert rs2.getEncoding() >> 5 == 0;
        int instruction = opcode.getValue();
        instruction |= (imm32 & 0x1F) << 7;
        instruction |= funct3 << 12;
        instruction |= rs1.getEncoding() << 15;
        instruction |= rs2.getEncoding() << 20;
        instruction |= ((imm32 >> 5) & 0x7F) << 25;
        emitInt(instruction);
    }

    /**
     * Emits an instruction of type B-type.
     *
     * <pre>
     *     | imm[12|10:5] | rs2 | rs1 | funct3 | imm[4:1|11] | opcode |
     *     |--------------|-----|-----|--------|-------------|--------|
     *     |       7      |  5  |  5  |    3   |      5      |    7   |
     * </pre>
     * @param opcode
     * @param funct3
     * @param rs1
     * @param rs2
     * @param imm32
     */
    private void btype(RISCV64opCodes opcode, int funct3, CiRegister rs1, CiRegister rs2, int imm32, int pos) {
        assert opcode.getValue() >> 7 == 0;
        assert ((byte) funct3) >> 3 == 0;
        assert rs1.getEncoding() >> 5 == 0;
        assert rs2.getEncoding() >> 5 == 0;
        int instruction = opcode.getValue();
        instruction |= ((imm32 >> 11) & 1) << 7;
        instruction |= ((imm32 >> 1) & 0xF) << 8;
        instruction |= funct3 << 12;
        instruction |= rs1.getEncoding() << 15;
        instruction |= rs2.getEncoding() << 20;
        instruction |= ((imm32 >> 5) & 0x3F) << 25;
        instruction |= ((imm32 >> 12) & 1) << 31;

        if (pos == -1) {
            emitInt(instruction);
        } else {
            emitInt(instruction, pos);
        }
    }

    private void btype(RISCV64opCodes opcode, int funct3, CiRegister rs1, CiRegister rs2, int imm32) {
        btype(opcode, funct3, rs1, rs2, imm32, -1);
    }

    /**
     * Emits an instruction of type J-type.
     *
     * <pre>
     *     | imm[20|10:1|11|19:12] | rd | opcode |
     *     |-----------------------|----|--------|
     *     |          20           |  5 |    7   |
     * </pre>
     * @param opcode
     * @param rd
     * @param imm32
     * @param pos
     */
    private void jtype(RISCV64opCodes opcode, CiRegister rd, int imm32, int pos) {
        assert opcode.getValue() >> 7 == 0;
        assert rd.getEncoding() >> 5 == 0;
        int instruction = opcode.getValue();
        instruction |= rd.getEncoding() << 7;
        instruction |= ((imm32 >> 20) & 1) << 31; // This places bit 20 of imm32 in bit 31 of instruction
        instruction |= ((imm32 >> 1) & 0x3FF) << 21; // This places bits 10:1 of imm32 in bits 30:21 of instruction
        instruction |= ((imm32 >> 11) & 1) << 20; // This places bit 11 of imm32 in bit20 of instruction
        instruction |= ((imm32 >> 12) & 0xFF) << 12; // This places bits 19:12 of imm32 in bits 19:12 of instruction

        if (pos == -1) {
            emitInt(instruction);
        } else {
            emitInt(instruction, pos);
        }
    }

    private void jtype(RISCV64opCodes opcode, CiRegister rd, int imm32) {
        jtype(opcode, rd, imm32, -1);
    }

    // RV32I Base instruction set /////////////////////////////////////////////

    /**
     *
     * @param rd
     * @param imm32
     */
    public void lui(CiRegister rd, int imm32) {
        utype(LUI, rd, imm32);
    }

    /**
     * AUIPC (add upper immediate to pc) is used to build pc-relative addresses and uses the U-type
     * format. AUIPC forms a 32-bit offset from the 20-bit U-immediate, filling in the lowest 12 bits with
     * zeros, adds this offset to the pc, then places the result in register rd.
     *
     * @param rd the regiester to place the result to
     * @param imm32 the 32-bit offset (with 12LSBs zero)
     */
    public void auipc(CiRegister rd, int imm32) {
        utype(AUIPC, rd, imm32);
    }

    public void auipc(CiRegister rd, int imm32, int pos) {
        utype(AUIPC, rd, imm32, pos);
    }



    /**
     *
     * @param rd
     * @param imm32
     * @param pos
     */
    public void jal(CiRegister rd, int imm32, int pos) {
        jtype(JAL, rd, imm32, pos);
    }

    public void jal(CiRegister rd, int imm32) {
        jtype(JAL, rd, imm32);
    }

    /**
     *
     * @param rd
     * @param rs
     * @param imm32
     */
    public void jalr(CiRegister rd, CiRegister rs, int imm32) {
        itype(JALR, rd, 0, rs, imm32);
    }

    public void jalr(CiRegister rd, CiRegister rs, int imm32, int pos) {
        itype(JALR, rd, 0, rs, imm32, pos);
    }

    /**
     *
     * @param rs1
     * @param rs2
     * @param imm32
     */
    public void beq(CiRegister rs1, CiRegister rs2, int imm32) {
        btype(BRNC, 0, rs1, rs2, imm32);
    }

    public void beq(CiRegister rs1, CiRegister rs2, int imm32, int pos) {
        btype(BRNC, 0, rs1, rs2, imm32, pos);
    }

    /**
     *
     * @param rs1
     * @param rs2
     * @param imm32
     */
    public void bne(CiRegister rs1, CiRegister rs2, int imm32) {
        btype(BRNC, 1, rs1, rs2, imm32);
    }

    public void bne(CiRegister rs1, CiRegister rs2, int imm32, int pos) {
        btype(BRNC, 1, rs1, rs2, imm32, pos);
    }

    /**
     *
     * @param rs1
     * @param rs2
     * @param imm32
     */
    public void blt(CiRegister rs1, CiRegister rs2, int imm32) {
        btype(BRNC, 4, rs1, rs2, imm32);
    }

    public void blt(CiRegister rs1, CiRegister rs2, int imm32, int pos) {
        btype(BRNC, 4, rs1, rs2, imm32, pos);
    }

    /**
     *
     * @param rs1
     * @param rs2
     * @param imm32
     */
    public void bge(CiRegister rs1, CiRegister rs2, int imm32) {
        btype(BRNC, 5, rs1, rs2, imm32);
    }

    public void bge(CiRegister rs1, CiRegister rs2, int imm32, int pos) {
        btype(BRNC, 5, rs1, rs2, imm32, pos);
    }

    /**
     *
     * @param rs1
     * @param rs2
     * @param imm32
     */
    public void bltu(CiRegister rs1, CiRegister rs2, int imm32) {
        btype(BRNC, 6, rs1, rs2, imm32);
    }

    public void bltu(CiRegister rs1, CiRegister rs2, int imm32, int pos) {
        btype(BRNC, 6, rs1, rs2, imm32, pos);
    }

    /**
     *
     * @param rs1
     * @param rs2
     * @param imm32
     */
    public void bgeu(CiRegister rs1, CiRegister rs2, int imm32) {
        btype(BRNC, 7, rs1, rs2, imm32);
    }

    public void bgeu(CiRegister rs1, CiRegister rs2, int imm32, int pos) {
        btype(BRNC, 7, rs1, rs2, imm32, pos);
    }

    /**
     *
     * @param rd
     * @param rs
     * @param imm32
     */
    public void lb(CiRegister rd, CiRegister rs, int imm32) {
        itype(LOAD, rd, 0, rs, imm32);
    }

    /**
     *
     * @param rd
     * @param rs
     * @param imm32
     */
    public void lh(CiRegister rd, CiRegister rs, int imm32) {
        itype(LOAD, rd, 1, rs, imm32);
    }

    /**
     *
     * @param rd
     * @param rs
     * @param imm32
     */
    public void lw(CiRegister rd, CiRegister rs, int imm32) {
        itype(LOAD, rd, 2, rs, imm32);
    }

    /**
     *
     * @param rd
     * @param rs
     * @param imm32
     */
    public void lbu(CiRegister rd, CiRegister rs, int imm32) {
        itype(LOAD, rd, 4, rs, imm32);
    }

    /**
     *
     * @param rd
     * @param rs
     * @param imm32
     */
    public void lhu(CiRegister rd, CiRegister rs, int imm32) {
        itype(LOAD, rd, 5, rs, imm32);
    }

    /**
     *
     * @param rs1
     * @param rs2
     * @param imm32
     */
    public void sb(CiRegister rs1, CiRegister rs2, int imm32) {
        stype(STORE, 0, rs1, rs2, imm32);
    }

    /**
     *
     * @param rs1
     * @param rs2
     * @param imm32
     */
    public void sh(CiRegister rs1, CiRegister rs2, int imm32) {
        stype(STORE, 1, rs1, rs2, imm32);
    }

    /**
     *
     * @param rd
     * @param rs
     * @param imm32
     */
    public void sw(CiRegister rd, CiRegister rs, int imm32) {
        stype(STORE, 2, rd, rs, imm32);
    }

    /**
     *
     * @param rd
     * @param rs
     * @param imm32
     */
    public void addi(CiRegister rd, CiRegister rs, int imm32) {
        itype(COMP, rd, 0, rs, imm32);
    }

    /**
     *
     * @param rd
     * @param rs
     * @param imm32
     */
    public void slti(CiRegister rd, CiRegister rs, int imm32) {
        itype(COMP, rd, 3, rs, imm32);
    }

    /**
     *
     * @param rd
     * @param rs
     * @param imm32
     */
    public void sltiu(CiRegister rd, CiRegister rs, int imm32) {
        itype(COMP, rd, 3, rs, imm32);
    }

    /**
     *
     * @param rd
     * @param rs
     * @param imm32
     */
    public void xori(CiRegister rd, CiRegister rs, int imm32) {
        itype(COMP, rd, 4, rs, imm32);
    }

    /**
     *
     * @param rd
     * @param rs
     * @param imm32
     */
    public void ori(CiRegister rd, CiRegister rs, int imm32) {
        itype(COMP, rd, 6, rs, imm32);
    }

    /**
     *
     * @param rd
     * @param rs
     * @param imm32
     */
    public void andi(CiRegister rd, CiRegister rs, int imm32) {
        itype(COMP, rd, 7, rs, imm32);
    }

    /**
     *
     * @param rd
     * @param rs
     * @param imm32
     */
    public void slli(CiRegister rd, CiRegister rs, int imm32) {
        shiftHelper(COMP, rd, 1, rs, imm32, 0);
    }

    /**
     *
     * @param rd
     * @param rs
     * @param imm32
     */
    public void srli(CiRegister rd, CiRegister rs, int imm32) {
        shiftHelper(COMP, rd, 5, rs, imm32, 0);
    }

    /**
     *
     * @param rd
     * @param rs
     * @param imm32
     */
    public void srai(CiRegister rd, CiRegister rs, int imm32) {
        shiftHelper(COMP, rd, 5, rs, imm32, 32);
    }

    /**
     *
     * @param rd
     * @param rs1
     * @param rs2
     */
    public void add(CiRegister rd, CiRegister rs1, CiRegister rs2) {
        rtype(ADD, rd, 0, rs1, rs2, 0);
    }

    public void add(CiRegister rd, CiRegister rs1, CiRegister rs2, int pos) {
        rtype(ADD, rd, 0, rs1, rs2, 0, pos);
    }

    /**
     *
     * @param rd
     * @param rs1
     * @param rs2
     */
    public void sub(CiRegister rd, CiRegister rs1, CiRegister rs2) {
        rtype(SUB, rd, 0, rs1, rs2, 32);
    }

    /**
     *
     * @param rd
     * @param rs1
     * @param rs2
     */
    public void sll(CiRegister rd, CiRegister rs1, CiRegister rs2) {
        rtype(SRLL, rd, 1, rs1, rs2, 0);
    }

    /**
     *
     * @param rd
     * @param rs1
     * @param rs2
     */
    public void slt(CiRegister rd, CiRegister rs1, CiRegister rs2) {
        rtype(SLT, rd, 2, rs1, rs2, 0);
    }

    /**
     *
     * @param rd
     * @param rs1
     * @param rs2
     */
    public void sltu(CiRegister rd, CiRegister rs1, CiRegister rs2) {
        rtype(SLTU, rd, 3, rs1, rs2, 0);
    }

    /**
     *
     * @param rd
     * @param rs1
     * @param rs2
     */
    public void xor(CiRegister rd, CiRegister rs1, CiRegister rs2) {
        rtype(XOR, rd, 4, rs1, rs2, 0);
    }

    /**
     *
     * @param rd
     * @param rs1
     * @param rs2
     */
    public void srl(CiRegister rd, CiRegister rs1, CiRegister rs2) {
        rtype(SRLL, rd, 5, rs1, rs2, 0);
    }

    /**
     *
     * @param rd
     * @param rs1
     * @param rs2
     */
    public void sra(CiRegister rd, CiRegister rs1, CiRegister rs2) {
        rtype(SLT, rd, 5, rs1, rs2, 32);
    }

    /**
     *
     * @param rd
     * @param rs1
     * @param rs2
     */
    public void or(CiRegister rd, CiRegister rs1, CiRegister rs2) {
        rtype(OR, rd, 6, rs1, rs2, 0);
    }

    /**
     *
     * @param rd
     * @param rs1
     * @param rs2
     */
    public void and(CiRegister rd, CiRegister rs1, CiRegister rs2) {
        rtype(AND, rd, 7, rs1, rs2, 0);
    }

    /**
     *
     * @param rd
     * @param rs1
     * @param rs2
     */
    public void mul(CiRegister rd, CiRegister rs1, CiRegister rs2) {
        rtype(MUL, rd, 0, rs1, rs2, 1);
    }

    /**
     *
     * @param rd
     * @param rs1
     * @param rs2
     */
    public void mulw(CiRegister rd, CiRegister rs1, CiRegister rs2) {
        rtype(MULW, rd, 0, rs1, rs2, 1);
    }

    /**
     *
     * @param rd
     * @param rs1
     * @param rs2
     */
    public void div(CiRegister rd, CiRegister rs1, CiRegister rs2) {
        rtype(MUL, rd, 4, rs1, rs2, 1);
    }

    /**
     *
     * @param rd
     * @param rs1
     * @param rs2
     */
    public void divw(CiRegister rd, CiRegister rs1, CiRegister rs2) {
        rtype(MULW, rd, 4, rs1, rs2, 1);
    }

    /**
     *
     * @param rd
     * @param rs1
     * @param rs2
     */
    public void divu(CiRegister rd, CiRegister rs1, CiRegister rs2) {
        rtype(MUL, rd, 5, rs1, rs2, 1);
    }

    /**
     *
     * @param rd
     * @param rs1
     * @param rs2
     */
    public void divuw(CiRegister rd, CiRegister rs1, CiRegister rs2) {
        rtype(MULW, rd, 5, rs1, rs2, 1);
    }

    /**
     *
     * @param rd
     * @param rs1
     * @param rs2
     */
    public void rem(CiRegister rd, CiRegister rs1, CiRegister rs2) {
        rtype(MUL, rd, 6, rs1, rs2, 1);
    }

    /**
     *
     * @param rd
     * @param rs1
     * @param rs2
     */
    public void remw(CiRegister rd, CiRegister rs1, CiRegister rs2) {
        rtype(RV32M, rd, 6, rs1, rs2, 1);
    }

    /**
     *
     * @param predecessorMask
     * @param successorMask
     */
    public void fence(int predecessorMask, int successorMask) {
        itype(FENCE, x0, 0, x0, predecessorMask << 4 | successorMask);
    }

    /**
     *
     */
    public void fencei() {
        itype(FENCE, x0, 0, x0, 0);
    }

    /**
     *
     */
    public void ecall() {
        itype(SYS, x0, 0, x0, 0);
    }

    /**
     *
     */
    public void ebreak() {
        itype(SYS, x0, 0, x0, 1);
    }

    /**
     *
     * @param rd
     * @param csr
     * @param rs
     */
    public void csrrw(CiRegister rd, int csr, CiRegister rs) {
        itype(SYS, rd, 1, rs, csr);
    }

    /**
     *
     * @param rd
     * @param csr
     * @param rs
     */
    public void csrrs(CiRegister rd, int csr, CiRegister rs) {
        itype(SYS, rd, 2, rs, csr);
    }

    /**
     *
     * @param rd
     * @param csr
     * @param rs
     */
    public void csrrc(CiRegister rd, int csr, CiRegister rs) {
        itype(SYS, rd, 3, rs, csr);
    }

    /**
     *
     * @param rd
     * @param csr
     * @param imm32
     */
    public void csrrwi(CiRegister rd, int csr, int imm32) {
        csrImmediate(SYS, rd, 5, csr, imm32);
    }

    /**
     *
     * @param rd
     * @param csr
     * @param imm32
     */
    public void csrrsi(CiRegister rd, int csr, int imm32) {
        csrImmediate(SYS, rd, 6, csr, imm32);
    }

    /**
     *
     * @param rd
     * @param csr
     * @param imm32
     */
    public void csrrci(CiRegister rd, int csr, int imm32) {
        csrImmediate(SYS, rd, 7, csr, imm32);
    }

    private void csrImmediate(RISCV64opCodes opcode, CiRegister rd, int funct3, int csr, int imm32) {
        assert opcode.getValue() >> 7 == 0;
        assert rd.getEncoding() >> 5 == 0;
        assert funct3 >> 3 == 0;
        assert imm32 >> 5 == 0;
        assert csr >>> 12 == 0;
        int instruction = opcode.getValue();
        instruction |= rd.getEncoding() << 7;
        instruction |= funct3 << 12;
        instruction |= imm32 << 15;
        instruction |= csr << 20;

        emitInt(instruction);
    }

    // RV64I Base instruction set /////////////////////////////////////////////

    /**
     *
     * @param rd
     * @param rs
     * @param imm32
     */
    public void lwu(CiRegister rd, CiRegister rs, int imm32) {
        itype(LD, rd, 6, rs, imm32);
    }

    /**
     *
     * @param rd
     * @param rs
     * @param imm32
     */
    public void ld(CiRegister rd, CiRegister rs, int imm32) {
        itype(LD, rd, 3, rs, imm32);
    }

    /**
     *
     * @param rd
     * @param rs
     * @param imm32
     */
    public void sd(CiRegister rd, CiRegister rs, int imm32) {
        stype(SD, 3, rd, rs, imm32);
    }

    /**
     *
     * @param rd
     * @param rs
     * @param imm32
     */
    public void addiw(CiRegister rd, CiRegister rs, int imm32) {
        itype(COMP64, rd, 0, rs, imm32);
    }

    /**
     *
     * @param rd
     * @param rs
     * @param imm32
     */
    public void slliw(CiRegister rd, CiRegister rs, int imm32) {
        itype(COMP64, rd, 1, rs, imm32);
    }

    /**
     *
     * @param rd
     * @param rs
     * @param imm32
     */
    public void srliw(CiRegister rd, CiRegister rs, int imm32) {
        itype(COMP64, rd, 5, rs, imm32);
    }

    /**
     *
     * @param rd
     * @param rs
     * @param imm32
     */
    public void sraiw(CiRegister rd, CiRegister rs, int imm32) {
        shiftHelper(COMP64, rd, 5, rs, imm32, 32);
    }

    /**
     *
     * @param rd
     * @param rs1
     * @param rs2
     */
    public void addw(CiRegister rd, CiRegister rs1, CiRegister rs2) {
        rtype(ADDW, rd, 0, rs1, rs2, 0);
    }

    /**
     *
     * @param rd
     * @param rs1
     * @param rs2
     */
    public void subw(CiRegister rd, CiRegister rs1, CiRegister rs2) {
        rtype(SUBW, rd, 0, rs1, rs2, 32);
    }

    /**
     *
     * @param rd
     * @param rs1
     * @param rs2
     */
    public void sllw(CiRegister rd, CiRegister rs1, CiRegister rs2) {
        rtype(SLLW, rd, 1, rs1, rs2, 0);
    }

    /**
     *
     * @param rd
     * @param rs1
     * @param rs2
     */
    public void srlw(CiRegister rd, CiRegister rs1, CiRegister rs2) {
        rtype(SRLW, rd, 5, rs1, rs2, 0);
    }

    /**
     *
     * @param rd
     * @param rs1
     * @param rs2
     */
    public void sraw(CiRegister rd, CiRegister rs1, CiRegister rs2) {
        rtype(SRAW, rd, 5, rs1, rs2, 32);
    }

    // Floating point instructions double precision
    public void faddd(CiRegister rd, CiRegister rs1, CiRegister rs2) {
        rtype(RV32D, rd, 0, rs1, rs2, 0b0000001);
    }

    public void fsubd(CiRegister rd, CiRegister rs1, CiRegister rs2) {
        rtype(RV32D, rd, 0, rs1, rs2, 0b0000101);
    }

    public void fmuld(CiRegister rd, CiRegister rs1, CiRegister rs2) {
        rtype(RV32D, rd, 0, rs1, rs2, 0b0001001);
    }

    public void fmuldRTZ(CiRegister rd, CiRegister rs1, CiRegister rs2) {
        rtype(RV32D, rd, 1, rs1, rs2, 0b0001001);
    }

    public void fdivd(CiRegister rd, CiRegister rs1, CiRegister rs2) {
        rtype(RV32D, rd, 0, rs1, rs2, 0b0001101);
    }

    public void fdivdRTZ(CiRegister rd, CiRegister rs1, CiRegister rs2) {
        rtype(RV32D, rd, 1, rs1, rs2, 0b0001101);
    }

    public void fmvxd(CiRegister rd, CiRegister rs) {
        assert rd.isGeneral() || rs.isFpu();
        itype(RV32D, rd, 0, rs, 0b111000100000);
    }

    public void fmvdx(CiRegister rd, CiRegister rs) {
        assert rd.isFpu() || rs.isGeneral();
        itype(RV32D, rd, 0, rs, 0b111100100000);
    }

    public void fld(CiRegister dst, CiRegister base, int offset) {
        itype(LOAD_FP, dst, 3, base, offset);
    }

    public void fsd(CiRegister rd, CiRegister rs, int offset) {
        stype(STORE_FP, 3, rd, rs, offset);
    }

    public void fcvtsd(CiRegister rd, CiRegister rs) {
        itype(RV32D, rd, 0, rs, 0b010000000001);
    }

    public void fcvtds(CiRegister rd, CiRegister rs) {
        itype(RV32D, rd, 0, rs, 0b010000100000);
    }

    public void fcvtdw(CiRegister rd, CiRegister rs) {
        itype(RV32D, rd, 0, rs, 0b110100100000);
    }

    public void fcvtwd(CiRegister rd, CiRegister rs) {
        itype(RV32D, rd, 0, rs, 0b110000100000);
    }

    public void fcvtwdRTZ(CiRegister rd, CiRegister rs) {
        itype(RV32D, rd, 0b001, rs, 0b110000100000);
    }

    public void fcvtdl(CiRegister rd, CiRegister rs) {
        itype(RV32D, rd, 0, rs, 0b110100100010);
    }

    public void fcvtld(CiRegister rd, CiRegister rs) {
        itype(RV32D, rd, 0, rs, 0b110000100010);
    }

    public void fcvtldRTZ(CiRegister rd, CiRegister rs) {
        itype(RV32D, rd, 0b001, rs, 0b110000100010);
    }

    public void fsgnjd(CiRegister rd, CiRegister rs1, CiRegister rs2) {
        rtype(RV32D, rd, 0, rs1, rs2, 0b0010001);
    }

    public void fsgnjxd(CiRegister rd, CiRegister rs1, CiRegister rs2) {
        rtype(RV32D, rd, 2, rs1, rs2, 0b0010001);
    }

    public void fsgnjnd(CiRegister rd, CiRegister rs1, CiRegister rs2) {
        rtype(RV32D, rd, 1, rs1, rs2, 0b0010001);
    }

    public void fsqrtd(CiRegister rd, CiRegister rs) {
        itype(RV32D, rd, 0, rs, 0b010110100000);
    }

    public void fltd(CiRegister rd, CiRegister rs1, CiRegister rs2) {
        rtype(RV32D, rd, 1, rs1, rs2, 0b1010001);
    }

    public void fled(CiRegister rd, CiRegister rs1, CiRegister rs2) {
        rtype(RV32D, rd, 0, rs1, rs2, 0b1010001);
    }

    public void feqd(CiRegister rd, CiRegister rs1, CiRegister rs2) {
        rtype(RV32D, rd, 0b010, rs1, rs2, 0b1010001);
    }

    // Floating point instructions single precision
    public void fadds(CiRegister rd, CiRegister rs1, CiRegister rs2) {
        rtype(RV32F, rd, 0, rs1, rs2, 0b0000000);
    }

    public void fsubs(CiRegister rd, CiRegister rs1, CiRegister rs2) {
        rtype(RV32F, rd, 0, rs1, rs2, 0b0000100);
    }

    public void fmuls(CiRegister rd, CiRegister rs1, CiRegister rs2) {
        rtype(RV32F, rd, 0, rs1, rs2, 0b0001000);
    }

    public void fmulsRTZ(CiRegister rd, CiRegister rs1, CiRegister rs2) {
        rtype(RV32F, rd, 1, rs1, rs2, 0b0001000);
    }

    public void fdivs(CiRegister rd, CiRegister rs1, CiRegister rs2) {
        rtype(RV32F, rd, 0, rs1, rs2, 0b0001100);
    }

    public void fdivsRTZ(CiRegister rd, CiRegister rs1, CiRegister rs2) {
        rtype(RV32F, rd, 1, rs1, rs2, 0b0001100);
    }

    public void flw(CiRegister dst, CiRegister base, int offset) {
        itype(LOAD_FP, dst, 2, base, offset);
    }

    public void fsw(CiRegister dst, CiRegister base, int offset) {
        stype(STORE_FP, 2, dst, base, offset);
    }

    public void fcvtls(CiRegister rd, CiRegister rs) {
        itype(RV32F, rd, 0, rs, 0b110000000010);
    }

    public void fcvtlsRTZ(CiRegister rd, CiRegister rs) {
        itype(RV32F, rd, 0b001, rs, 0b110000000010);
    }

    public void fcvtws(CiRegister rd, CiRegister rs) {
        itype(RV32F, rd, 0, rs, 0b110000000000);
    }

    public void fcvtwsRTZ(CiRegister rd, CiRegister rs) {
        itype(RV32F, rd, 0b001, rs, 0b110000000000);
    }

    public void fcvtwus(CiRegister rd, CiRegister rs) {
        itype(RV32F, rd, 0, rs, 0b110000000001);
    }

    public void fcvtwusRTZ(CiRegister rd, CiRegister rs) {
        itype(RV32F, rd, 0b001, rs, 0b110000000001);
    }

    public void fcvtsw(CiRegister rd, CiRegister rs) {
        itype(RV32F, rd, 0, rs, 0b110100000000);
    }

    public void fcvtswu(CiRegister rd, CiRegister rs) {
        itype(RV32F, rd, 0, rs, 0b110100000001);
    }

    public void fmvxw(CiRegister rd, CiRegister rs) {
        itype(RV32F, rd, 0, rs, 0b111000000000);
    }

    public void fmvwx(CiRegister rd, CiRegister rs) {
        itype(RV32F, rd, 0, rs, 0b111100000000);
    }

    public void fcvtsl(CiRegister rd, CiRegister rs) {
        itype(RV32F, rd, 0, rs, 0b110100000010);
    }

    public void fsgnjs(CiRegister rd, CiRegister rs1, CiRegister rs2) {
        rtype(RV32F, rd, 0, rs1, rs2, 0b0010000);
    }

    public void fsgnjxs(CiRegister rd, CiRegister rs1, CiRegister rs2) {
        rtype(RV32F, rd, 2, rs1, rs2, 0b0010000);
    }

    public void fsgnjns(CiRegister rd, CiRegister rs1, CiRegister rs2) {
        rtype(RV32F, rd, 1, rs1, rs2, 0b0010000);
    }

    public void fsqrts(CiRegister rd, CiRegister rs) {
        itype(RV32F, rd, 0, rs, 0b010110000000);
    }

    public void flts(CiRegister rd, CiRegister rs1, CiRegister rs2) {
        rtype(RV32F, rd, 1, rs1, rs2, 0b1010000);
    }

    public void fles(CiRegister rd, CiRegister rs1, CiRegister rs2) {
        rtype(RV32F, rd, 0, rs1, rs2, 0b1010000);
    }

    public void feqs(CiRegister rd, CiRegister rs1, CiRegister rs2) {
        rtype(RV32F, rd, 0b010, rs1, rs2, 0b1010000);
    }

    public enum ExtendType {
        UXTB(0), UXTH(1), UXTW(2), UXTX(3), SXTB(4), SXTH(5), SXTW(6), SXTX(7);

        public final int encoding;

        ExtendType(int encoding) {
            this.encoding = encoding;
        }
    }

    // Atomic instructions
    public void lrw(CiRegister dest, CiRegister addr, int aq, int rl) {
        int imm32 = 0b00000 + (rl << 5) + (aq << 6) + (0b00010 << 7);
        itype(LRSC, dest, 0b010, addr, imm32);
    }

    public void lrd(CiRegister dest, CiRegister addr, int aq, int rl) {
        int imm32 = 0b00000 + (rl << 5) + (aq << 6) + (0b00010 << 7);
        itype(LRSC, dest, 0b011, addr, imm32);
    }

    public void scw(CiRegister dest, CiRegister addr, CiRegister src, int aq, int rl) {
        int imm32 = rl + (aq << 1) + (0b00011 << 2);
        rtype(LRSC, dest, 0b010, addr, src, imm32);
    }

    public void scd(CiRegister dest, CiRegister addr, CiRegister src, int aq, int rl) {
        int imm32 = rl + (aq << 1) + (0b00011 << 2);
        rtype(LRSC, dest, 0b011, addr, src, imm32);
    }

    /** The number of instructions in a trampoline. */
    public static final int TRAMPOLINE_INSTRUCTIONS = 3;

    /** The size of a trampoline in bytes. */
    public static final int TRAMPOLINE_SIZE = (TRAMPOLINE_INSTRUCTIONS * INSTRUCTION_SIZE) + Long.BYTES;

    /** The offset of the address operand in a trampoline. */
    public static final int TRAMPOLINE_ADDRESS_OFFSET = TRAMPOLINE_INSTRUCTIONS * INSTRUCTION_SIZE;

<<<<<<< HEAD
=======
    /**
     * Encode a load instruction for a trampoline.
     * @return
     */
    /*
    private int trampolineLdr() {
        return loadStoreInstructionHelper(scratchRegister, trampolineOffset, General64, Aarch64Assembler.Instruction.LDR, 3);
    }

    /**
     * Encode a branch instruction for a trampoline.
     * @return
     */

    private int trampolineJump() {
        return jumpAndLinkHelper(x0, x28, 0);
    }


>>>>>>> 6ec20b9e
    /**
     * An address describing the PC relative offset of the trampoline address in the trampoline
     * itself. That is +12 from the PC. The trampoline has the format:
     * <code>
     * auipc x28  ; load pc to x28
     * ld x28 x28 12     ;loading target on x28 scratch register
     * jalr x0 x28 0    ;jump to target
     * 0x0000_0000_0000_0000    ; target address
     * </code>
     */
    @Override
    public byte[] trampolines(int count) {
        byte[] trampolines = new byte[count * TRAMPOLINE_SIZE];
        for (int i = 0; i < trampolines.length; i += TRAMPOLINE_SIZE) {
            //auipc(x28,RISC_TRAMPOLINE_ADDRESS_OFFSET);
            writeInt(0xce17, trampolines, i);
            //lw(x28,x28,0);
            writeInt(0xe0e03, trampolines, i + INSTRUCTION_SIZE);
            //jalr(x0,x28,0);
            writeInt(0xe0067, trampolines, i + INSTRUCTION_SIZE +INSTRUCTION_SIZE);
        }
        return trampolines;
    }

    /**
     * Write an integer in little endian order into the byte array at the specified offset.
     * @param instruction
     * @param buffer
     * @param offset
     */
    static void writeInt(int instruction, byte[] buffer, int offset) {
        assert buffer.length >= offset + 3 : "Buffer too small";
        buffer[offset + 0] = (byte) (instruction       & 0xFF);
        buffer[offset + 1] = (byte) (instruction >> 8  & 0xFF);
        buffer[offset + 2] = (byte) (instruction >> 16 & 0xFF);
        buffer[offset + 3] = (byte) (instruction >> 24 & 0xFF);
    }
}<|MERGE_RESOLUTION|>--- conflicted
+++ resolved
@@ -21,8 +21,10 @@
 
 import static com.oracle.max.asm.target.aarch64.Aarch64Assembler.InstructionType.General64;
 import static com.oracle.max.asm.target.riscv64.RISCV64.*;
+import static com.oracle.max.asm.target.riscv64.RISCV64opCodes.*;
+import static com.oracle.max.asm.target.riscv64.RISCV64MacroAssembler.addUpperImmediatePCHelper;
+import static com.oracle.max.asm.target.riscv64.RISCV64MacroAssembler.ldHelper;
 import static com.oracle.max.asm.target.riscv64.RISCV64MacroAssembler.jumpAndLinkHelper;
-import static com.oracle.max.asm.target.riscv64.RISCV64opCodes.*;
 
 import com.oracle.max.asm.*;
 import com.oracle.max.asm.target.aarch64.Aarch64;
@@ -1243,7 +1245,7 @@
     }
 
     /** The number of instructions in a trampoline. */
-    public static final int TRAMPOLINE_INSTRUCTIONS = 3;
+    public static final int TRAMPOLINE_INSTRUCTIONS = 4;
 
     /** The size of a trampoline in bytes. */
     public static final int TRAMPOLINE_SIZE = (TRAMPOLINE_INSTRUCTIONS * INSTRUCTION_SIZE) + Long.BYTES;
@@ -1251,48 +1253,36 @@
     /** The offset of the address operand in a trampoline. */
     public static final int TRAMPOLINE_ADDRESS_OFFSET = TRAMPOLINE_INSTRUCTIONS * INSTRUCTION_SIZE;
 
-<<<<<<< HEAD
-=======
-    /**
-     * Encode a load instruction for a trampoline.
-     * @return
-     */
-    /*
-    private int trampolineLdr() {
-        return loadStoreInstructionHelper(scratchRegister, trampolineOffset, General64, Aarch64Assembler.Instruction.LDR, 3);
-    }
-
-    /**
-     * Encode a branch instruction for a trampoline.
-     * @return
-     */
-
-    private int trampolineJump() {
-        return jumpAndLinkHelper(x0, x28, 0);
-    }
-
-
->>>>>>> 6ec20b9e
     /**
      * An address describing the PC relative offset of the trampoline address in the trampoline
      * itself. That is +12 from the PC. The trampoline has the format:
      * <code>
-     * auipc x28  ; load pc to x28
-     * ld x28 x28 12     ;loading target on x28 scratch register
-     * jalr x0 x28 0    ;jump to target
+     * auipc x28 0              ; load pc on x28 (scratch register)
+     * ld x28 x28 12            ; loading target on x28
+     * jalr x0 x28 0            ; jump to target
      * 0x0000_0000_0000_0000    ; target address
      * </code>
      */
+
+    private int trampolineAuipc() {
+        return addUpperImmediatePCHelper(scratchRegister, 0);
+    }
+
+    private int trampolineLd() {
+        return ldHelper(scratchRegister, scratchRegister, 12);
+    }
+
+    private int trampolineJalr() {
+        return jumpAndLinkHelper(RISCV64.zero, scratchRegister, 0);
+    }
+
     @Override
     public byte[] trampolines(int count) {
         byte[] trampolines = new byte[count * TRAMPOLINE_SIZE];
         for (int i = 0; i < trampolines.length; i += TRAMPOLINE_SIZE) {
-            //auipc(x28,RISC_TRAMPOLINE_ADDRESS_OFFSET);
-            writeInt(0xce17, trampolines, i);
-            //lw(x28,x28,0);
-            writeInt(0xe0e03, trampolines, i + INSTRUCTION_SIZE);
-            //jalr(x0,x28,0);
-            writeInt(0xe0067, trampolines, i + INSTRUCTION_SIZE +INSTRUCTION_SIZE);
+            writeInt(trampolineAuipc(), trampolines, i);
+            writeInt(trampolineLd(), trampolines, i + INSTRUCTION_SIZE);
+            writeInt(trampolineJalr(), trampolines, i + 2*INSTRUCTION_SIZE);
         }
         return trampolines;
     }
