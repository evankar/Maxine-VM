/*
 * Copyright (c) 2018, APT Group, School of Computer Science,
 * The University of Manchester. All rights reserved.
 * DO NOT ALTER OR REMOVE COPYRIGHT NOTICES OR THIS FILE HEADER.
 *
 * This code is free software; you can redistribute it and/or modify it
 * under the terms of the GNU General Public License version 2 only, as
 * published by the Free Software Foundation.
 *
 * This code is distributed in the hope that it will be useful, but WITHOUT
 * ANY WARRANTY; without even the implied warranty of MERCHANTABILITY or
 * FITNESS FOR A PARTICULAR PURPOSE.  See the GNU General Public License
 * version 2 for more details (a copy is included in the LICENSE file that
 * accompanied this code).
 *
 * You should have received a copy of the GNU General Public License version
 * 2 along with this work; if not, write to the Free Software Foundation,
 * Inc., 51 Franklin St, Fifth Floor, Boston, MA 02110-1301 USA.
 */
package com.oracle.max.asm.target.riscv64;

import static com.oracle.max.asm.target.aarch64.Aarch64Assembler.InstructionType.General64;
import static com.oracle.max.asm.target.riscv64.RISCV64.*;
import static com.oracle.max.asm.target.riscv64.RISCV64opCodes.*;

import com.oracle.max.asm.*;
import com.oracle.max.asm.target.aarch64.Aarch64;
import com.oracle.max.asm.target.aarch64.Aarch64Address;
import com.oracle.max.asm.target.aarch64.Aarch64Assembler;
import com.sun.cri.ci.*;
import com.sun.cri.ri.RiRegisterConfig;

public class RISCV64Assembler extends AbstractAssembler {

    public static final int INSTRUCTION_SIZE = 4;
<<<<<<< HEAD

    public static final int CALL_TRAMPOLINE_INSTRUCTIONS = 3;
    public static final int TRAMPOLINE_SIZE = (CALL_TRAMPOLINE_INSTRUCTIONS * INSTRUCTION_SIZE) + Long.BYTES;
    public static final int TRAMPOLINE_ADDRESS_OFFSET = CALL_TRAMPOLINE_INSTRUCTIONS * INSTRUCTION_SIZE;
=======
>>>>>>> a5bdc776

    public CiRegister frameRegister;
    public CiRegister scratchRegister;
    public CiRegister scratchRegister1;

    public RISCV64Assembler(CiTarget target) {
        super(target);
        this.frameRegister = RISCV64.fp;
        this.scratchRegister = RISCV64.x28;
        this.scratchRegister1 = RISCV64.x29;
    }

    public RISCV64Assembler(CiTarget target, RiRegisterConfig registerConfig) {
        super(target);
        this.frameRegister = registerConfig == null ? RISCV64.fp : registerConfig.getFrameRegister();
        this.scratchRegister = registerConfig == null ? RISCV64.x28 : registerConfig.getScratchRegister();
        this.scratchRegister1 = registerConfig == null ? RISCV64.x29 : registerConfig.getScratchRegister1();
    }

    @Override
    protected void patchJumpTarget(int branch, int target) {
        throw new UnsupportedOperationException("This is implemented in the MacroAssembler");
    }

    /**
     * Emits an instruction of type U-type.
     *
     * <pre>
     *     | imm[31:12] | rd | opcode |
     *     |------------|----|--------|
     *     |     20     |  5 |    7   |
     * </pre>
     * @param opcode
     * @param rd
     * @param imm32
     * @param pos
     */
    private void utype(RISCV64opCodes opcode, CiRegister rd, int imm32, int pos) {
        assert opcode.getValue() >> 7 == 0 : opcode.getValue();
        assert rd.getEncoding() >> 5 == 0 : rd.getEncoding();
        int instruction = opcode.getValue();
        instruction |= rd.getEncoding() << 7;
        instruction |= imm32 & 0xFFFFF000;

        if (pos == -1) {
            emitInt(instruction);
        } else {
            emitInt(instruction, pos);
        }
    }

    private void utype(RISCV64opCodes opcode, CiRegister rd, int imm32) {
        utype(opcode, rd, imm32, -1);
    }

    /**
     * Emits an instruction of type R-type.
     *
     * <pre>
     *     | funct7 | rs2 | rs1 | funct3 | rd | opcode |
     *     |--------|-----|-----|--------|----|--------|
     *     |    7   |  5  |  5  |   3    |  5 |    7   |
     * </pre>
     * @param opcode
     * @param rd
     * @param funct3
     * @param rs1
     * @param rs2
     * @param funct7
     */
    private void rtype(RISCV64opCodes opcode, CiRegister rd, int funct3, CiRegister rs1, CiRegister rs2, int funct7, int pos) {
        assert opcode.getValue() >> 7 == 0;
        assert rd.getEncoding() >> 5 == 0;
        assert rs1.getEncoding() >> 5 == 0;
        assert rs2.getEncoding() >> 5 == 0;
        int instruction = opcode.getValue();
        instruction |= rd.getEncoding() << 7;
        instruction |= funct3 << 12;
        instruction |= rs1.getEncoding() << 15;
        instruction |= rs2.getEncoding() << 20;
        instruction |= funct7 << 25;

        if (pos == -1) {
            emitInt(instruction);
        } else {
            emitInt(instruction, pos);
        }
    }

    private void rtype(RISCV64opCodes opcode, CiRegister rd, int funct3, CiRegister rs1, CiRegister rs2, int funct7) {
        rtype(opcode, rd, funct3, rs1, rs2, funct7, -1);
    }


    /**
     * Emits an instruction of type I-type.
     *
     * <pre>
     *     | imm[11:0] | rs1 | funct3 | rd | opcode |
     *     |-----------|-----|--------|----|--------|
     *     |    12     |  5  |    3   |  5 |    7   |
     * </pre>
     * @param opcode
     * @param rd
     * @param funct3
     * @param rs1
     * @param imm32
     */
    private void itype(RISCV64opCodes opcode, CiRegister rd, int funct3, CiRegister rs1, int imm32, int pos) {
        assert opcode.getValue() >> 7 == 0;
        assert rd.getEncoding() >> 5 == 0;
        assert rs1.getEncoding() >> 5 == 0;
        int instruction = opcode.getValue();
        instruction |= rd.getEncoding() << 7;
        instruction |= funct3 << 12;
        instruction |= rs1.getEncoding() << 15;
        instruction |= imm32 << 20;

        if (pos == -1) {
            emitInt(instruction);
        } else {
            emitInt(instruction, pos);
        }
    }

    private void itype(RISCV64opCodes opcode, CiRegister rd, int funct3, CiRegister rs1, int imm32) {
        itype(opcode, rd, funct3, rs1, imm32, -1);
    }

    /**
     * Helping method that emits an instruction of type I-type for the Shift instrictions.
     *
     * <pre>
     *     | ext | shampt | rs1 | funct3 | rd | opcode |
     *     |-----|--------|-----|--------|----|--------|
     *     |  7  |    5   |  5  |    3   |  5 |    7   |
     * </pre>
     * @param opcode
     * @param rd
     * @param funct3
     * @param rs1
     * @param shamt
     * @param ext
     */
    private void shiftHelper(RISCV64opCodes opcode, CiRegister rd, int funct3, CiRegister rs1, int shamt, int ext) {
        itype(opcode, rd, funct3, rs1, ext << 5 | shamt);
    }

    /**
     * Emits an instruction of type S-type.
     *
     * <pre>
     *     | imm[11:5] | rs2 | rs1 | funct3 | imm[4:0] | opcode |
     *     |-----------|-----|-----|--------|----------|--------|
     *     |     7     |  5  |  5  |    3   |    5     |    7   |
     * </pre>
     * @param opcode
     * @param funct3
     * @param rs1
     * @param rs2
     * @param imm32
     */
    private void stype(RISCV64opCodes opcode, int funct3, CiRegister rs1, CiRegister rs2, int imm32) {
        assert opcode.getValue() >> 7 == 0;
        assert rs1.getEncoding() >> 5 == 0;
        assert rs2.getEncoding() >> 5 == 0;
        int instruction = opcode.getValue();
        instruction |= (imm32 & 0x1F) << 7;
        instruction |= funct3 << 12;
        instruction |= rs1.getEncoding() << 15;
        instruction |= rs2.getEncoding() << 20;
        instruction |= ((imm32 >> 5) & 0x7F) << 25;
        emitInt(instruction);
    }

    /**
     * Emits an instruction of type B-type.
     *
     * <pre>
     *     | imm[12|10:5] | rs2 | rs1 | funct3 | imm[4:1|11] | opcode |
     *     |--------------|-----|-----|--------|-------------|--------|
     *     |       7      |  5  |  5  |    3   |      5      |    7   |
     * </pre>
     * @param opcode
     * @param funct3
     * @param rs1
     * @param rs2
     * @param imm32
     */
    private void btype(RISCV64opCodes opcode, int funct3, CiRegister rs1, CiRegister rs2, int imm32, int pos) {
        assert opcode.getValue() >> 7 == 0;
        assert ((byte) funct3) >> 3 == 0;
        assert rs1.getEncoding() >> 5 == 0;
        assert rs2.getEncoding() >> 5 == 0;
        int instruction = opcode.getValue();
        instruction |= ((imm32 >> 11) & 1) << 7;
        instruction |= ((imm32 >> 1) & 0xF) << 8;
        instruction |= funct3 << 12;
        instruction |= rs1.getEncoding() << 15;
        instruction |= rs2.getEncoding() << 20;
        instruction |= ((imm32 >> 5) & 0x3F) << 25;
        instruction |= ((imm32 >> 12) & 1) << 31;

        if (pos == -1) {
            emitInt(instruction);
        } else {
            emitInt(instruction, pos);
        }
    }

    private void btype(RISCV64opCodes opcode, int funct3, CiRegister rs1, CiRegister rs2, int imm32) {
        btype(opcode, funct3, rs1, rs2, imm32, -1);
    }

    /**
     * Emits an instruction of type J-type.
     *
     * <pre>
     *     | imm[20|10:1|11|19:12] | rd | opcode |
     *     |-----------------------|----|--------|
     *     |          20           |  5 |    7   |
     * </pre>
     * @param opcode
     * @param rd
     * @param imm32
     * @param pos
     */
    private void jtype(RISCV64opCodes opcode, CiRegister rd, int imm32, int pos) {
        assert opcode.getValue() >> 7 == 0;
        assert rd.getEncoding() >> 5 == 0;
        int instruction = opcode.getValue();
        instruction |= rd.getEncoding() << 7;
        instruction |= ((imm32 >> 20) & 1) << 31; // This places bit 20 of imm32 in bit 31 of instruction
        instruction |= ((imm32 >> 1) & 0x3FF) << 21; // This places bits 10:1 of imm32 in bits 30:21 of instruction
        instruction |= ((imm32 >> 11) & 1) << 20; // This places bit 11 of imm32 in bit20 of instruction
        instruction |= ((imm32 >> 12) & 0xFF) << 12; // This places bits 19:12 of imm32 in bits 19:12 of instruction

        if (pos == -1) {
            emitInt(instruction);
        } else {
            emitInt(instruction, pos);
        }
    }

    private void jtype(RISCV64opCodes opcode, CiRegister rd, int imm32) {
        jtype(opcode, rd, imm32, -1);
    }

    // RV32I Base instruction set /////////////////////////////////////////////

    /**
     *
     * @param rd
     * @param imm32
     */
    public void lui(CiRegister rd, int imm32) {
        utype(LUI, rd, imm32);
    }

    /**
     * AUIPC (add upper immediate to pc) is used to build pc-relative addresses and uses the U-type
     * format. AUIPC forms a 32-bit offset from the 20-bit U-immediate, filling in the lowest 12 bits with
     * zeros, adds this offset to the pc, then places the result in register rd.
     *
     * @param rd the regiester to place the result to
     * @param imm32 the 32-bit offset (with 12LSBs zero)
     */
    public void auipc(CiRegister rd, int imm32) {
        utype(AUIPC, rd, imm32);
    }

    public void auipc(CiRegister rd, int imm32, int pos) {
        utype(AUIPC, rd, imm32, pos);
    }



    /**
     *
     * @param rd
     * @param imm32
     * @param pos
     */
    public void jal(CiRegister rd, int imm32, int pos) {
        jtype(JAL, rd, imm32, pos);
    }

    public void jal(CiRegister rd, int imm32) {
        jtype(JAL, rd, imm32);
    }

    /**
     *
     * @param rd
     * @param rs
     * @param imm32
     */
    public void jalr(CiRegister rd, CiRegister rs, int imm32) {
        itype(JALR, rd, 0, rs, imm32);
    }

    public void jalr(CiRegister rd, CiRegister rs, int imm32, int pos) {
        itype(JALR, rd, 0, rs, imm32, pos);
    }

    /**
     *
     * @param rs1
     * @param rs2
     * @param imm32
     */
    public void beq(CiRegister rs1, CiRegister rs2, int imm32) {
        btype(BRNC, 0, rs1, rs2, imm32);
    }

    public void beq(CiRegister rs1, CiRegister rs2, int imm32, int pos) {
        btype(BRNC, 0, rs1, rs2, imm32, pos);
    }

    /**
     *
     * @param rs1
     * @param rs2
     * @param imm32
     */
    public void bne(CiRegister rs1, CiRegister rs2, int imm32) {
        btype(BRNC, 1, rs1, rs2, imm32);
    }

    public void bne(CiRegister rs1, CiRegister rs2, int imm32, int pos) {
        btype(BRNC, 1, rs1, rs2, imm32, pos);
    }

    /**
     *
     * @param rs1
     * @param rs2
     * @param imm32
     */
    public void blt(CiRegister rs1, CiRegister rs2, int imm32) {
        btype(BRNC, 4, rs1, rs2, imm32);
    }

    public void blt(CiRegister rs1, CiRegister rs2, int imm32, int pos) {
        btype(BRNC, 4, rs1, rs2, imm32, pos);
    }

    /**
     *
     * @param rs1
     * @param rs2
     * @param imm32
     */
    public void bge(CiRegister rs1, CiRegister rs2, int imm32) {
        btype(BRNC, 5, rs1, rs2, imm32);
    }

    public void bge(CiRegister rs1, CiRegister rs2, int imm32, int pos) {
        btype(BRNC, 5, rs1, rs2, imm32, pos);
    }

    /**
     *
     * @param rs1
     * @param rs2
     * @param imm32
     */
    public void bltu(CiRegister rs1, CiRegister rs2, int imm32) {
        btype(BRNC, 6, rs1, rs2, imm32);
    }

    public void bltu(CiRegister rs1, CiRegister rs2, int imm32, int pos) {
        btype(BRNC, 6, rs1, rs2, imm32, pos);
    }

    /**
     *
     * @param rs1
     * @param rs2
     * @param imm32
     */
    public void bgeu(CiRegister rs1, CiRegister rs2, int imm32) {
        btype(BRNC, 7, rs1, rs2, imm32);
    }

    public void bgeu(CiRegister rs1, CiRegister rs2, int imm32, int pos) {
        btype(BRNC, 7, rs1, rs2, imm32, pos);
    }

    /**
     *
     * @param rd
     * @param rs
     * @param imm32
     */
    public void lb(CiRegister rd, CiRegister rs, int imm32) {
        itype(LOAD, rd, 0, rs, imm32);
    }

    /**
     *
     * @param rd
     * @param rs
     * @param imm32
     */
    public void lh(CiRegister rd, CiRegister rs, int imm32) {
        itype(LOAD, rd, 1, rs, imm32);
    }

    /**
     *
     * @param rd
     * @param rs
     * @param imm32
     */
    public void lw(CiRegister rd, CiRegister rs, int imm32) {
        itype(LOAD, rd, 2, rs, imm32);
    }

    /**
     *
     * @param rd
     * @param rs
     * @param imm32
     */
    public void lbu(CiRegister rd, CiRegister rs, int imm32) {
        itype(LOAD, rd, 4, rs, imm32);
    }

    /**
     *
     * @param rd
     * @param rs
     * @param imm32
     */
    public void lhu(CiRegister rd, CiRegister rs, int imm32) {
        itype(LOAD, rd, 5, rs, imm32);
    }

    /**
     *
     * @param rs1
     * @param rs2
     * @param imm32
     */
    public void sb(CiRegister rs1, CiRegister rs2, int imm32) {
        stype(STORE, 0, rs1, rs2, imm32);
    }

    /**
     *
     * @param rs1
     * @param rs2
     * @param imm32
     */
    public void sh(CiRegister rs1, CiRegister rs2, int imm32) {
        stype(STORE, 1, rs1, rs2, imm32);
    }

    /**
     *
     * @param rd
     * @param rs
     * @param imm32
     */
    public void sw(CiRegister rd, CiRegister rs, int imm32) {
        stype(STORE, 2, rd, rs, imm32);
    }

    /**
     *
     * @param rd
     * @param rs
     * @param imm32
     */
    public void addi(CiRegister rd, CiRegister rs, int imm32) {
        itype(COMP, rd, 0, rs, imm32);
    }

    /**
     *
     * @param rd
     * @param rs
     * @param imm32
     */
    public void slti(CiRegister rd, CiRegister rs, int imm32) {
        itype(COMP, rd, 3, rs, imm32);
    }

    /**
     *
     * @param rd
     * @param rs
     * @param imm32
     */
    public void sltiu(CiRegister rd, CiRegister rs, int imm32) {
        itype(COMP, rd, 3, rs, imm32);
    }

    /**
     *
     * @param rd
     * @param rs
     * @param imm32
     */
    public void xori(CiRegister rd, CiRegister rs, int imm32) {
        itype(COMP, rd, 4, rs, imm32);
    }

    /**
     *
     * @param rd
     * @param rs
     * @param imm32
     */
    public void ori(CiRegister rd, CiRegister rs, int imm32) {
        itype(COMP, rd, 6, rs, imm32);
    }

    /**
     *
     * @param rd
     * @param rs
     * @param imm32
     */
    public void andi(CiRegister rd, CiRegister rs, int imm32) {
        itype(COMP, rd, 7, rs, imm32);
    }

    /**
     *
     * @param rd
     * @param rs
     * @param imm32
     */
    public void slli(CiRegister rd, CiRegister rs, int imm32) {
        shiftHelper(COMP, rd, 1, rs, imm32, 0);
    }

    /**
     *
     * @param rd
     * @param rs
     * @param imm32
     */
    public void srli(CiRegister rd, CiRegister rs, int imm32) {
        shiftHelper(COMP, rd, 5, rs, imm32, 0);
    }

    /**
     *
     * @param rd
     * @param rs
     * @param imm32
     */
    public void srai(CiRegister rd, CiRegister rs, int imm32) {
        shiftHelper(COMP, rd, 5, rs, imm32, 32);
    }

    /**
     *
     * @param rd
     * @param rs1
     * @param rs2
     */
    public void add(CiRegister rd, CiRegister rs1, CiRegister rs2) {
        rtype(ADD, rd, 0, rs1, rs2, 0);
    }

    public void add(CiRegister rd, CiRegister rs1, CiRegister rs2, int pos) {
        rtype(ADD, rd, 0, rs1, rs2, 0, pos);
    }

    /**
     *
     * @param rd
     * @param rs1
     * @param rs2
     */
    public void sub(CiRegister rd, CiRegister rs1, CiRegister rs2) {
        rtype(SUB, rd, 0, rs1, rs2, 32);
    }

    /**
     *
     * @param rd
     * @param rs1
     * @param rs2
     */
    public void sll(CiRegister rd, CiRegister rs1, CiRegister rs2) {
        rtype(SRLL, rd, 1, rs1, rs2, 0);
    }

    /**
     *
     * @param rd
     * @param rs1
     * @param rs2
     */
    public void slt(CiRegister rd, CiRegister rs1, CiRegister rs2) {
        rtype(SLT, rd, 2, rs1, rs2, 0);
    }

    /**
     *
     * @param rd
     * @param rs1
     * @param rs2
     */
    public void sltu(CiRegister rd, CiRegister rs1, CiRegister rs2) {
        rtype(SLTU, rd, 3, rs1, rs2, 0);
    }

    /**
     *
     * @param rd
     * @param rs1
     * @param rs2
     */
    public void xor(CiRegister rd, CiRegister rs1, CiRegister rs2) {
        rtype(XOR, rd, 4, rs1, rs2, 0);
    }

    /**
     *
     * @param rd
     * @param rs1
     * @param rs2
     */
    public void srl(CiRegister rd, CiRegister rs1, CiRegister rs2) {
        rtype(SRLL, rd, 5, rs1, rs2, 0);
    }

    /**
     *
     * @param rd
     * @param rs1
     * @param rs2
     */
    public void sra(CiRegister rd, CiRegister rs1, CiRegister rs2) {
        rtype(SLT, rd, 5, rs1, rs2, 32);
    }

    /**
     *
     * @param rd
     * @param rs1
     * @param rs2
     */
    public void or(CiRegister rd, CiRegister rs1, CiRegister rs2) {
        rtype(OR, rd, 6, rs1, rs2, 0);
    }

    /**
     *
     * @param rd
     * @param rs1
     * @param rs2
     */
    public void and(CiRegister rd, CiRegister rs1, CiRegister rs2) {
        rtype(AND, rd, 7, rs1, rs2, 0);
    }

    /**
     *
     * @param rd
     * @param rs1
     * @param rs2
     */
    public void mul(CiRegister rd, CiRegister rs1, CiRegister rs2) {
        rtype(MUL, rd, 0, rs1, rs2, 1);
    }

    /**
     *
     * @param rd
     * @param rs1
     * @param rs2
     */
    public void mulw(CiRegister rd, CiRegister rs1, CiRegister rs2) {
        rtype(MULW, rd, 0, rs1, rs2, 1);
    }

    /**
     *
     * @param rd
     * @param rs1
     * @param rs2
     */
    public void div(CiRegister rd, CiRegister rs1, CiRegister rs2) {
        rtype(MUL, rd, 4, rs1, rs2, 1);
    }

    /**
     *
     * @param rd
     * @param rs1
     * @param rs2
     */
    public void divw(CiRegister rd, CiRegister rs1, CiRegister rs2) {
        rtype(MULW, rd, 4, rs1, rs2, 1);
    }

    /**
     *
     * @param rd
     * @param rs1
     * @param rs2
     */
    public void divu(CiRegister rd, CiRegister rs1, CiRegister rs2) {
        rtype(MUL, rd, 5, rs1, rs2, 1);
    }

    /**
     *
     * @param rd
     * @param rs1
     * @param rs2
     */
    public void divuw(CiRegister rd, CiRegister rs1, CiRegister rs2) {
        rtype(MULW, rd, 5, rs1, rs2, 1);
    }

    /**
     *
     * @param rd
     * @param rs1
     * @param rs2
     */
    public void rem(CiRegister rd, CiRegister rs1, CiRegister rs2) {
        rtype(MUL, rd, 6, rs1, rs2, 1);
    }

    /**
     *
     * @param rd
     * @param rs1
     * @param rs2
     */
    public void remw(CiRegister rd, CiRegister rs1, CiRegister rs2) {
        rtype(RV32M, rd, 6, rs1, rs2, 1);
    }

    /**
     *
     * @param predecessorMask
     * @param successorMask
     */
    public void fence(int predecessorMask, int successorMask) {
        itype(FENCE, x0, 0, x0, predecessorMask << 4 | successorMask);
    }

    /**
     *
     */
    public void fencei() {
        itype(FENCE, x0, 0, x0, 0);
    }

    /**
     *
     */
    public void ecall() {
        itype(SYS, x0, 0, x0, 0);
    }

    /**
     *
     */
    public void ebreak() {
        itype(SYS, x0, 0, x0, 1);
    }

    /**
     *
     * @param rd
     * @param csr
     * @param rs
     */
    public void csrrw(CiRegister rd, int csr, CiRegister rs) {
        itype(SYS, rd, 1, rs, csr);
    }

    /**
     *
     * @param rd
     * @param csr
     * @param rs
     */
    public void csrrs(CiRegister rd, int csr, CiRegister rs) {
        itype(SYS, rd, 2, rs, csr);
    }

    /**
     *
     * @param rd
     * @param csr
     * @param rs
     */
    public void csrrc(CiRegister rd, int csr, CiRegister rs) {
        itype(SYS, rd, 3, rs, csr);
    }

    /**
     *
     * @param rd
     * @param csr
     * @param imm32
     */
    public void csrrwi(CiRegister rd, int csr, int imm32) {
        csrImmediate(SYS, rd, 5, csr, imm32);
    }

    /**
     *
     * @param rd
     * @param csr
     * @param imm32
     */
    public void csrrsi(CiRegister rd, int csr, int imm32) {
        csrImmediate(SYS, rd, 6, csr, imm32);
    }

    /**
     *
     * @param rd
     * @param csr
     * @param imm32
     */
    public void csrrci(CiRegister rd, int csr, int imm32) {
        csrImmediate(SYS, rd, 7, csr, imm32);
    }

    private void csrImmediate(RISCV64opCodes opcode, CiRegister rd, int funct3, int csr, int imm32) {
        assert opcode.getValue() >> 7 == 0;
        assert rd.getEncoding() >> 5 == 0;
        assert funct3 >> 3 == 0;
        assert imm32 >> 5 == 0;
        assert csr >>> 12 == 0;
        int instruction = opcode.getValue();
        instruction |= rd.getEncoding() << 7;
        instruction |= funct3 << 12;
        instruction |= imm32 << 15;
        instruction |= csr << 20;

        emitInt(instruction);
    }

    // RV64I Base instruction set /////////////////////////////////////////////

    /**
     *
     * @param rd
     * @param rs
     * @param imm32
     */
    public void lwu(CiRegister rd, CiRegister rs, int imm32) {
        itype(LD, rd, 6, rs, imm32);
    }

    /**
     *
     * @param rd
     * @param rs
     * @param imm32
     */
    public void ld(CiRegister rd, CiRegister rs, int imm32) {
        itype(LD, rd, 3, rs, imm32);
    }

    /**
     *
     * @param rd
     * @param rs
     * @param imm32
     */
    public void sd(CiRegister rd, CiRegister rs, int imm32) {
        stype(SD, 3, rd, rs, imm32);
    }

    /**
     *
     * @param rd
     * @param rs
     * @param imm32
     */
    public void addiw(CiRegister rd, CiRegister rs, int imm32) {
        itype(COMP64, rd, 0, rs, imm32);
    }

    /**
     *
     * @param rd
     * @param rs
     * @param imm32
     */
    public void slliw(CiRegister rd, CiRegister rs, int imm32) {
        itype(COMP64, rd, 1, rs, imm32);
    }

    /**
     *
     * @param rd
     * @param rs
     * @param imm32
     */
    public void srliw(CiRegister rd, CiRegister rs, int imm32) {
        itype(COMP64, rd, 5, rs, imm32);
    }

    /**
     *
     * @param rd
     * @param rs
     * @param imm32
     */
    public void sraiw(CiRegister rd, CiRegister rs, int imm32) {
        shiftHelper(COMP64, rd, 5, rs, imm32, 32);
    }

    /**
     *
     * @param rd
     * @param rs1
     * @param rs2
     */
    public void addw(CiRegister rd, CiRegister rs1, CiRegister rs2) {
        rtype(ADDW, rd, 0, rs1, rs2, 0);
    }

    /**
     *
     * @param rd
     * @param rs1
     * @param rs2
     */
    public void subw(CiRegister rd, CiRegister rs1, CiRegister rs2) {
        rtype(SUBW, rd, 0, rs1, rs2, 32);
    }

    /**
     *
     * @param rd
     * @param rs1
     * @param rs2
     */
    public void sllw(CiRegister rd, CiRegister rs1, CiRegister rs2) {
        rtype(SLLW, rd, 1, rs1, rs2, 0);
    }

    /**
     *
     * @param rd
     * @param rs1
     * @param rs2
     */
    public void srlw(CiRegister rd, CiRegister rs1, CiRegister rs2) {
        rtype(SRLW, rd, 5, rs1, rs2, 0);
    }

    /**
     *
     * @param rd
     * @param rs1
     * @param rs2
     */
    public void sraw(CiRegister rd, CiRegister rs1, CiRegister rs2) {
        rtype(SRAW, rd, 5, rs1, rs2, 32);
    }

    // Floating point instructions double precision
    public void faddd(CiRegister rd, CiRegister rs1, CiRegister rs2) {
        rtype(RV32D, rd, 0, rs1, rs2, 0b0000001);
    }

    public void fsubd(CiRegister rd, CiRegister rs1, CiRegister rs2) {
        rtype(RV32D, rd, 0, rs1, rs2, 0b0000101);
    }

    public void fmuld(CiRegister rd, CiRegister rs1, CiRegister rs2) {
        rtype(RV32D, rd, 0, rs1, rs2, 0b0001001);
    }

    public void fmuldRTZ(CiRegister rd, CiRegister rs1, CiRegister rs2) {
        rtype(RV32D, rd, 1, rs1, rs2, 0b0001001);
    }

    public void fdivd(CiRegister rd, CiRegister rs1, CiRegister rs2) {
        rtype(RV32D, rd, 0, rs1, rs2, 0b0001101);
    }

    public void fdivdRTZ(CiRegister rd, CiRegister rs1, CiRegister rs2) {
        rtype(RV32D, rd, 1, rs1, rs2, 0b0001101);
    }

    public void fmvxd(CiRegister rd, CiRegister rs) {
        assert rd.isGeneral() || rs.isFpu();
        itype(RV32D, rd, 0, rs, 0b111000100000);
    }

    public void fmvdx(CiRegister rd, CiRegister rs) {
        assert rd.isFpu() || rs.isGeneral();
        itype(RV32D, rd, 0, rs, 0b111100100000);
    }

    public void fld(CiRegister dst, CiRegister base, int offset) {
        itype(LOAD_FP, dst, 3, base, offset);
    }

    public void fsd(CiRegister rd, CiRegister rs, int offset) {
        stype(STORE_FP, 3, rd, rs, offset);
    }

    public void fcvtsd(CiRegister rd, CiRegister rs) {
        itype(RV32D, rd, 0, rs, 0b010000000001);
    }

    public void fcvtds(CiRegister rd, CiRegister rs) {
        itype(RV32D, rd, 0, rs, 0b010000100000);
    }

    public void fcvtdw(CiRegister rd, CiRegister rs) {
        itype(RV32D, rd, 0, rs, 0b110100100000);
    }

    public void fcvtwd(CiRegister rd, CiRegister rs) {
        itype(RV32D, rd, 0, rs, 0b110000100000);
    }

    public void fcvtwdRTZ(CiRegister rd, CiRegister rs) {
        itype(RV32D, rd, 0b001, rs, 0b110000100000);
    }

    public void fcvtdl(CiRegister rd, CiRegister rs) {
        itype(RV32D, rd, 0, rs, 0b110100100010);
    }

    public void fcvtld(CiRegister rd, CiRegister rs) {
        itype(RV32D, rd, 0, rs, 0b110000100010);
    }

    public void fcvtldRTZ(CiRegister rd, CiRegister rs) {
        itype(RV32D, rd, 0b001, rs, 0b110000100010);
    }

    public void fsgnjd(CiRegister rd, CiRegister rs1, CiRegister rs2) {
        rtype(RV32D, rd, 0, rs1, rs2, 0b0010001);
    }

    public void fsgnjxd(CiRegister rd, CiRegister rs1, CiRegister rs2) {
        rtype(RV32D, rd, 2, rs1, rs2, 0b0010001);
    }

    public void fsgnjnd(CiRegister rd, CiRegister rs1, CiRegister rs2) {
        rtype(RV32D, rd, 1, rs1, rs2, 0b0010001);
    }

    public void fsqrtd(CiRegister rd, CiRegister rs) {
        itype(RV32D, rd, 0, rs, 0b010110100000);
    }

    public void fltd(CiRegister rd, CiRegister rs1, CiRegister rs2) {
        rtype(RV32D, rd, 1, rs1, rs2, 0b1010001);
    }

    public void fled(CiRegister rd, CiRegister rs1, CiRegister rs2) {
        rtype(RV32D, rd, 0, rs1, rs2, 0b1010001);
    }

    public void feqd(CiRegister rd, CiRegister rs1, CiRegister rs2) {
        rtype(RV32D, rd, 0b010, rs1, rs2, 0b1010001);
    }

    // Floating point instructions single precision
    public void fadds(CiRegister rd, CiRegister rs1, CiRegister rs2) {
        rtype(RV32F, rd, 0, rs1, rs2, 0b0000000);
    }

    public void fsubs(CiRegister rd, CiRegister rs1, CiRegister rs2) {
        rtype(RV32F, rd, 0, rs1, rs2, 0b0000100);
    }

    public void fmuls(CiRegister rd, CiRegister rs1, CiRegister rs2) {
        rtype(RV32F, rd, 0, rs1, rs2, 0b0001000);
    }

    public void fmulsRTZ(CiRegister rd, CiRegister rs1, CiRegister rs2) {
        rtype(RV32F, rd, 1, rs1, rs2, 0b0001000);
    }

    public void fdivs(CiRegister rd, CiRegister rs1, CiRegister rs2) {
        rtype(RV32F, rd, 0, rs1, rs2, 0b0001100);
    }

    public void fdivsRTZ(CiRegister rd, CiRegister rs1, CiRegister rs2) {
        rtype(RV32F, rd, 1, rs1, rs2, 0b0001100);
    }

    public void flw(CiRegister dst, CiRegister base, int offset) {
        itype(LOAD_FP, dst, 2, base, offset);
    }

    public void fsw(CiRegister dst, CiRegister base, int offset) {
        stype(STORE_FP, 2, dst, base, offset);
    }

    public void fcvtls(CiRegister rd, CiRegister rs) {
        itype(RV32F, rd, 0, rs, 0b110000000010);
    }

    public void fcvtlsRTZ(CiRegister rd, CiRegister rs) {
        itype(RV32F, rd, 0b001, rs, 0b110000000010);
    }

    public void fcvtws(CiRegister rd, CiRegister rs) {
        itype(RV32F, rd, 0, rs, 0b110000000000);
    }

    public void fcvtwsRTZ(CiRegister rd, CiRegister rs) {
        itype(RV32F, rd, 0b001, rs, 0b110000000000);
    }

    public void fcvtwus(CiRegister rd, CiRegister rs) {
        itype(RV32F, rd, 0, rs, 0b110000000001);
    }

    public void fcvtwusRTZ(CiRegister rd, CiRegister rs) {
        itype(RV32F, rd, 0b001, rs, 0b110000000001);
    }

    public void fcvtsw(CiRegister rd, CiRegister rs) {
        itype(RV32F, rd, 0, rs, 0b110100000000);
    }

    public void fcvtswu(CiRegister rd, CiRegister rs) {
        itype(RV32F, rd, 0, rs, 0b110100000001);
    }

    public void fmvxw(CiRegister rd, CiRegister rs) {
        itype(RV32F, rd, 0, rs, 0b111000000000);
    }

    public void fmvwx(CiRegister rd, CiRegister rs) {
        itype(RV32F, rd, 0, rs, 0b111100000000);
    }

    public void fcvtsl(CiRegister rd, CiRegister rs) {
        itype(RV32F, rd, 0, rs, 0b110100000010);
    }

    public void fsgnjs(CiRegister rd, CiRegister rs1, CiRegister rs2) {
        rtype(RV32F, rd, 0, rs1, rs2, 0b0010000);
    }

    public void fsgnjxs(CiRegister rd, CiRegister rs1, CiRegister rs2) {
        rtype(RV32F, rd, 2, rs1, rs2, 0b0010000);
    }

    public void fsgnjns(CiRegister rd, CiRegister rs1, CiRegister rs2) {
        rtype(RV32F, rd, 1, rs1, rs2, 0b0010000);
    }

    public void fsqrts(CiRegister rd, CiRegister rs) {
        itype(RV32F, rd, 0, rs, 0b010110000000);
    }

    public void flts(CiRegister rd, CiRegister rs1, CiRegister rs2) {
        rtype(RV32F, rd, 1, rs1, rs2, 0b1010000);
    }

    public void fles(CiRegister rd, CiRegister rs1, CiRegister rs2) {
        rtype(RV32F, rd, 0, rs1, rs2, 0b1010000);
    }

    public void feqs(CiRegister rd, CiRegister rs1, CiRegister rs2) {
        rtype(RV32F, rd, 0b010, rs1, rs2, 0b1010000);
    }

    public enum ExtendType {
        UXTB(0), UXTH(1), UXTW(2), UXTX(3), SXTB(4), SXTH(5), SXTW(6), SXTX(7);

        public final int encoding;

        ExtendType(int encoding) {
            this.encoding = encoding;
        }
    }

    // Atomic instructions
    public void lrw(CiRegister dest, CiRegister addr, int aq, int rl) {
        int imm32 = 0b00000 + (rl << 5) + (aq << 6) + (0b00010 << 7);
        itype(LRSC, dest, 0b010, addr, imm32);
    }

    public void lrd(CiRegister dest, CiRegister addr, int aq, int rl) {
        int imm32 = 0b00000 + (rl << 5) + (aq << 6) + (0b00010 << 7);
        itype(LRSC, dest, 0b011, addr, imm32);
    }

    public void scw(CiRegister dest, CiRegister addr, CiRegister src, int aq, int rl) {
        int imm32 = rl + (aq << 1) + (0b00011 << 2);
        rtype(LRSC, dest, 0b010, addr, src, imm32);
    }

    public void scd(CiRegister dest, CiRegister addr, CiRegister src, int aq, int rl) {
        int imm32 = rl + (aq << 1) + (0b00011 << 2);
        rtype(LRSC, dest, 0b011, addr, src, imm32);
    }

    /** The number of instructions in a trampoline. */
    public static final int TRAMPOLINE_INSTRUCTIONS = 3;

    /** The size of a trampoline in bytes. */
    public static final int TRAMPOLINE_SIZE = (TRAMPOLINE_INSTRUCTIONS * INSTRUCTION_SIZE) + Long.BYTES;

    /** The offset of the address operand in a trampoline. */
    public static final int TRAMPOLINE_ADDRESS_OFFSET = TRAMPOLINE_INSTRUCTIONS * INSTRUCTION_SIZE;


    /**
     * An address describing the PC relative offset of the trampoline address in the trampoline
     * itself. That is +12 from the PC. The trampoline has the format:
     * <code>
     * auipc x28 12     ;adding 12 bytes to pc
     * lw x28 x28 0     ;loading target on x28 scratch register
     * jalr x0 x28 0    ;jump to target
     * 0x0000_0000_0000_0000    ; target address
     * </code>
     */


    @Override
    public byte[] trampolines(int count) {
        byte[] trampolines = new byte[count * TRAMPOLINE_SIZE];
        for (int i = 0; i < trampolines.length; i += TRAMPOLINE_SIZE) {
            //auipc(x28,RISC_TRAMPOLINE_ADDRESS_OFFSET);
            writeInt(0xce17, trampolines, i);
            //lw(x28,x28,0);
            writeInt(0xe0e03, trampolines, i + INSTRUCTION_SIZE);
            //jalr(x0,x28,0);
            writeInt(0xe0067, trampolines, i + INSTRUCTION_SIZE +INSTRUCTION_SIZE);
        }
        return trampolines;
    }

    /**
     * Write an integer in little endian order into the byte array at the specified offset.
     * @param instruction
     * @param buffer
     * @param offset
     */
    static void writeInt(int instruction, byte[] buffer, int offset) {
        assert buffer.length >= offset + 3 : "Buffer too small";
        buffer[offset + 0] = (byte) (instruction       & 0xFF);
        buffer[offset + 1] = (byte) (instruction >> 8  & 0xFF);
        buffer[offset + 2] = (byte) (instruction >> 16 & 0xFF);
        buffer[offset + 3] = (byte) (instruction >> 24 & 0xFF);
    }





}<|MERGE_RESOLUTION|>--- conflicted
+++ resolved
@@ -31,15 +31,7 @@
 import com.sun.cri.ri.RiRegisterConfig;
 
 public class RISCV64Assembler extends AbstractAssembler {
-
     public static final int INSTRUCTION_SIZE = 4;
-<<<<<<< HEAD
-
-    public static final int CALL_TRAMPOLINE_INSTRUCTIONS = 3;
-    public static final int TRAMPOLINE_SIZE = (CALL_TRAMPOLINE_INSTRUCTIONS * INSTRUCTION_SIZE) + Long.BYTES;
-    public static final int TRAMPOLINE_ADDRESS_OFFSET = CALL_TRAMPOLINE_INSTRUCTIONS * INSTRUCTION_SIZE;
-=======
->>>>>>> a5bdc776
 
     public CiRegister frameRegister;
     public CiRegister scratchRegister;
