/*
 * Copyright (c) 2018-2019, APT Group, School of Computer Science,
 * The University of Manchester. All rights reserved.
 * Copyright (c) 2007, 2011, Oracle and/or its affiliates. All rights reserved.
 * DO NOT ALTER OR REMOVE COPYRIGHT NOTICES OR THIS FILE HEADER.
 *
 * This code is free software; you can redistribute it and/or modify it
 * under the terms of the GNU General Public License version 2 only, as
 * published by the Free Software Foundation.
 *
 * This code is distributed in the hope that it will be useful, but WITHOUT
 * ANY WARRANTY; without even the implied warranty of MERCHANTABILITY or
 * FITNESS FOR A PARTICULAR PURPOSE.  See the GNU General Public License
 * version 2 for more details (a copy is included in the LICENSE file that
 * accompanied this code).
 *
 * You should have received a copy of the GNU General Public License version
 * 2 along with this work; if not, write to the Free Software Foundation,
 * Inc., 51 Franklin St, Fifth Floor, Boston, MA 02110-1301 USA.
 */
package com.sun.max.vm.compiler.target.riscv64;

import com.oracle.max.asm.NumUtil;
import com.oracle.max.asm.target.riscv64.*;
import com.sun.cri.ci.CiCalleeSaveLayout;
import com.sun.max.annotate.HOSTED_ONLY;
import com.sun.max.platform.Platform;
import com.sun.max.unsafe.*;
import com.sun.max.vm.*;
import com.sun.max.vm.compiler.CallEntryPoint;
import com.sun.max.vm.compiler.target.*;
import com.sun.max.vm.runtime.*;
import com.sun.max.vm.stack.StackFrameCursor;
import com.sun.max.vm.stack.StackFrameWalker;

import static com.oracle.max.asm.target.riscv64.RISCV64MacroAssembler.*;

public final class RISCV64TargetMethodUtil {

    /**
     * Lock to avoid race on concurrent icache invalidation when patching target methods.
     */
    private static final Object PatchingLock = new Object();

    public static final int RET = 0x8067;

    /**
<<<<<<< HEAD
     * Instruction encodings for call trampolines.
     * auipc x28, #12
     */
    private static final int AUIPC_X28_12 = 0xce17;

    /** lw x28, 0(x28) */
    private static final int LW_X28 = 0xe0e03;

    /** jr x28 */
    private static final int JR_X28 = 0xe0067;

    /**
     * The limits of an unconditional branch encoded as a 20-bit signed number.
=======
     * The limits of an unconditional branch encoded as a 28-bit signed number.
>>>>>>> 545bd46b
     */
    public static final int MAX_BRANCH = (1 << 19) - 1;
    public static final int MIN_BRANCH = -(1 << 19);

    /**
     * Test whether displacement is within range of a branch immediate instruction.
     * @param displacement
     * @return
     */
    private static boolean inBranchRange(int displacement) {
        if (displacement > MAX_BRANCH || displacement < MIN_BRANCH) {
            return false;
        }
        return true;
    }

    /**
     * Extract an instruction from the code array which starts at index=idx.
     * @param code
     * @param idx
     * @return
     */
    private static int extractInstruction(byte [] code, int idx) {
        assert code.length >= idx + 4 : "Insufficient space in code buffer";
        return ((code[idx + 3] & 0xFF) << 24) |
               ((code[idx + 2] & 0xFF) << 16) |
               ((code[idx + 1] & 0xFF) << 8) |
               (code[idx + 0] & 0xFF);
    }

    /**
     * Test whether the memory location contains the trampoline instruction sequence.
     * @param p
     * @return
     */
    private static boolean isTrampolineSite(Pointer p) {
        if (AUIPC_X28_12 == p.readInt(0) && LW_X28 == p.readInt(INSTRUCTION_SIZE) && JR_X28 == p.readInt(2 * INSTRUCTION_SIZE)) {
            return true;
        }
        return false;
    }

    /**
     * Indicate if the code at the address of the pointer parameter is an indirect call.
     * @param p
     * @return
     */
    private static boolean isIndirectCallSite(Pointer p) {
        return isTrampolineSite(p);
    }

    /**
     * Gets the target of a 32-bit relative CALL instruction.
     *
     * @param tm the method containing the CALL instruction
     * @param callPos the offset within the code of {@code targetMethod} of the CALL
     * @return the absolute target address of the CALL
     */
    public static CodePointer readCall32Target(TargetMethod tm, int callPos) {
        final CodePointer callSite = tm.codeAt(callPos);
        return readCall32Target(callSite);
    }

    public static CodePointer readCall32Target(CodePointer callSite) {
        Pointer callSitePointer = callSite.toPointer();
        int instruction = callSitePointer.readInt(0);
        assert isBimmInstruction(instruction) : instruction;
        final int offset = bImmExtractDisplacement(instruction);
        if (isTrampolineSite(callSitePointer.plus(offset))) {
            long target = callSitePointer.plus(offset).readLong(TRAMPOLINE_ADDRESS_OFFSET);
            return CodePointer.from(target);
        }
        return callSite.plus(offset);
    }

    /**
     * Gets the target of a 32-bit relative CALL instruction.
     *
     * @param callSite the code pointer to the CALL
     * @return the absolute target address of the CALL
     */
    public static CodePointer readCall32Target(CodePointer callSite) {
        Pointer callSitePointer = callSite.toPointer();
        int instruction = callSitePointer.readInt(0);
        assert isJumpInstruction(instruction) : instruction;
        final int offset = jumpAndLinkExtractDisplacement(instruction);
        assert offset == CALL_TRAMPOLINE1_OFFSET || offset == CALL_TRAMPOLINE2_OFFSET : offset;
        callSitePointer = callSitePointer.plus(offset);
        int displacement = getDisplacementFromTrampoline(callSitePointer);
        final CodePointer branchSite = callSite.plus(CALL_BRANCH_OFFSET);
        return branchSite.plus(displacement);
    }

    /**
     * Patch a callsite: if the target is within range of a single branch instruction then
     * that is patched at the callsite; otherwise the trampoline is patched. The target prior
     * to patching is returned.
     * fixingUp identifies when a call-site is being fixed-up (see {@linkplain TargetMethod#fixupCallSite}).
     * A call site being fixed-up cannot be executed by another thread and so no specific consideration to
     * concurrent modification and execution is required during patching as long as the relevant cache maintenance is
     * carried out on the affected addresses after fixing up.
     * 
     * @param tm
     * @param callOffset
     * @param target
     * @param fixingUp identifies when fixing up as opposed to patching a concurrently executable call-site.
     * @return
     */
    private static long patchCallSite(TargetMethod tm, CodePointer callSite, Pointer target, boolean fixingUp) {
        long disp = target.toLong() - callSite.toLong();
        int disp20 = (int) disp;
        if (inBranchRange(disp20)) {
            return maybePatchBranchImmediate(callSite, disp20, fixingUp);
        }
        return maybePatchTrampolineCall(tm, callSite, target, disp20, fixingUp);
    }

    /**
     * Patch the address operand of a trampoline call if the current target differs from the new target. Optionally
     * patch the address of the call site branch to steer execution to the trampoline. Returns the address of
     * the old target prior to any patching.
     *
     * @param tm
     * @param callSite
     * @param target
     * @param disp
     * @param fixingUp identifies when fixing up as opposed to patching a concurrently executable call-site.
     * @return
     */
    private static long maybePatchTrampolineCall(TargetMethod tm, CodePointer callSite, Pointer target, int disp, boolean fixingUp) {
        int callOffset = (int) (callSite.toLong() - tm.codeStart().toLong());
        // locate the trampoline site that corresponds to the call site.
        int pos = Safepoints.safepointPosForCall(callOffset, RIP_CALL_INSTRUCTION_SIZE);
        int spIndex = tm.safepoints().indexOfCallAt(pos);
        CodePointer trampolineSite = tm.trampolineStart().plus(spIndex * TRAMPOLINE_SIZE);
        assert isTrampolineSite(trampolineSite.toPointer());
        long oldTarget = trampolineSite.toPointer().readLong(2 * INSTRUCTION_SIZE);

        if (target.toLong() != oldTarget) {
            trampolineSite.toPointer().writeLong(TRAMPOLINE_ADDRESS_OFFSET, target.toLong());
            /*
             * For concurrent modification and execution a memory barrier here prevents the possibility
             * of the previous store of the target address being ordered after the call site store (if it
             * is updated).
             */
            if (!fixingUp) {
                MemoryBarriers.barrier(MemoryBarriers.STORE_LOAD);
            }
        }

        long callTarget = maybePatchBranchImmediate(callSite, trampolineSite.minus(callSite).toInt(), fixingUp);

        if (callTarget != trampolineSite.toLong()) {
            return callTarget;
        }
        return oldTarget;
    }

    /**
     * Patch an unconditional branch immediate call site if the displacement of the current branch
     * is not equal to the displacement parameter. 
     * Returns the address of the target prior to patching.
     * 
     * @param callSite
     * @param disp32
     * @param fixingUp identifies when fixing up as opposed to patching a concurrently executable call-site.
     * @return
     */
    private static long maybePatchBranchImmediate(CodePointer callSite, int disp32, boolean fixingUp) {
        int instruction = callSite.toPointer().readInt(0);
        assert isBimmInstruction(instruction) : instruction;
        int oldDisp = bImmExtractDisplacement(instruction);
        boolean isLinked = isBranchInstructionLinked(instruction);
        if (oldDisp != disp32) {
            patchBranchImmediate(callSite.toPointer(), disp32, isLinked, fixingUp);
        }
        return callSite.plus(oldDisp).toLong();
    }

    private static int getDisplacementFromTrampoline(Pointer callSitePointer) {
        int displacement;
        if (isAndInstruction(callSitePointer.readInt(8))) {
            return 0;
        }
        int luiImm = RISCV64MacroAssembler.extractLuiImmediate(callSitePointer.readInt(8));
        int addiImm = RISCV64MacroAssembler.extractAddiImmediate(callSitePointer.readInt(12));
        if ((addiImm & 0xFFF) >>> 11 == 0b1) {
            addiImm = addiImm | 0xFFFFF000;
        }
        displacement = (luiImm << 12) + addiImm;
        int addSubInstruction = callSitePointer.readInt(16);
        if (!isAddInstruction(addSubInstruction)) {
            displacement = -displacement;
        }
        return displacement;
    }

    private static void patchCallTrampoline(Pointer patchSite, int displacement, boolean isLinked) {
        int instruction = patchSite.readInt(0);
        int offset = jumpAndLinkExtractDisplacement(instruction);
        // The bimm offset must either point to one of the two trampolines or outside of them
        assert (offset == CALL_TRAMPOLINE1_OFFSET) || (offset == CALL_TRAMPOLINE2_OFFSET) : offset;
        // Get the offset of the unused trampoline
        offset = offset == CALL_TRAMPOLINE1_OFFSET ? CALL_TRAMPOLINE2_OFFSET : CALL_TRAMPOLINE1_OFFSET;
        // Create the new trampoline
        patchBranchRegister(patchSite, displacement, isLinked, offset);
    }

    private static void patchBranchRegister(Pointer patchSite, int displacement, boolean isLinked, int offset) {
        final boolean isNegative = displacement < 0;
        if (isNegative) {
            displacement = -displacement;
        }
        int instruction;
        int[] mov32BitConstantInstructions = mov32BitConstantHelper(RISCV64.x28, displacement);
        for (int i = 0; i < mov32BitConstantInstructions.length; i++) {
            instruction = mov32BitConstantInstructions[i];
            if (instruction == 0) { // fill in with asm.nop() if mov32BitConstant did not need those instructions
                instruction = addImmediateHelper(RISCV64.zero, RISCV64.zero, 0);
            }
            patchSite.writeInt(offset + MOV_OFFSET_IN_TRAMPOLINE + i * INSTRUCTION_SIZE, instruction);
        }
        instruction = addSubInstructionHelper(RISCV64.x28, RISCV64.x29, RISCV64.x28, isNegative);
        patchSite.writeInt(offset + MOV_OFFSET_IN_TRAMPOLINE + mov32BitConstantInstructions.length * INSTRUCTION_SIZE, instruction);
        instruction = jumpAndLinkHelper(isLinked ? RISCV64.ra : RISCV64.x0, RISCV64.x28, 0);
        patchSite.writeInt(CALL_BRANCH_OFFSET, instruction);
        // Patch the JAL to jump to the new trampoline
        instruction = jumpAndLinkImmediateHelper(RISCV64.zero, offset);
        patchSite.writeInt(0, instruction);

        MaxineVM.maxine_cache_flush(patchSite, RIP_CALL_INSTRUCTION_SIZE);
    }

    private static void writeJump(Pointer patchSite, CodePointer target) {
        long disp64 = target.toLong() - patchSite.plus(CALL_BRANCH_OFFSET).toLong();
        int displacement = (int) disp64;
        assert displacement == disp64;
        int branchOffset = CALL_BRANCH_OFFSET - CALL_TRAMPOLINE1_OFFSET;
        patchSite.writeInt(CALL_TRAMPOLINE1_OFFSET + 4,
                addImmediateHelper(RISCV64.x29, RISCV64.x29, branchOffset));
        branchOffset -= (CALL_TRAMPOLINE_INSTRUCTIONS - 1) * INSTRUCTION_SIZE;
        patchSite.writeInt(CALL_TRAMPOLINE1_OFFSET + (CALL_TRAMPOLINE_INSTRUCTIONS - 1) * INSTRUCTION_SIZE,
                jumpAndLinkImmediateHelper(RISCV64.zero, branchOffset));
        // Don't move this call higher since it flushes the cache
        patchBranchRegister(patchSite, displacement, false, CALL_TRAMPOLINE1_OFFSET);
    }

    /**
     * Patches a position in a target method with a direct jump to a given target address.
     *
     * @param tm the target method to be patched
     * @param pos the position in {@code tm} at which to apply the patch
     * @param target the target of the jump instruction being patched in
     */
    public static void patchWithJump(TargetMethod tm, int pos, CodePointer target) {
        // We must be at a global safepoint to safely patch TargetMethods
        FatalError.check(VmOperation.atSafepoint(), "should only be patching entry points when at a safepoint");

        final Pointer patchSite = tm.codeAt(pos).toPointer();

        synchronized (PatchingLock) {
            writeJump(patchSite, target);
        }
    }

    /**
     * Indicate with the instruction in a target method at a given position is a jump to a specified destination. Used
     * in particular for testing if the entry points of a target method were patched to jump to a trampoline.
     *
     * @param tm a target method
     * @param pos byte index relative to the start of the method to a call site
     * @param jumpTarget target to compare with the target of the assumed jump instruction
     * @return {@code true} if the instruction is a jump to the target, false otherwise
     */
    public static boolean isJumpTo(TargetMethod tm, int pos, CodePointer jumpTarget) {
        if (!isJumpInstruction(tm.codeAt(pos).toPointer().readInt(0))) {
            return false;
        }
        return readCall32Target(tm, pos).equals(jumpTarget);
    }

    /**
     * Thread safe patching of the displacement field in a direct call.
     *
     * @return the target of the call prior to patching
     */
    public static CodePointer mtSafePatchCallDisplacement(TargetMethod tm, CodePointer callSite, CodePointer target) {
        if (!isPatchableCallSite(callSite)) {
            throw FatalError.unexpected(" invalid patchable call site:  " + callSite.toHexString());
        }
        CodePointer oldTarget = readCall32Target(callSite);
        if (!oldTarget.equals(target)) {
            synchronized (PatchingLock) {
                // Just to prevent concurrent writing and invalidation to the same instruction cache line
                // (although the lock excludes ALL concurrent patching)
                fixupCall32Site(callSite, target);
            }
        }
        return oldTarget;
    }

    /**
     * Fixup the target displacement (19 bit) in a branch immediate instruction.
     * Returns the old displacement.
     *
     * @param code - array containing the instruction
     * @param callOffset - offset of the call in code
     * @param displacement - the new displacement.
     * @return the previous displacement
     */
    public static int fixupCall19Site(byte [] code, int callOffset, int displacement) {
        final boolean isNegative = displacement < 0;
        if (isNegative) {
            displacement = -displacement;
        }
        int instruction = extractInstruction(code, callOffset);
        int offset = jumpAndLinkExtractDisplacement(instruction);
        // The bimm offset must either point to one of the two trampolines or outside of them
        assert (offset == CALL_TRAMPOLINE1_OFFSET) || (offset == CALL_TRAMPOLINE2_OFFSET) : offset;
        // Get the offset of the unused trampoline
        offset = offset == CALL_TRAMPOLINE1_OFFSET ? CALL_TRAMPOLINE2_OFFSET : CALL_TRAMPOLINE1_OFFSET;
        final int trampolineOffset = callOffset + offset;
        int[] mov32BitConstantInstructions = mov32BitConstantHelper(RISCV64.x28, displacement);
        for (int i = 0; i < mov32BitConstantInstructions.length; i++) {
            instruction = mov32BitConstantInstructions[i];
            if (instruction == 0) { // fill in with asm.nop() if mov32BitConstant did not need those instructions
                instruction = addImmediateHelper(RISCV64.zero, RISCV64.zero, 0);
            }
            writeInstruction(code, trampolineOffset + MOV_OFFSET_IN_TRAMPOLINE + i * INSTRUCTION_SIZE, instruction);
        }
        // Create the new trampoline
        instruction = addSubInstructionHelper(RISCV64.x28, RISCV64.x29, RISCV64.x28, isNegative);
        writeInstruction(code, trampolineOffset + MOV_OFFSET_IN_TRAMPOLINE + mov32BitConstantInstructions.length * INSTRUCTION_SIZE, instruction);
        instruction = extractInstruction(code, callOffset + CALL_BRANCH_OFFSET);
        final boolean isLinked = isJumpLinked(instruction);
        instruction = jumpAndLinkHelper(isLinked ? RISCV64.ra : RISCV64.x0, RISCV64.x28, 0);
        writeInstruction(code, callOffset + CALL_BRANCH_OFFSET, instruction);
        // Patch the JAL to jump to the new trampoline
        instruction = jumpAndLinkImmediateHelper(RISCV64.zero, offset);
        writeInstruction(code, callOffset, instruction);
        return 0;
    }

    private static void writeInstruction(byte[] code, int offset, int instruction) {
        code[offset + 0] = (byte) (instruction         & 0xFF);
        code[offset + 1] = (byte) ((instruction >> 8)  & 0xFF);
        code[offset + 2] = (byte) ((instruction >> 16) & 0xFF);
        code[offset + 3] = (byte) ((instruction >> 24) & 0xFF);
    }

    /**
     * Fix up the target displacement in a branch immediate instruction.
     * Returns the old displacement.
     *
     * @param tm - the method containing the call
     * @param callOffset - the offset of the call in the methods code
     * @param target - the new target
     * @return the previous displacement
     */
    public static CodePointer fixupCall32Site(TargetMethod tm, int callOffset, CodePointer target) {
        CodePointer callSite = tm.codeAt(callOffset);

        if (MaxineVM.isHosted()) {
            long disp64 = target.toLong() - callSite.plus(CALL_BRANCH_OFFSET).toLong();
            int disp32 = (int) disp64;
            FatalError.check(disp64 == disp32, "Code displacement out of 32-bit range");
            assert NumUtil.isSignedNbit(19, disp32);
            byte[] code = tm.code();
            final int oldDisplacement = fixupCall19Site(code, callOffset, disp32);
            return callSite.plus(oldDisplacement);
        } else {
            return fixupCall32Site(callSite, target);
        }
    }

    private static CodePointer fixupCall32Site(CodePointer callSite, CodePointer target) {
        final Pointer callSitePointer = callSite.toPointer();
        CodePointer oldTarget = readCall32Target(callSite);
        if (oldTarget.equals(target)) {
            return oldTarget;
        }
        assert isJumpInstruction(callSitePointer.readInt(0)) : callSitePointer.readInt(0);
        Pointer branchSitePointer = callSitePointer.plus(CALL_BRANCH_OFFSET);
        int instruction = branchSitePointer.readInt(0);
        final boolean isLinked = isJumpLinked(instruction);

        long disp64 = target.toLong() - branchSitePointer.toLong();
        int disp32 = (int) disp64;
        FatalError.check(disp64 == disp32, "Code displacement out of 32-bit range: " + disp64);
        patchCallTrampoline(callSitePointer, disp32, isLinked);

        return oldTarget;
    }

    public static boolean isPatchableCallSite(CodePointer callSite) {
        final Address callSiteAddress = callSite.toAddress();
        return callSiteAddress.isAligned(4);
    }

    @HOSTED_ONLY
    private static boolean atFirstOrLastInstruction(StackFrameCursor current) {
        // check whether the current ip is at the first instruction or a return
        // which means the stack pointer has not been adjusted yet (or has already been adjusted back)
        TargetMethod tm = current.targetMethod();
        CodePointer entryPoint = tm.callEntryPoint.equals(CallEntryPoint.C_ENTRY_POINT) ? CallEntryPoint.C_ENTRY_POINT.in(tm) : CallEntryPoint.OPTIMIZED_ENTRY_POINT.in(tm);
        return entryPoint.equals(current.vmIP()) || current.stackFrameWalker().readInt(current.vmIP().toAddress(), 0) == RET;

    }

    /**
     * Advances the stack walker such that {@code current} becomes the callee.
     *
     * @param current the frame just visited by the current stack walk
     * @param csl the layout of the callee save area in {@code current}
     * @param csa the address of the callee save area in {@code current}
     */
    public static void advance(StackFrameCursor current, CiCalleeSaveLayout csl, Pointer csa) {
        assert csa.isZero() == (csl == null);
        TargetMethod tm = current.targetMethod();
        Pointer sp = current.sp();
        Pointer ripPointer = sp.plus(tm.frameSize());
        if (MaxineVM.isHosted()) {
            // Only during a stack walk in the context of the Inspector can execution
            // be anywhere other than at a safepoint.
            AdapterGenerator generator = AdapterGenerator.forCallee(current.targetMethod());
            if (generator != null && generator.advanceIfInPrologue(current)) {
                return;
            }
            if (atFirstOrLastInstruction(current)) {
                ripPointer = sp;
            }
        }

        StackFrameWalker sfw = current.stackFrameWalker();
        Pointer callerIP = sfw.readWord(ripPointer, 0).asPointer();
        // Skip the saved link register. Skip stackAlignment bytes since the push is 16-byte aligned as well
        Pointer callerSP = ripPointer.plus(Platform.target().stackAlignment);
        Pointer callerFP;
        if (!csa.isZero() && csl.contains(RISCV64.fp.number)) {
            callerFP = sfw.readWord(csa, csl.offsetOf(RISCV64.fp.number)).asPointer();
        } else {
            callerFP = current.fp();
        }
        current.setCalleeSaveArea(csl, csa);
        boolean wasDisabled = SafepointPoll.disable();
        sfw.advance(callerIP, callerSP, callerFP);
        if (!wasDisabled) {
            SafepointPoll.enable();
        }
    }

    public static boolean isRIPCall(Pointer callIP) {
        int instruction = callIP.readInt(0);
        return isJumpInstruction(instruction)
                && (jumpAndLinkExtractDisplacement(instruction) == CALL_TRAMPOLINE1_OFFSET
                || jumpAndLinkExtractDisplacement(instruction) == CALL_TRAMPOLINE2_OFFSET);
    }

    public static Pointer returnAddressPointer(StackFrameCursor frame) {
        TargetMethod tm = frame.targetMethod();
        Pointer sp = frame.sp();
        return sp.plus(tm.frameSize());
    }
}<|MERGE_RESOLUTION|>--- conflicted
+++ resolved
@@ -45,7 +45,6 @@
     public static final int RET = 0x8067;
 
     /**
-<<<<<<< HEAD
      * Instruction encodings for call trampolines.
      * auipc x28, #12
      */
@@ -59,9 +58,6 @@
 
     /**
      * The limits of an unconditional branch encoded as a 20-bit signed number.
-=======
-     * The limits of an unconditional branch encoded as a 28-bit signed number.
->>>>>>> 545bd46b
      */
     public static final int MAX_BRANCH = (1 << 19) - 1;
     public static final int MIN_BRANCH = -(1 << 19);
