/*
 * Copyright (c) 2018-2019, APT Group, School of Computer Science,
 * The University of Manchester. All rights reserved.
 * Copyright (c) 2007, 2011, Oracle and/or its affiliates. All rights reserved.
 * DO NOT ALTER OR REMOVE COPYRIGHT NOTICES OR THIS FILE HEADER.
 *
 * This code is free software; you can redistribute it and/or modify it
 * under the terms of the GNU General Public License version 2 only, as
 * published by the Free Software Foundation.
 *
 * This code is distributed in the hope that it will be useful, but WITHOUT
 * ANY WARRANTY; without even the implied warranty of MERCHANTABILITY or
 * FITNESS FOR A PARTICULAR PURPOSE.  See the GNU General Public License
 * version 2 for more details (a copy is included in the LICENSE file that
 * accompanied this code).
 *
 * You should have received a copy of the GNU General Public License version
 * 2 along with this work; if not, write to the Free Software Foundation,
 * Inc., 51 Franklin St, Fifth Floor, Boston, MA 02110-1301 USA.
 */
package com.sun.max.vm.compiler.target.riscv64;

import com.oracle.max.asm.NumUtil;
import com.oracle.max.cri.intrinsics.MemoryBarriers;
import com.oracle.max.asm.target.riscv64.*;
import com.sun.cri.ci.CiCalleeSaveLayout;
import com.sun.max.annotate.HOSTED_ONLY;
import com.sun.max.platform.Platform;
import com.sun.max.unsafe.*;
import com.sun.max.vm.*;
import com.sun.max.vm.compiler.CallEntryPoint;
import com.sun.max.vm.compiler.target.*;
import com.sun.max.vm.runtime.*;
import com.sun.max.vm.stack.StackFrameCursor;
import com.sun.max.vm.stack.StackFrameWalker;


import static com.oracle.max.asm.target.aarch64.Aarch64Assembler.INSTRUCTION_SIZE;
import static com.oracle.max.asm.target.aarch64.Aarch64Assembler.nopHelper;
import static com.oracle.max.asm.target.riscv64.RISCV64MacroAssembler.*;
<<<<<<< HEAD
import static com.sun.max.vm.compiler.CallEntryPoint.BASELINE_ENTRY_POINT;
import static com.sun.max.vm.compiler.CallEntryPoint.OPTIMIZED_ENTRY_POINT;
=======
>>>>>>> d10c5f3b
import static com.sun.max.vm.compiler.target.TargetMethod.useSystemMembarrier;
import static com.sun.max.vm.compiler.target.TargetMethod.useNonMandatedSystemMembarrier;

public final class RISCV64TargetMethodUtil {

    /**
     * Lock to avoid race on concurrent icache invalidation when patching target methods.
     */
    private static final Object PatchingLock = new Object();

    public static final int RET = 0x8067;

    /**
     * Instruction encodings for call trampolines.
     * auipc x28, #12
     */
    private static final int AUIPC_X28_12 = 0xce17;

    /** lw x28, 0(x28) */
    private static final int LW_X28 = 0xe0e03;

    /** jr x28 */
    private static final int JR_X28 = 0xe0067;

    /**
     * The limits of an unconditional branch encoded as a 20-bit signed number.
     */
    public static final int MAX_BRANCH = (1 << 19) - 1;
    public static final int MIN_BRANCH = -(1 << 19);

    /**
     * Test whether displacement is within range of a branch immediate instruction.
     * @param displacement
     * @return
     */
    private static boolean inBranchRange(int displacement) {
        if (displacement > MAX_BRANCH || displacement < MIN_BRANCH) {
            return false;
        }
        return true;
    }

    /**
     * Extract an instruction from the code array which starts at index=idx.
     * @param code
     * @param idx
     * @return
     */
    private static int extractInstruction(byte [] code, int idx) {
        assert code.length >= idx + 4 : "Insufficient space in code buffer";
        return ((code[idx + 3] & 0xFF) << 24) |
               ((code[idx + 2] & 0xFF) << 16) |
               ((code[idx + 1] & 0xFF) << 8) |
               (code[idx + 0] & 0xFF);
    }

    /**
     * Test whether the memory location contains the trampoline instruction sequence.
     * @param p
     * @return
     */
    private static boolean isTrampolineSite(Pointer p) {
        if (AUIPC_X28_12 == p.readInt(0) && LW_X28 == p.readInt(INSTRUCTION_SIZE) && JR_X28 == p.readInt(2 * INSTRUCTION_SIZE)) {
            return true;
        }
        return false;
    }

    /**
     * Indicate if the code at the address of the pointer parameter is an indirect call.
     * @param p
     * @return
     */
    private static boolean isIndirectCallSite(Pointer p) {
        return isTrampolineSite(p);
    }

    /**
     * Gets the target of a 32-bit relative CALL instruction.
     *
     * @param tm the method containing the CALL instruction
     * @param callPos the offset within the code of {@code targetMethod} of the CALL
     * @return the absolute target address of the CALL
     */
    public static CodePointer readCall32Target(TargetMethod tm, int callPos) {
        final CodePointer callSite = tm.codeAt(callPos);
        return readCall32Target(callSite);
    }

    /**
     * Gets the target of a 32-bit relative CALL instruction.
     *
     * @param callSite the code pointer to the CALL
     * @return the absolute target address of the CALL
     */
    public static CodePointer readCall32Target(CodePointer callSite) {
        Pointer callSitePointer = callSite.toPointer();
        int instruction = callSitePointer.readInt(0);
        assert isJumpInstruction(instruction) : instruction;
        final int offset = jumpAndLinkExtractDisplacement(instruction);
<<<<<<< HEAD
        //assert offset == TRAMPOLINE_SIZE : offset;

        if (isTrampolineSite(callSitePointer.plus(offset))) {
            long target = callSitePointer.plus(offset).readLong(TRAMPOLINE_ADDRESS_OFFSET);
            return CodePointer.from(target);
        }
        return callSite.plus(offset);
        /*
=======
        assert offset == TRAMPOLINE_SIZE : offset;
>>>>>>> d10c5f3b
        callSitePointer = callSitePointer.plus(offset);

        int displacement = getDisplacementFromTrampoline(callSitePointer);
        final CodePointer branchSite = callSite.plus(CALL_BRANCH_OFFSET);
        return branchSite.plus(displacement); */
    }

    /**
     * Patch a callsite: if the target is within range of a single branch instruction then
     * that is patched at the callsite; otherwise the trampoline is patched. The target prior
     * to patching is returned.
     * fixingUp identifies when a call-site is being fixed-up (see {@linkplain TargetMethod#fixupCallSite}).
     * A call site being fixed-up cannot be executed by another thread and so no specific consideration to
     * concurrent modification and execution is required during patching as long as the relevant cache maintenance is
     * carried out on the affected addresses after fixing up.
     * 
     * @param tm
     * @param callOffset
     * @param target
     * @param fixingUp identifies when fixing up as opposed to patching a concurrently executable call-site.
     * @return
     */
    private static long patchCallSite(TargetMethod tm, CodePointer callSite, Pointer target, boolean fixingUp) {
        long disp = target.toLong() - callSite.toLong();
        int disp20 = (int) disp;
        if (inBranchRange(disp20)) {
            return maybePatchBranchImmediate(callSite, disp20, fixingUp);
<<<<<<< HEAD
=======
        }
        return maybePatchTrampolineCall(tm, callSite, target, disp20, fixingUp);
    }

    /**
     * Patch the address operand of a trampoline call if the current target differs from the new target. Optionally
     * patch the address of the call site branch to steer execution to the trampoline. Returns the address of
     * the old target prior to any patching.
     *
     * @param tm
     * @param callSite
     * @param target
     * @param disp
     * @param fixingUp identifies when fixing up as opposed to patching a concurrently executable call-site.
     * @return
     */
    private static long maybePatchTrampolineCall(TargetMethod tm, CodePointer callSite, Pointer target, int disp, boolean fixingUp) {
        int callOffset = (int) (callSite.toLong() - tm.codeStart().toLong());
        // locate the trampoline site that corresponds to the call site.
        int pos = Safepoints.safepointPosForCall(callOffset, INSTRUCTION_SIZE);
        int spIndex = tm.safepoints().indexOfCallAt(pos);
        CodePointer trampolineSite = tm.trampolineStart().plus(spIndex * TRAMPOLINE_SIZE);
        assert isTrampolineSite(trampolineSite.toPointer());
        long oldTarget = trampolineSite.toPointer().readLong(2 * INSTRUCTION_SIZE);

        if (target.toLong() != oldTarget) {
            trampolineSite.toPointer().writeLong(TRAMPOLINE_ADDRESS_OFFSET, target.toLong());
            /*
             * For concurrent modification and execution a memory barrier here prevents the possibility
             * of the previous store of the target address being ordered after the call site store (if it
             * is updated).
             */
            if (!fixingUp) {
                MemoryBarriers.barrier(MemoryBarriers.STORE_LOAD);
            }
        }

        long callTarget = maybePatchBranchImmediate(callSite, trampolineSite.minus(callSite).toInt(), fixingUp);

        if (callTarget != trampolineSite.toLong()) {
            return callTarget;
        }
        return oldTarget;
    }

    /**
     * Patch an unconditional branch immediate call site if the displacement of the current branch
     * is not equal to the displacement parameter. 
     * Returns the address of the target prior to patching.
     * 
     * @param callSite
     * @param disp32
     * @param fixingUp identifies when fixing up as opposed to patching a concurrently executable call-site.
     * @return
     */
    private static long maybePatchBranchImmediate(CodePointer callSite, int disp32, boolean fixingUp) {
        int instruction = callSite.toPointer().readInt(0);
        assert isJumpInstruction(instruction) : instruction;
        int oldDisp = jumpAndLinkExtractDisplacement(instruction);
        boolean isLinked = isJumpLinked(instruction);
        if (oldDisp != disp32) {
            patchBranchImmediate(callSite.toPointer(), disp32, isLinked, fixingUp);
        }
        return callSite.plus(oldDisp).toLong();
    }

    /**
     * Pre conditions:
     *   CallSite has already been validated such that:
     *     a). it is the site of an unconditional branch immediate
     *     b). the present target != new target
     * @param callSite
     * @param displacement
     * @param isLinked
     * @param fixingUp identifies when fixing up as opposed to patching a concurrently executable call-site.
     * @return
     */
    private static void patchBranchImmediate(Pointer callSite, int displacement, boolean isLinked, boolean fixingUp) {
        int instruction = jumpAndLinkImmediateHelper(RISCV64.zero, displacement);
        callSite.writeInt(0, instruction);
        /*
         * Although no explicit synchronisation is mandated by the architecture when patching b -> b, doing
         * so here makes the modified instruction observable.
         */
        if (!fixingUp) {
            MaxineVM.maxine_cache_flush(callSite, INSTRUCTION_SIZE);
            /* The following memory barrier is not mandated by the architecture, however it ensures that the
             * modified branch is globally visible at the expense of the barrier.
             */
            if (useSystemMembarrier() && useNonMandatedSystemMembarrier()) {
                MaxineVM.syscall_membarrier();
            }
        }
    }

    private static int getDisplacementFromTrampoline(Pointer callSitePointer) {
        int displacement;
        if (isAndInstruction(callSitePointer.readInt(8))) {
            return 0;
>>>>>>> d10c5f3b
        }
        return maybePatchTrampolineCall(tm, callSite, target, disp20, fixingUp);
    }

    /**
     * Patch the address operand of a trampoline call if the current target differs from the new target. Optionally
     * patch the address of the call site branch to steer execution to the trampoline. Returns the address of
     * the old target prior to any patching.
     *
     * @param tm
     * @param callSite
     * @param target
     * @param disp
     * @param fixingUp identifies when fixing up as opposed to patching a concurrently executable call-site.
     * @return
     */
    private static long maybePatchTrampolineCall(TargetMethod tm, CodePointer callSite, Pointer target, int disp, boolean fixingUp) {
        int callOffset = (int) (callSite.toLong() - tm.codeStart().toLong());
        // locate the trampoline site that corresponds to the call site.
        int pos = Safepoints.safepointPosForCall(callOffset, INSTRUCTION_SIZE);
        int spIndex = tm.safepoints().indexOfCallAt(pos);
        CodePointer trampolineSite = tm.trampolineStart().plus(spIndex * TRAMPOLINE_SIZE);
        assert isTrampolineSite(trampolineSite.toPointer());
        long oldTarget = trampolineSite.toPointer().readLong(2 * INSTRUCTION_SIZE);

        if (target.toLong() != oldTarget) {
            trampolineSite.toPointer().writeLong(TRAMPOLINE_ADDRESS_OFFSET, target.toLong());
            /*
             * For concurrent modification and execution a memory barrier here prevents the possibility
             * of the previous store of the target address being ordered after the call site store (if it
             * is updated).
             */
            if (!fixingUp) {
                MemoryBarriers.barrier(MemoryBarriers.STORE_LOAD);
            }
        }

        long callTarget = maybePatchBranchImmediate(callSite, trampolineSite.minus(callSite).toInt(), fixingUp);

        if (callTarget != trampolineSite.toLong()) {
            return callTarget;
        }
        return oldTarget;
    }

<<<<<<< HEAD
    /**
     * Patch an unconditional branch immediate call site if the displacement of the current branch
     * is not equal to the displacement parameter. 
     * Returns the address of the target prior to patching.
     * 
     * @param callSite
     * @param disp20
     * @param fixingUp identifies when fixing up as opposed to patching a concurrently executable call-site.
     * @return
     */
    private static long maybePatchBranchImmediate(CodePointer callSite, int disp20, boolean fixingUp) {
        int instruction = callSite.toPointer().readInt(0);
        assert isJumpInstruction(instruction) : instruction;
        int oldDisp = jumpAndLinkExtractDisplacement(instruction);
        boolean isLinked = isJumpLinked(instruction);
        if (oldDisp != disp20) {
            patchBranchImmediate(callSite.toPointer(), disp20, isLinked, fixingUp);
        }
        return callSite.plus(oldDisp).toLong();
    }

    /**
     * Pre conditions:
     *   CallSite has already been validated such that:
     *     a). it is the site of an unconditional branch immediate
     *     b). the present target != new target
     * @param callSite
     * @param displacement
     * @param isLinked
     * @param fixingUp identifies when fixing up as opposed to patching a concurrently executable call-site.
     * @return
     */
    private static void patchBranchImmediate(Pointer callSite, int displacement, boolean isLinked, boolean fixingUp) {
        int instruction = jumpAndLinkImmediateHelper(RISCV64.zero, displacement);
        callSite.writeInt(0, instruction);
        /*
         * Although no explicit synchronisation is mandated by the architecture when patching b -> b, doing
         * so here makes the modified instruction observable.
         */
        if (!fixingUp) {
            MaxineVM.maxine_cache_flush(callSite, INSTRUCTION_SIZE);
            /* The following memory barrier is not mandated by the architecture, however it ensures that the
             * modified branch is globally visible at the expense of the barrier.
             */
            if (useSystemMembarrier() && useNonMandatedSystemMembarrier()) {
                MaxineVM.syscall_membarrier();
=======
    private static void patchBranchRegister(Pointer patchSite, int displacement, boolean isLinked, int offset) {
        final boolean isNegative = displacement < 0;
        if (isNegative) {
            displacement = -displacement;
        }
        int instruction;
        int[] mov32BitConstantInstructions = mov32BitConstantHelper(RISCV64.x28, displacement);
        for (int i = 0; i < mov32BitConstantInstructions.length; i++) {
            instruction = mov32BitConstantInstructions[i];
            if (instruction == 0) { // fill in with asm.nop() if mov32BitConstant did not need those instructions
                instruction = addImmediateHelper(RISCV64.zero, RISCV64.zero, 0);
>>>>>>> d10c5f3b
            }
        }
    }
/*
 
/*

/*
    private static void writeJump(Pointer patchSite, CodePointer target) {
        long disp64 = target.toLong() ;//- patchSite.plus(CALL_BRANCH_OFFSET).toLong();
        int displacement = (int) disp64;
        assert displacement == disp64;
        int branchOffset = CALL_BRANCH_OFFSET - CALL_TRAMPOLINE_OFFSET;
        patchSite.writeInt(CALL_TRAMPOLINE_OFFSET + 4,
                addImmediateHelper(RISCV64.x29, RISCV64.x29, branchOffset));
<<<<<<< HEAD
        branchOffset -= (TRAMPOLINE_INSTRUCTIONS - 1) * INSTRUCTION_SIZE;
        patchSite.writeInt(TRAMPOLINE_ADDRESS_OFFSET,
=======
        branchOffset -= (CALL_TRAMPOLINE_INSTRUCTIONS - 1) * INSTRUCTION_SIZE;
        patchSite.writeInt(CALL_TRAMPOLINE_OFFSET + (CALL_TRAMPOLINE_INSTRUCTIONS - 1) * INSTRUCTION_SIZE,
>>>>>>> d10c5f3b
                jumpAndLinkImmediateHelper(RISCV64.zero, branchOffset));
        // Don't move this call higher since it flushes the cache
        patchBranchRegister(patchSite, displacement, false, CALL_TRAMPOLINE_OFFSET);
    }

    /**
     * Patches a position in a target method with a direct jump to a given target address.
     *
     * @param tm the target method to be patched
     * @param pos the position in {@code tm} at which to apply the patch
     * @param target the target of the jump instruction being patched in
     */
    /*public static void patchWithJump(TargetMethod tm, int pos, CodePointer target) {
        // We must be at a global safepoint to safely patch TargetMethods
        FatalError.check(VmOperation.atSafepoint(), "should only be patching entry points when at a safepoint");

        final Pointer patchSite = tm.codeAt(pos).toPointer();

        synchronized (PatchingLock) {
            writeJump(patchSite, target);
        }
    }*/

    public static void patchWithJump(TargetMethod tm,int pos, CodePointer target) {
        // We must be at a global safepoint to safely patch TargetMethods
        FatalError.check(VmOperation.atSafepoint(), "should only be patching entry points when at a safepoint");
        Pointer code = tm.codeStart().toPointer();
        int offset = BASELINE_ENTRY_POINT.offset();

        synchronized (PatchingLock) {
            do {
                code.writeInt(offset, nopHelper());
                offset += INSTRUCTION_SIZE;
            } while (offset < OPTIMIZED_ENTRY_POINT.offset());

            code.writeInt(offset, AUIPC_X28_12);
            code.writeInt(offset += INSTRUCTION_SIZE, LW_X28);
            code.writeInt(offset += INSTRUCTION_SIZE*2, JR_X28);
            code.writeLong(offset += INSTRUCTION_SIZE, target.toLong());
            /*
             * After modifying instructions outside the permissible set the following cache maintenance is required
             * by the architecture. See B2.2.5 ARM ARM (issue E.a).
             */
            MaxineVM.maxine_cache_flush(code.plus(BASELINE_ENTRY_POINT.offset()), offset);
            if (useSystemMembarrier()) {
                MaxineVM.syscall_membarrier();
            }
        }
    }

    /**
     * Indicate with the instruction in a target method at a given position is a jump to a specified destination. Used
     * in particular for testing if the entry points of a target method were patched to jump to a trampoline.
     *
     * @param tm a target method
     * @param pos byte index relative to the start of the method to a call site
     * @param jumpTarget target to compare with the target of the assumed jump instruction
     * @return {@code true} if the instruction is a jump to the target, false otherwise
     */
    public static boolean isJumpTo(TargetMethod tm, int pos, CodePointer jumpTarget) {
        if (!isJumpInstruction(tm.codeAt(pos).toPointer().readInt(0))) {
            return false;
        }
        return readCall32Target(tm, pos).equals(jumpTarget);
    }

    /**
     * Thread safe patching of the displacement field in a direct call.
     *
     * @return the target of the call prior to patching
     */
    public static CodePointer mtSafePatchCallDisplacement(TargetMethod tm, CodePointer callSite, CodePointer target) {
        if (!isPatchableCallSite(callSite)) {
            throw FatalError.unexpected(" invalid patchable call site:  " + callSite.toHexString());
        }
        CodePointer oldTarget = readCall32Target(callSite);
        if (!oldTarget.equals(target)) {
            synchronized (PatchingLock) {
                // Just to prevent concurrent writing and invalidation to the same instruction cache line
                // (although the lock excludes ALL concurrent patching)
                patchCallSite(tm, callSite, target.toPointer(), false);
            }
        }
        return oldTarget;
    }

    /**
     * Fixup the target displacement (28bit) in a branch immediate instruction.
     * Returns the old displacement.
     *
     * @param code - array containing the instruction
     * @param callOffset - offset of the call in code
     * @param displacement - the new displacement.
     * @return the previous displacement
     */
    @HOSTED_ONLY
    public static int fixupCall19Site(byte [] code, int callOffset, int displacement) {
        int instruction = extractInstruction(code, callOffset);
        assert isJumpInstruction(instruction) : "Not jump";
        boolean isLinked = isJumpLinked(instruction);
        int newBranch = jumpAndLinkImmediateHelper(RISCV64.zero, displacement);
        writeInstruction(code, callOffset, newBranch);
        return 0;
    }

    private static void writeInstruction(byte[] code, int offset, int instruction) {
        code[offset + 0] = (byte) (instruction         & 0xFF);
        code[offset + 1] = (byte) ((instruction >> 8)  & 0xFF);
        code[offset + 2] = (byte) ((instruction >> 16) & 0xFF);
        code[offset + 3] = (byte) ((instruction >> 24) & 0xFF);
    }

    /**
     * Fix up the target displacement in a branch immediate instruction.
     * Returns the old displacement.
     *
     * @param tm - the method containing the call
     * @param callOffset - the offset of the call in the methods code
     * @param target - the new target
     * @return the previous displacement
     */
    public static CodePointer fixupCall32Site(TargetMethod tm, int callOffset, CodePointer target) {
        CodePointer callSite = tm.codeAt(callOffset);
        if (MaxineVM.isHosted()) {
            long disp64 = target.toLong() - callSite.toLong();
            int disp32 = (int) disp64;
            FatalError.check(disp64 == disp32, "Code displacement out of 32-bit range");
            assert NumUtil.isSignedNbit(19, disp32);
            byte[] code = tm.code();
            final int oldDisplacement = fixupCall19Site(code, callOffset, disp32);
            return callSite.plus(oldDisplacement);
        } else {
            return CodePointer.from(patchCallSite(tm, callSite, target.toPointer(), true));
        }
    }

    public static boolean isPatchableCallSite(CodePointer callSite) {
        final Address callSiteAddress = callSite.toAddress();
        return callSiteAddress.isAligned(4);
    }

    @HOSTED_ONLY
    private static boolean atFirstOrLastInstruction(StackFrameCursor current) {
        // check whether the current ip is at the first instruction or a return
        // which means the stack pointer has not been adjusted yet (or has already been adjusted back)
        TargetMethod tm = current.targetMethod();
        CodePointer entryPoint = tm.callEntryPoint.equals(CallEntryPoint.C_ENTRY_POINT) ? CallEntryPoint.C_ENTRY_POINT.in(tm) : CallEntryPoint.OPTIMIZED_ENTRY_POINT.in(tm);
        return entryPoint.equals(current.vmIP()) || current.stackFrameWalker().readInt(current.vmIP().toAddress(), 0) == RET;

    }

    /**
     * Advances the stack walker such that {@code current} becomes the callee.
     *
     * @param current the frame just visited by the current stack walk
     * @param csl the layout of the callee save area in {@code current}
     * @param csa the address of the callee save area in {@code current}
     */
    public static void advance(StackFrameCursor current, CiCalleeSaveLayout csl, Pointer csa) {
        assert csa.isZero() == (csl == null);
        TargetMethod tm = current.targetMethod();
        Pointer sp = current.sp();
        Pointer ripPointer = sp.plus(tm.frameSize());
        if (MaxineVM.isHosted()) {
            // Only during a stack walk in the context of the Inspector can execution
            // be anywhere other than at a safepoint.
            AdapterGenerator generator = AdapterGenerator.forCallee(current.targetMethod());
            if (generator != null && generator.advanceIfInPrologue(current)) {
                return;
            }
            if (atFirstOrLastInstruction(current)) {
                ripPointer = sp;
            }
        }

        StackFrameWalker sfw = current.stackFrameWalker();
        Pointer callerIP = sfw.readWord(ripPointer, 0).asPointer();
        // Skip the saved link register. Skip stackAlignment bytes since the push is 16-byte aligned as well
        Pointer callerSP = ripPointer.plus(Platform.target().stackAlignment);
        Pointer callerFP;
        if (!csa.isZero() && csl.contains(RISCV64.fp.number)) {
            callerFP = sfw.readWord(csa, csl.offsetOf(RISCV64.fp.number)).asPointer();
        } else {
            callerFP = current.fp();
        }
        current.setCalleeSaveArea(csl, csa);
        boolean wasDisabled = SafepointPoll.disable();
        sfw.advance(callerIP, callerSP, callerFP);
        if (!wasDisabled) {
            SafepointPoll.enable();
        }
    }

    public static boolean isRIPCall(Pointer callIP) {
        int instruction = callIP.readInt(0);
        return isJumpInstruction(instruction)
                && (jumpAndLinkExtractDisplacement(instruction) == CALL_TRAMPOLINE_OFFSET);
    }

    public static Pointer returnAddressPointer(StackFrameCursor frame) {
        TargetMethod tm = frame.targetMethod();
        Pointer sp = frame.sp();
        return sp.plus(tm.frameSize());
    }
}<|MERGE_RESOLUTION|>--- conflicted
+++ resolved
@@ -38,11 +38,6 @@
 import static com.oracle.max.asm.target.aarch64.Aarch64Assembler.INSTRUCTION_SIZE;
 import static com.oracle.max.asm.target.aarch64.Aarch64Assembler.nopHelper;
 import static com.oracle.max.asm.target.riscv64.RISCV64MacroAssembler.*;
-<<<<<<< HEAD
-import static com.sun.max.vm.compiler.CallEntryPoint.BASELINE_ENTRY_POINT;
-import static com.sun.max.vm.compiler.CallEntryPoint.OPTIMIZED_ENTRY_POINT;
-=======
->>>>>>> d10c5f3b
 import static com.sun.max.vm.compiler.target.TargetMethod.useSystemMembarrier;
 import static com.sun.max.vm.compiler.target.TargetMethod.useNonMandatedSystemMembarrier;
 
@@ -143,18 +138,7 @@
         int instruction = callSitePointer.readInt(0);
         assert isJumpInstruction(instruction) : instruction;
         final int offset = jumpAndLinkExtractDisplacement(instruction);
-<<<<<<< HEAD
-        //assert offset == TRAMPOLINE_SIZE : offset;
-
-        if (isTrampolineSite(callSitePointer.plus(offset))) {
-            long target = callSitePointer.plus(offset).readLong(TRAMPOLINE_ADDRESS_OFFSET);
-            return CodePointer.from(target);
-        }
-        return callSite.plus(offset);
-        /*
-=======
         assert offset == TRAMPOLINE_SIZE : offset;
->>>>>>> d10c5f3b
         callSitePointer = callSitePointer.plus(offset);
 
         int displacement = getDisplacementFromTrampoline(callSitePointer);
@@ -182,8 +166,6 @@
         int disp20 = (int) disp;
         if (inBranchRange(disp20)) {
             return maybePatchBranchImmediate(callSite, disp20, fixingUp);
-<<<<<<< HEAD
-=======
         }
         return maybePatchTrampolineCall(tm, callSite, target, disp20, fixingUp);
     }
@@ -283,7 +265,6 @@
         int displacement;
         if (isAndInstruction(callSitePointer.readInt(8))) {
             return 0;
->>>>>>> d10c5f3b
         }
         return maybePatchTrampolineCall(tm, callSite, target, disp20, fixingUp);
     }
@@ -329,54 +310,6 @@
         return oldTarget;
     }
 
-<<<<<<< HEAD
-    /**
-     * Patch an unconditional branch immediate call site if the displacement of the current branch
-     * is not equal to the displacement parameter. 
-     * Returns the address of the target prior to patching.
-     * 
-     * @param callSite
-     * @param disp20
-     * @param fixingUp identifies when fixing up as opposed to patching a concurrently executable call-site.
-     * @return
-     */
-    private static long maybePatchBranchImmediate(CodePointer callSite, int disp20, boolean fixingUp) {
-        int instruction = callSite.toPointer().readInt(0);
-        assert isJumpInstruction(instruction) : instruction;
-        int oldDisp = jumpAndLinkExtractDisplacement(instruction);
-        boolean isLinked = isJumpLinked(instruction);
-        if (oldDisp != disp20) {
-            patchBranchImmediate(callSite.toPointer(), disp20, isLinked, fixingUp);
-        }
-        return callSite.plus(oldDisp).toLong();
-    }
-
-    /**
-     * Pre conditions:
-     *   CallSite has already been validated such that:
-     *     a). it is the site of an unconditional branch immediate
-     *     b). the present target != new target
-     * @param callSite
-     * @param displacement
-     * @param isLinked
-     * @param fixingUp identifies when fixing up as opposed to patching a concurrently executable call-site.
-     * @return
-     */
-    private static void patchBranchImmediate(Pointer callSite, int displacement, boolean isLinked, boolean fixingUp) {
-        int instruction = jumpAndLinkImmediateHelper(RISCV64.zero, displacement);
-        callSite.writeInt(0, instruction);
-        /*
-         * Although no explicit synchronisation is mandated by the architecture when patching b -> b, doing
-         * so here makes the modified instruction observable.
-         */
-        if (!fixingUp) {
-            MaxineVM.maxine_cache_flush(callSite, INSTRUCTION_SIZE);
-            /* The following memory barrier is not mandated by the architecture, however it ensures that the
-             * modified branch is globally visible at the expense of the barrier.
-             */
-            if (useSystemMembarrier() && useNonMandatedSystemMembarrier()) {
-                MaxineVM.syscall_membarrier();
-=======
     private static void patchBranchRegister(Pointer patchSite, int displacement, boolean isLinked, int offset) {
         final boolean isNegative = displacement < 0;
         if (isNegative) {
@@ -388,7 +321,6 @@
             instruction = mov32BitConstantInstructions[i];
             if (instruction == 0) { // fill in with asm.nop() if mov32BitConstant did not need those instructions
                 instruction = addImmediateHelper(RISCV64.zero, RISCV64.zero, 0);
->>>>>>> d10c5f3b
             }
         }
     }
@@ -404,13 +336,8 @@
         int branchOffset = CALL_BRANCH_OFFSET - CALL_TRAMPOLINE_OFFSET;
         patchSite.writeInt(CALL_TRAMPOLINE_OFFSET + 4,
                 addImmediateHelper(RISCV64.x29, RISCV64.x29, branchOffset));
-<<<<<<< HEAD
-        branchOffset -= (TRAMPOLINE_INSTRUCTIONS - 1) * INSTRUCTION_SIZE;
-        patchSite.writeInt(TRAMPOLINE_ADDRESS_OFFSET,
-=======
         branchOffset -= (CALL_TRAMPOLINE_INSTRUCTIONS - 1) * INSTRUCTION_SIZE;
         patchSite.writeInt(CALL_TRAMPOLINE_OFFSET + (CALL_TRAMPOLINE_INSTRUCTIONS - 1) * INSTRUCTION_SIZE,
->>>>>>> d10c5f3b
                 jumpAndLinkImmediateHelper(RISCV64.zero, branchOffset));
         // Don't move this call higher since it flushes the cache
         patchBranchRegister(patchSite, displacement, false, CALL_TRAMPOLINE_OFFSET);
