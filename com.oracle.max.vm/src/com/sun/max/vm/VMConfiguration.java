/*
 * Copyright (c) 2007, 2012, Oracle and/or its affiliates. All rights reserved.
 * DO NOT ALTER OR REMOVE COPYRIGHT NOTICES OR THIS FILE HEADER.
 *
 * This code is free software; you can redistribute it and/or modify it
 * under the terms of the GNU General Public License version 2 only, as
 * published by the Free Software Foundation.
 *
 * This code is distributed in the hope that it will be useful, but WITHOUT
 * ANY WARRANTY; without even the implied warranty of MERCHANTABILITY or
 * FITNESS FOR A PARTICULAR PURPOSE.  See the GNU General Public License
 * version 2 for more details (a copy is included in the LICENSE file that
 * accompanied this code).
 *
 * You should have received a copy of the GNU General Public License version
 * 2 along with this work; if not, write to the Free Software Foundation,
 * Inc., 51 Franklin St, Fifth Floor, Boston, MA 02110-1301 USA.
 *
 * Please contact Oracle, 500 Oracle Parkway, Redwood Shores, CA 94065 USA
 * or visit www.oracle.com if you need additional information or have any
 * questions.
 */
package com.sun.max.vm;

import static com.sun.max.vm.MaxineVM.*;

import java.io.*;
import java.util.*;

import com.sun.max.annotate.*;
import com.sun.max.config.*;
import com.sun.max.platform.*;
import com.sun.max.program.*;
import com.sun.max.vm.heap.*;
import com.sun.max.vm.hosted.*;
import com.sun.max.vm.layout.*;
import com.sun.max.vm.monitor.*;
import com.sun.max.vm.reference.*;
import com.sun.max.vm.run.*;
import com.sun.max.vm.runtime.*;

/**
 * The configuration of a VM is defined by:
 * <ul>
 * <li> a {@link BuildLevel}
 * <li> a set of {@link BootImagePackage boot-image packages} that will be in the boot image
 * <li> a specific subset of the boot-image packages that implement the {@link VMScheme} VM schemes.
 * </ul>
 * This information is all known at the time the instance is constructed.
 */
public final class VMConfiguration {

    public final BuildLevel buildLevel;

    @HOSTED_ONLY public final BootImagePackage referencePackage;
    @HOSTED_ONLY public final BootImagePackage layoutPackage;
    @HOSTED_ONLY public final BootImagePackage heapPackage;
    @HOSTED_ONLY public final BootImagePackage monitorPackage;
    @HOSTED_ONLY public final BootImagePackage runPackage;
    @HOSTED_ONLY public final List<BootImagePackage> bootImagePackages;
    @HOSTED_ONLY private final Set<BootImagePackage> schemePackages = new HashSet<BootImagePackage>();

    private ArrayList<VMScheme> vmSchemes = new ArrayList<VMScheme>();
    private boolean areSchemesLoadedAndInstantiated = false;

<<<<<<< HEAD
    @CONSTANT_WHEN_NOT_ZERO
    private ReferenceScheme referenceScheme;

    @CONSTANT_WHEN_NOT_ZERO
    private LayoutScheme layoutScheme;

    @INSPECTED
    @CONSTANT_WHEN_NOT_ZERO
    private HeapScheme heapScheme;

    @CONSTANT_WHEN_NOT_ZERO
    private MonitorScheme monitorScheme;

    @CONSTANT_WHEN_NOT_ZERO
    private RunScheme runScheme;
=======
    @CONSTANT_WHEN_NOT_ZERO private ReferenceScheme referenceScheme;
    @CONSTANT_WHEN_NOT_ZERO private LayoutScheme layoutScheme;
    @INSPECTED
    @CONSTANT_WHEN_NOT_ZERO private HeapScheme heapScheme;
    @CONSTANT_WHEN_NOT_ZERO private MonitorScheme monitorScheme;
    @CONSTANT_WHEN_NOT_ZERO private RunScheme runScheme;
>>>>>>> b5861557

    public VMConfiguration(BuildLevel buildLevel,
                           Platform platform,
                           BootImagePackage referencePackage,
                           BootImagePackage layoutPackage,
                           BootImagePackage heapPackage,
                           BootImagePackage monitorPackage,
                           BootImagePackage runPackage) {
        this.buildLevel = buildLevel;
        this.referencePackage = referencePackage;
        this.layoutPackage = layoutPackage;
        this.heapPackage = heapPackage;
        this.monitorPackage = monitorPackage;
        this.runPackage = runPackage;
        /**
         * We now gather all the packages that might be part of the VM boot image by scanning the class
         * path from the well-defined root ({@code com.sun.max.config}) and looking for {@code Package} classes,
         * instantiating them, and in the process possibly following new roots.
         * We then ask each package if it should be included in the image in this configuration by
         * invoking the {@code isPartOfMaxineVM} method. That method may, particularly if it is
         * in a scheme instance, need to ask questions about the configuration we are constructing.
         * Valid questions concern the values (names) of the scheme packages and the classes
         * registered as the scheme implementations. Since the schemes have not be instantiated
         * at this stage, scheme instances cannot be used. i.e., one must use {@link Class#isAssignableFrom}
         * rather than {@code instanceof}. The method {@link #schemeImplClassIsSubClass} can be used to
         * check whether a given class is the same as or a subclass of the registered class for a given scheme.
         */
        addSchemePackage(referencePackage);
        addSchemePackage(layoutPackage);
        addSchemePackage(heapPackage);
        addSchemePackage(monitorPackage);
        addSchemePackage(runPackage);

        bootImagePackages = new ArrayList<BootImagePackage>();
        for (BootImagePackage pkg : BootImagePackage.getTransitiveSubPackages(
                        HostedVMClassLoader.HOSTED_VM_CLASS_LOADER.classpath(),
                        new com.sun.max.config.Package())) {

            if (pkg.isPartOfMaxineVM(this)) {
                bootImagePackages.add(pkg);
            }
        }
        MaxineVM.registerBootImagePackages(bootImagePackages);
    }

    private void addSchemePackage(BootImagePackage pkg) {
        if (pkg != null) {
            schemePackages.add(pkg);
        }
    }

    @INLINE public ReferenceScheme       referenceScheme()   { return referenceScheme;   }
    @INLINE public LayoutScheme          layoutScheme()      { return layoutScheme;      }
    @INLINE public HeapScheme            heapScheme()        { return heapScheme;        }
    @INLINE public MonitorScheme         monitorScheme()     { return monitorScheme;     }
    @INLINE public RunScheme             runScheme()         { return runScheme;         }

    @HOSTED_ONLY
    public List<BootImagePackage> packages() {
        return Arrays.asList(new BootImagePackage[] {
            referencePackage,
            layoutPackage,
            heapPackage,
            monitorPackage,
            runPackage});
    }

    public List<VMScheme> vmSchemes() {
        return vmSchemes;
    }

    /**
     * Checks whether the actual scheme class that implements a given scheme (class) in this configuration
     * is the same class or a subclass of another given class.
     * It is analogous to comparing the scheme package but allows an assignability check
     * within {@link BootImagePackage#isPartOfMaxineVM(VMConfiguration) before
     * the schemes are instantiated.
     * @param <S>
     * @param schemeClass the scheme class being searched for
     * @param schemeSubClass the scheme class being checked
     * @return true iff the actual implementation class is same as or a subclass of schemeSubClass
     */
    @HOSTED_ONLY
    public <S extends VMScheme> boolean schemeImplClassIsSubClass(Class<S>  schemeClass, Class<? extends S> schemeSubClass) {
        for (BootImagePackage pkg : schemePackages) {
            final Class<? extends S> result = pkg.schemeTypeToImplementation(schemeClass);
            if (result != null && schemeSubClass.isAssignableFrom(result)) {
                return true;
            }
        }
        return false;
    }

    @HOSTED_ONLY
    private <VMScheme_Type extends VMScheme> VMScheme_Type loadAndInstantiateScheme(List<VMScheme> loadedSchemes, BootImagePackage p, Class<VMScheme_Type> vmSchemeType) {
        if (p == null) {
            throw ProgramError.unexpected("Package not found for scheme: " + vmSchemeType.getSimpleName());
        }

        if (loadedSchemes != null) {
            Class< ? extends VMScheme_Type> impl = p.loadSchemeImplementation(vmSchemeType);
            for (VMScheme vmScheme : loadedSchemes) {
                if (vmScheme.getClass() == impl) {
                    vmSchemes.add(vmScheme);
                    return vmSchemeType.cast(vmScheme);
                }
            }
        }

        // If one implementation class in package p implements multiple schemes, then only a single
        // instance of that class is created and shared by the VM configuration for all the schemes
        // it implements.
        for (VMScheme vmScheme : vmSchemes) {
            if (vmSchemeType.isInstance(vmScheme) && p.loadSchemeImplementation(vmSchemeType).equals(vmScheme.getClass())) {
                return vmSchemeType.cast(vmScheme);
            }
        }

        final VMScheme_Type vmScheme = p.loadAndInstantiateScheme(vmSchemeType);
        vmSchemes.add(vmScheme);
        return vmScheme;
    }

    /**
     * Loads and instantiates all the schemes of this configuration.
     *
     * @param loadedSchemes the set of schemes already loaded and instantiated in this process. If non-{@code null},
     *            this list is used to prevent any given scheme implementation from being instantiated more than once.
     */
    @HOSTED_ONLY
    public void loadAndInstantiateSchemes(List<VMScheme> loadedSchemes) {
        if (areSchemesLoadedAndInstantiated) {
            return;
        }

        referenceScheme = loadAndInstantiateScheme(loadedSchemes, referencePackage, ReferenceScheme.class);
        layoutScheme = loadAndInstantiateScheme(loadedSchemes, layoutPackage, LayoutScheme.class);
        monitorScheme = loadAndInstantiateScheme(loadedSchemes, monitorPackage, MonitorScheme.class);
        heapScheme = loadAndInstantiateScheme(loadedSchemes, heapPackage, HeapScheme.class);

        runScheme = loadAndInstantiateScheme(loadedSchemes, runPackage, RunScheme.class);
        areSchemesLoadedAndInstantiated = true;
    }

    public void initializeSchemes(MaxineVM.Phase phase) {
        vm().compilationBroker.initialize(phase);
        for (int i = 0; i < vmSchemes.size(); i++) {
            try {
                //Log.print("Initializing: ");
                //Log.println(vmSchemes.get(i).name());
                vmSchemes.get(i).initialize(phase);
            } catch (Throwable t) {
                FatalError.unexpected("Error initializing scheme " + vmSchemes.get(i).name() + " in phase " + phase.name(), t);
            }
        }
    }

    /**
     * Convenience method for accessing the configuration associated with the
     * current {@linkplain MaxineVM#vm() VM} context.
     */
    @FOLD
    public static VMConfiguration vmConfig() {
        return vm().config;
    }

    @Override
    public String toString() {
        final ByteArrayOutputStream baos = new ByteArrayOutputStream();
        print(new PrintStream(baos), "");
        return baos.toString();
    }

    public void print(PrintStream out, String indent) {
        out.println(indent + "Build level: " + buildLevel);
        for (VMScheme vmScheme : vmSchemes()) {
            final String specification = vmScheme.specification().getSimpleName();
            out.println(indent + specification.replace("Scheme", " scheme") + ": " + vmScheme.about());
        }
        out.println(indent + "Optimizing compiler: " + vm().compilationBroker.optimizingCompiler);
        out.println(indent + "Baseline compiler: " + vm().compilationBroker.baselineCompiler);
    }

    /**
     * Use {@link MaxineVM#isDebug()} instead of calling this directly.
     */
    @FOLD
    public boolean debugging() {
        return buildLevel == BuildLevel.DEBUG;
    }
}<|MERGE_RESOLUTION|>--- conflicted
+++ resolved
@@ -63,30 +63,12 @@
     private ArrayList<VMScheme> vmSchemes = new ArrayList<VMScheme>();
     private boolean areSchemesLoadedAndInstantiated = false;
 
-<<<<<<< HEAD
-    @CONSTANT_WHEN_NOT_ZERO
-    private ReferenceScheme referenceScheme;
-
-    @CONSTANT_WHEN_NOT_ZERO
-    private LayoutScheme layoutScheme;
-
-    @INSPECTED
-    @CONSTANT_WHEN_NOT_ZERO
-    private HeapScheme heapScheme;
-
-    @CONSTANT_WHEN_NOT_ZERO
-    private MonitorScheme monitorScheme;
-
-    @CONSTANT_WHEN_NOT_ZERO
-    private RunScheme runScheme;
-=======
     @CONSTANT_WHEN_NOT_ZERO private ReferenceScheme referenceScheme;
     @CONSTANT_WHEN_NOT_ZERO private LayoutScheme layoutScheme;
     @INSPECTED
     @CONSTANT_WHEN_NOT_ZERO private HeapScheme heapScheme;
     @CONSTANT_WHEN_NOT_ZERO private MonitorScheme monitorScheme;
     @CONSTANT_WHEN_NOT_ZERO private RunScheme runScheme;
->>>>>>> b5861557
 
     public VMConfiguration(BuildLevel buildLevel,
                            Platform platform,
