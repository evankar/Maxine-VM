--- conflicted
+++ resolved
@@ -135,16 +135,11 @@
             MaxineVM.reportPristineMemoryFailure("reserved space leftover", "deallocate", leftoverSize);
         }
 
-<<<<<<< HEAD
         // From now on, we can allocate.
 
         // Make the heap inspectable
         HeapScheme.Inspect.init(true);
         HeapScheme.Inspect.notifyHeapRegions(markedSpace);
-=======
-        // From now on, we can allocate. The following does this because of the var-arg arguments.
-        InspectableHeapInfo.init(true, heapMarker.colorMap, markedSpace);
->>>>>>> 750d5ae3
     }
 
     public boolean collectGarbage(Size requestedFreeSpace) {
