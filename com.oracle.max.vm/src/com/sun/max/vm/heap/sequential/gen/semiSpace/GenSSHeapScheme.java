/*
 * Copyright (c) 2012, 2012, Oracle and/or its affiliates. All rights reserved.
 * DO NOT ALTER OR REMOVE COPYRIGHT NOTICES OR THIS FILE HEADER.
 *
 * This code is free software; you can redistribute it and/or modify it
 * under the terms of the GNU General Public License version 2 only, as
 * published by the Free Software Foundation.
 *
 * This code is distributed in the hope that it will be useful, but WITHOUT
 * ANY WARRANTY; without even the implied warranty of MERCHANTABILITY or
 * FITNESS FOR A PARTICULAR PURPOSE.  See the GNU General Public License
 * version 2 for more details (a copy is included in the LICENSE file that
 * accompanied this code).
 *
 * You should have received a copy of the GNU General Public License version
 * 2 along with this work; if not, write to the Free Software Foundation,
 * Inc., 51 Franklin St, Fifth Floor, Boston, MA 02110-1301 USA.
 *
 * Please contact Oracle, 500 Oracle Parkway, Redwood Shores, CA 94065 USA
 * or visit www.oracle.com if you need additional information or have any
 * questions.
 */
package com.sun.max.vm.heap.sequential.gen.semiSpace;

import com.sun.cri.xir.*;
import com.sun.cri.xir.CiXirAssembler.XirOperand;
import com.sun.max.annotate.*;
import com.sun.max.memory.*;
import com.sun.max.platform.*;
import com.sun.max.unsafe.*;
import com.sun.max.util.*;
import com.sun.max.vm.*;
import com.sun.max.vm.MaxineVM.Phase;
import com.sun.max.vm.code.*;
import com.sun.max.vm.heap.*;
import com.sun.max.vm.heap.gcx.*;
import com.sun.max.vm.heap.gcx.rset.*;
import com.sun.max.vm.heap.gcx.rset.ctbl.*;
import com.sun.max.vm.reference.*;
import com.sun.max.vm.runtime.*;
import com.sun.max.vm.tele.*;

/**
 * A heap scheme implementing a two-generations heap, where each generation implements a semi-space collector.
 *
 *
 */
public final class GenSSHeapScheme extends HeapSchemeWithTLABAdaptor implements XirWriteBarrierSpecification, RSetCoverage {

    /**
     * Knob for the fixed ratio resizing policy.
     */
    static int YoungGenHeapPercent = 30;
    static {
        VMOptions.addFieldOption("-XX:", "YoungGenHeapPercent", GenSSHeapScheme.class, "Fixed percentage of heap size that must be used by young gen", Phase.PRISTINE);
    }

    /**
     * Refiller for the OldSpace allocator.
     */
    final class OldSpaceRefiller extends Refiller {
        @Override
        public Address allocateRefill(Pointer startOfSpaceLeft, Size spaceLeft) {
            // TODO
            // Either we're already GC-ing the old space, in which case we have an out of memory situation.
            // Or this is a direct allocation and we need to raise a full collection.
            return Address.zero();
        }

        @Override
        protected void doBeforeGC() {
        }

    }

    /**
     * Refiller for the young space allocator. Just trigger a garbage collect.
     */
    class YoungSpaceRefiller extends Refiller {
        @Override
        public Address allocateRefill(Pointer startOfSpaceLeft, Size spaceLeft) {
            AtomicBumpPointerAllocator<YoungSpaceRefiller> allocator = youngSpace.allocator();
            Size size = allocator.size();
            while (!Heap.collectGarbage(size)) {
                size = allocator.size();
                // TODO: condition for OOM
            }
            // We're out of safepoint. The current thread hold the refill lock and will do the refill of the allocator.
            return Address.zero();
        }

        @Override
        protected void doBeforeGC() {
            // Nothing to do.
        }
    }

    /**
     * Old generation, organized as a semi-space.
     */
    @INSPECTED
    final ContiguousSemiSpace<CardSpaceAllocator<OldSpaceRefiller>> oldSpace;

    /**
     * Young generation, organized as a simple linear space. The collector doesn't do aging
     * in this first prototype. Later, this will be changed for a semi-space variant
     * (either with equal-size semi-space, or with a eden / survivor semi-space).
     */
    @INSPECTED
    final ContiguousAllocatingSpace<AtomicBumpPointerAllocator<YoungSpaceRefiller>> youngSpace;

    /**
     * Policy for resizing the heap after each GC.
     */
    private GenHeapSizingPolicy heapResizingPolicy;


    /**
     * Card-table based remembered set for the nursery.
     */
    @INSPECTED
    private final CardTableRSet cardTableRSet;

    /**
     * Support for heap verification. All live objects are evacuated to the old space on minor collection.
     * There should remain no references from the old space to the young space.
     */
    private final NoYoungReferenceVerifier noYoungReferencesVerifier;

    /**
     * Verify that the FOT table is correctly setup.
     */
    private final FOTVerifier fotVerifier;

    @HOSTED_ONLY
    public GenSSHeapScheme() {
        cardTableRSet = new CardTableRSet();
        AtomicBumpPointerAllocator<YoungSpaceRefiller> nurseryAllocator =
            new AtomicBumpPointerAllocator<YoungSpaceRefiller>(new YoungSpaceRefiller());
        CardSpaceAllocator<OldSpaceRefiller> tenuredAllocator =
            new CardSpaceAllocator<GenSSHeapScheme.OldSpaceRefiller>(new OldSpaceRefiller(), cardTableRSet);

        youngSpace = new ContiguousAllocatingSpace<AtomicBumpPointerAllocator<YoungSpaceRefiller>>(nurseryAllocator);
        oldSpace = new ContiguousSemiSpace<CardSpaceAllocator<OldSpaceRefiller>>(tenuredAllocator);
        noYoungReferencesVerifier = new NoYoungReferenceVerifier(cardTableRSet, youngSpace);
        fotVerifier = new FOTVerifier(cardTableRSet);
    }

    @Override
    public void initialize(MaxineVM.Phase phase) {
        super.initialize(phase);
        cardTableRSet.initialize(phase);
    }

    @Override
    public boolean contains(Address address) {
        return oldSpace.contains(address) || youngSpace.contains(address);
    }

    @Override
    public boolean collectGarbage(Size requestedFreeSpace) {
        // TODO Auto-generated method stub
        return false;
    }

    @Override
    public Size reportFreeSpace() {
        return oldSpace.freeSpace().plus(youngSpace.freeSpace());
    }

    @Override
    public Size reportUsedSpace() {
        return oldSpace.usedSpace().plus(youngSpace.usedSpace());
    }

    @INLINE
    @Override
    public boolean needsBarrier(IntBitSet<WriteBarrierSpecification.WriteBarrierSpec> writeBarrierSpec) {
        return writeBarrierSpec.isSet(WriteBarrierSpec.POST_WRITE);
    }

    @INLINE
    @Override
    public void postWriteBarrier(Reference ref, Offset offset, Reference value) {
        cardTableRSet.record(ref, offset);
    }

    @INLINE
    @Override
    public void postWriteBarrier(Reference ref,  int displacement, int index, Reference value) {
        cardTableRSet.record(ref, displacement, index);
    }

    @Override
    protected void allocateHeapAndGCStorage() {
        final Size reservedSpace = Size.K.times(reservedVirtualSpaceKB());
        final Size initSize = Heap.initialSize();
        final Size maxSize = Heap.maxSize();
        final int pageSize = Platform.platform().pageSize;
        final int log2Alignment = Integer.numberOfTrailingZeros(pageSize);
        // Verify that the constraint of the heap scheme are met:
        FatalError.check(Heap.bootHeapRegion.start() ==
            Heap.startOfReservedVirtualSpace(),
            "Boot heap region must be mapped at start of reserved virtual space");

        final Address endOfCodeRegion = Code.getCodeManager().getRuntimeOptCodeRegion().end();
        final Address endOfReservedSpace = Heap.bootHeapRegion.start().plus(reservedSpace);
<<<<<<< HEAD



        cardTableRSet.initializeXirStartupConstants();

        // Make the heap inspectable
        HeapScheme.Inspect.init(true);
        HeapScheme.Inspect.notifyHeapRegions(youngSpace.space, oldSpace.space, oldSpace.fromSpace, cardTableRSet.memory());
=======
        final Address  firstUnusedByteAddress = endOfCodeRegion.alignUp(pageSize);

        try {
            // Use immortal memory for now.
            Heap.enableImmortalMemoryAllocation();
            heapResizingPolicy = new FixedRatioGenHeapSizingPolicy(initSize, maxSize, YoungGenHeapPercent, log2Alignment);
            youngSpace.initialize(firstUnusedByteAddress, heapResizingPolicy.maxYoungGenSize(), heapResizingPolicy.initialYoungGenSize());
            Address startOfOldSpace = youngSpace.space.end().alignUp(pageSize);
            oldSpace.initializeAlignment(pageSize);
            oldSpace.initialize(startOfOldSpace, heapResizingPolicy.maxOldGenSize(), heapResizingPolicy.initialOldGenSize());
            initializeCoverage(firstUnusedByteAddress, oldSpace.highestAddress().minus(firstUnusedByteAddress).asSize());
            cardTableRSet.initializeXirStartupConstants();

            Address unusedReservedSpaceStart = cardTableRSet.memory().end().alignUp(pageSize);
            // Free reserved space we will not be using.
            Size leftoverSize = endOfReservedSpace.minus(unusedReservedSpaceStart).asSize();

            // First, uncommit range we want to free (this will create a new mapping that can then be deallocated)
            if (!Heap.AvoidsAnonOperations) {
                if (!VirtualMemory.uncommitMemory(unusedReservedSpaceStart, leftoverSize,  VirtualMemory.Type.DATA)) {
                    MaxineVM.reportPristineMemoryFailure("reserved space leftover", "uncommit", leftoverSize);
                }
            }
            if (VirtualMemory.deallocate(unusedReservedSpaceStart, leftoverSize, VirtualMemory.Type.DATA).isZero()) {
                MaxineVM.reportPristineMemoryFailure("reserved space leftover", "deallocate", leftoverSize);
            }
           // Make the heap inspectable
            InspectableHeapInfo.init(true, youngSpace.space, oldSpace.space, oldSpace.fromSpace, cardTableRSet.memory());
        } finally {
            Heap.disableImmortalMemoryAllocation();
        }
>>>>>>> 43ade624
    }

    @Override
    protected void reportTotalGCTimes() {
        // TODO Auto-generated method stub

    }

    /**
     * Allocate a chunk of memory of the specified size and refill a thread's TLAB with it.
     * @param etla the thread whose TLAB will be refilled
     * @param tlabSize the size of the chunk of memory used to refill the TLAB
     */
    private void allocateAndRefillTLAB(Pointer etla, Size tlabSize) {
        Pointer tlab = youngSpace.allocate(tlabSize);
        Size effectiveSize = tlabSize.minus(tlabHeadroom());
        refillTLAB(etla, tlab, effectiveSize);
    }

    @NEVER_INLINE
    @Override
    protected Pointer handleTLABOverflow(Size size, Pointer etla, Pointer tlabMark, Pointer tlabEnd) {
        // Should we refill the TLAB ?
        final TLABRefillPolicy refillPolicy = TLABRefillPolicy.getForCurrentThread(etla);
        if (refillPolicy == null) {
            // No policy yet for the current thread. This must be the first time this thread uses a TLAB (it does not have one yet).
            FatalError.check(tlabMark.isZero(), "thread must not have a TLAB yet");
            if (!usesTLAB()) {
                // We're not using TLAB. So let's assign the never refill tlab policy.
                TLABRefillPolicy.setForCurrentThread(etla, NEVER_REFILL_TLAB);
                return youngSpace.allocate(size);
            }
            // Allocate an initial TLAB and a refill policy. For simplicity, this one is allocated from the TLAB (see comment below).
            final Size tlabSize = initialTlabSize();
            allocateAndRefillTLAB(etla, tlabSize);
            // Let's do a bit of meta-circularity. The TLAB is refilled, and no-one except the current thread can use it.
            // So the TLAB allocation is going to succeed here
            TLABRefillPolicy.setForCurrentThread(etla, new SimpleTLABRefillPolicy(tlabSize));
            // Now, address the initial request. Note that we may recurse down to handleTLABOverflow again here if the
            // request is larger than the TLAB size. However, this second call will succeed and allocate outside of the TLAB.
            return tlabAllocate(size);
        }
        final Size nextTLABSize = refillPolicy.nextTlabSize();
        if (size.greaterThan(nextTLABSize)) {
            // This couldn't be allocated in a TLAB, so go directly to direct allocation routine.
            // NOTE: this is where we always go if we don't use TLABs (the "never refill" TLAB policy
            // always return zero for the next TLAB size.
            return youngSpace.allocate(size);
        }
        if (!refillPolicy.shouldRefill(size, tlabMark)) {
            // Size would fit in a new tlab, but the policy says we shouldn't refill the TLAB yet, so allocate directly in the young generation.
            return youngSpace.allocate(size);
        }
        // Refill TLAB and allocate (we know the request can be satisfied with a fresh TLAB and will therefore succeed).
        allocateAndRefillTLAB(etla, nextTLABSize);
        return tlabAllocate(size);
    }

    @Override
    protected Pointer customAllocate(Pointer customAllocator, Size size) {
        return ImmortalHeap.allocate(size, true);
    }

    /**
     * Interface to the heap region manager to request coverage of all heap spaces by remembered set.
     * This must be called before the first assignment to a reference location so that code
     * generated with write barrier doesn't fail.
     */
    @Override
    public void initializeCoverage(Address coveredAreaStart, Size coveredAreaSize) {
        final int pageSize = Platform.platform().pageSize;
        final Address endOfCoveredArea = coveredAreaStart.plus(coveredAreaSize);
        final Size cardTableCoveredAreaSize = endOfCoveredArea.minus(Heap.bootHeapRegion.start()).asSize();

        // Allocate Card Table Data at the end of the covered area (i.e., space reserved to the heap regions).
        final Address cardTableDataStart =  endOfCoveredArea.roundedUpBy(pageSize);

        // We want the card table to cover not just the dynamic heap, but also the boot image and code cache to avoid testing
        // for boundaries in the write barrier. Note that covering these with the card table doesn't mean we will iterate over these
        // cards to find references to young objects (i.e., it may be cheaper to use the reference maps for the boot image).
        final Size cardTableDataSize = cardTableRSet.memoryRequirement(cardTableCoveredAreaSize);
        if (!Heap.AvoidsAnonOperations) {
            if (!VirtualMemory.commitMemory(cardTableDataStart, cardTableDataSize,  VirtualMemory.Type.DATA)) {
                MaxineVM.reportPristineMemoryFailure("card table space", "commit", cardTableDataSize);
            }
        }
        cardTableRSet.initialize(Heap.bootHeapRegion.start(), cardTableCoveredAreaSize, cardTableDataStart, cardTableDataSize);
    }

    @HOSTED_ONLY
    public XirWriteBarrierGenerator barrierGenerator(IntBitSet<WriteBarrierSpecification.WriteBarrierSpec> writeBarrierSpec) {
        if (writeBarrierSpec.equals(TUPLE_POST_BARRIER)) {
            return new XirWriteBarrierGenerator() {
                @Override
                public void genWriteBarrier(CiXirAssembler asm, XirOperand ... operands) {
                    cardTableRSet.genTuplePostWriteBarrier(asm, operands[0]);
                }
            };
        } else if (writeBarrierSpec.equals(ARRAY_POST_BARRIER)) {
            return new XirWriteBarrierGenerator() {
                @Override
                public void genWriteBarrier(CiXirAssembler asm, XirOperand ... operands) {
                    cardTableRSet.genArrayPostWriteBarrier(asm, operands[0], operands[1]);
                }
            };
        }
        return XirWriteBarrierSpecification.NULL_WRITE_BARRIER_GEN;
    }

}<|MERGE_RESOLUTION|>--- conflicted
+++ resolved
@@ -205,16 +205,6 @@
 
         final Address endOfCodeRegion = Code.getCodeManager().getRuntimeOptCodeRegion().end();
         final Address endOfReservedSpace = Heap.bootHeapRegion.start().plus(reservedSpace);
-<<<<<<< HEAD
-
-
-
-        cardTableRSet.initializeXirStartupConstants();
-
-        // Make the heap inspectable
-        HeapScheme.Inspect.init(true);
-        HeapScheme.Inspect.notifyHeapRegions(youngSpace.space, oldSpace.space, oldSpace.fromSpace, cardTableRSet.memory());
-=======
         final Address  firstUnusedByteAddress = endOfCodeRegion.alignUp(pageSize);
 
         try {
@@ -242,11 +232,11 @@
                 MaxineVM.reportPristineMemoryFailure("reserved space leftover", "deallocate", leftoverSize);
             }
            // Make the heap inspectable
-            InspectableHeapInfo.init(true, youngSpace.space, oldSpace.space, oldSpace.fromSpace, cardTableRSet.memory());
+           HeapScheme.Inspect.init(true);
+           HeapScheme.Inspect.notifyHeapRegions(youngSpace.space, oldSpace.space, oldSpace.fromSpace, cardTableRSet.memory());
         } finally {
             Heap.disableImmortalMemoryAllocation();
         }
->>>>>>> 43ade624
     }
 
     @Override
