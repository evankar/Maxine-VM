--- conflicted
+++ resolved
@@ -92,9 +92,11 @@
 
 
     /**
-     * A VM option for enabling extra checking of references. This is enabled by default in Debug build.
-     */
-    private static boolean VerifyReferences = false;
+     * A VM option for enabling extra checking of references. This should be disabled when running GC benchmarks.
+     * It's enabled by default as the primary goal of this collector are simplicity and robustness,
+     * not high performance.
+     */
+    private static boolean VerifyReferences = true;
     static {
         VMOptions.addFieldOption("-XX:", "VerifyReferences", SemiSpaceHeapScheme.class, "Do extra verification for each reference scanned by the GC", MaxineVM.Phase.PRISTINE);
     }
@@ -949,14 +951,8 @@
                 cell = adjustForDebugTag ? DebugHeap.adjustForDebugTag(oldAllocationMark) : oldAllocationMark;
                 end = cell.plus(size);
             }
-<<<<<<< HEAD
         } while (!toSpace.mark.compareAndSwap(oldAllocationMark, end).equals(oldAllocationMark));
 
-=======
-        } while (toSpace.mark.compareAndSwap(oldAllocationMark, end) != oldAllocationMark);
-        final VmThread vmThread = UnsafeCast.asVmThread(VM_THREAD.loadRef(ETLA.load(currentTLA())).toJava());
-        HeapSchemeWithTLAB.logger.logAllocate(vmThread, oldAllocationMark, size.toInt());
->>>>>>> 9bb94e77
         // Zero the allocated chunk before returning
         Memory.clearWords(cell, size.dividedBy(Word.size()).toInt());
 
@@ -988,7 +984,7 @@
      * @param when a description of the current GC phase
      */
     private void verifyObjectSpaces(GCCallbackPhase when) {
-        if (!VerifyReferences) {
+        if (!MaxineVM.isDebug() && !VerifyReferences) {
             return;
         }
 
