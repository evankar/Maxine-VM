/*
 * Copyright (c) 2012, Oracle and/or its affiliates. All rights reserved.
 * DO NOT ALTER OR REMOVE COPYRIGHT NOTICES OR THIS FILE HEADER.
 *
 * This code is free software; you can redistribute it and/or modify it
 * under the terms of the GNU General Public License version 2 only, as
 * published by the Free Software Foundation.
 *
 * This code is distributed in the hope that it will be useful, but WITHOUT
 * ANY WARRANTY; without even the implied warranty of MERCHANTABILITY or
 * FITNESS FOR A PARTICULAR PURPOSE.  See the GNU General Public License
 * version 2 for more details (a copy is included in the LICENSE file that
 * accompanied this code).
 *
 * You should have received a copy of the GNU General Public License version
 * 2 along with this work; if not, write to the Free Software Foundation,
 * Inc., 51 Franklin St, Fifth Floor, Boston, MA 02110-1301 USA.
 *
 * Please contact Oracle, 500 Oracle Parkway, Redwood Shores, CA 94065 USA
 * or visit www.oracle.com if you need additional information or have any
 * questions.
 */
package com.sun.max.vm.jvmti;

import static com.sun.max.vm.jvmti.JVMTICallbacks.*;
import static com.sun.max.vm.jvmti.JVMTIConstants.*;
import static com.sun.max.vm.jvmti.JVMTI.*;
import static com.sun.max.vm.jvmti.JVMTIUtil.ClassActorProxy;

import java.io.*;
import java.security.*;
import java.util.*;

import com.sun.max.annotate.*;
import com.sun.max.memory.*;
import com.sun.max.unsafe.*;
import com.sun.max.util.*;
import com.sun.max.vm.*;
import com.sun.max.vm.actor.holder.*;
import com.sun.max.vm.actor.member.*;
import com.sun.max.vm.classfile.*;
import com.sun.max.vm.classfile.constant.*;
import com.sun.max.vm.jni.*;
import com.sun.max.vm.layout.*;
import com.sun.max.vm.reference.*;
import com.sun.max.vm.thread.*;
import com.sun.max.vm.type.*;

/**
 * Support for all the JVMTI functions related to {@link Class} handling.
 */
class JVMTIClassFunctions {

    /**
     * Strict check on whether a class is a VM class.
     * @param classActor
     * @return
     */
    static boolean isVMClass(ClassActor classActor) {
        return classActor.classLoader == VMClassLoader.VM_CLASS_LOADER;
    }

<<<<<<< HEAD
    static boolean JVMTIIncludeVMClasses;

    static boolean isVmClass(ClassActor classActor) {
        return classActor.classLoader == VMClassLoader.VM_CLASS_LOADER;
=======
    /**
     * Non-strict check whether a class is a VM class.
     *
     * @param classActor
     * @return If {@link JVMTI#JVMTI_VM} is {@code false} equivalent to {@code !isVMClass(classActor), otherwise {@link true}.
     */
    static boolean isVisibleClass(ClassActor classActor) {
        return JVMTI.JVMTI_VM || !isVMClass(classActor);
>>>>>>> bc96bbd5
    }

    static int getObjectSize(Object object, Pointer sizePtr) {
        sizePtr.setInt(Layout.size(Reference.fromJava(object)).toInt());
        return JVMTI_ERROR_NONE;
    }

    /**
     * Dispatch the {@link JVMTIEvent#CLASS_FILE_LOAD_HOOK}.
     * We do not check the event state, caller is presumed to have called {@link JVMTI#eventNeeded(int).
     * @param classLoader null for boot
     * @param className
     * @param protectionDomain
     * @param classfileBytes
     * @return transformed bytes or null if no change
     */
    static byte[] classFileLoadHook(ClassLoader classLoader, String className, ProtectionDomain protectionDomain, byte[] classfileBytes) {
        Pointer newClassDataLenPtr = Intrinsics.alloca(Pointer.size(), false);
        Pointer newClassDataPtrPtr = Intrinsics.alloca(Pointer.size(), false);
        Pointer classDataPtr = Reference.fromJava(classfileBytes).toOrigin().plus(JVMTIUtil.byteDataOffset);
        int classfileBytesLength = classfileBytes.length;
        boolean changed = false;
        for (int i = 0; i < jvmtiEnvs.length; i++) {
            Pointer callback = getCallbackForEvent(jvmtiEnvs[i], JVMTIEvent.CLASS_FILE_LOAD_HOOK, VmThread.current());
            if (callback.isZero()) {
                continue;
            }
            Pointer env = jvmtiEnvs[i].env;
            // class name is passed as a char * not a JNI handle, sigh
            Pointer classNamePtr = Pointer.zero();
            if (className != null) {
                classNamePtr = CString.utf8FromJava(className);
            }

            newClassDataPtrPtr.setWord(Word.zero());
            invokeClassfileLoadHookCallback(callback, env, Word.zero(), JniHandles.createLocalHandle(classLoader), classNamePtr, JniHandles.createLocalHandle(protectionDomain), classfileBytesLength,
                            classDataPtr, newClassDataLenPtr, newClassDataPtrPtr);
            if (!classNamePtr.isZero()) {
                Memory.deallocate(classNamePtr);
            }
            if (!newClassDataPtrPtr.getWord().isZero()) {
                classDataPtr = newClassDataPtrPtr.getWord().asPointer();
                classfileBytesLength = newClassDataLenPtr.getInt();
                changed = true;
            }
        }
        if (changed) {
            byte[] result = new byte[classfileBytesLength];
            Memory.readBytes(classDataPtr, result);
            return result;
        } else {
            return null;
        }
    }

    /**
     * Add a directory/jar to the boot classpath. Only one addition per agent is supported. Since this if typically
     * called in the ONLOAD phase we hold the value until Maxine has reached PRISTINE.
     */
    static int addToBootstrapClassLoaderSearch(Pointer env, Pointer segment) {
        // TODO Handle the case where paths are added after getAddedBootClassPath has been called,
        // i.e, during the LIVE phase
        if (getAddedBootClassPathCalled) {
            return JVMTI_ERROR_INTERNAL;
        }
        Env jvmtiEnv = JVMTI.getEnv(env);
        if (jvmtiEnv == null) {
            return JVMTI_ERROR_INVALID_ENVIRONMENT;
        }
        for (int i = 0; i < jvmtiEnv.bootClassPathAdd.length; i++) {
            long p = jvmtiEnv.bootClassPathAdd[i];
            if (p == 0) {
                Size length = CString.length(segment).plus(1);
                Pointer copiedPath = Memory.allocate(length);
                Memory.copyBytes(segment, copiedPath, length);
                jvmtiEnv.bootClassPathAdd[i] = copiedPath.asAddress().toLong();
                return JVMTI_ERROR_NONE;
            }
        }
        return JVMTI_ERROR_INTERNAL;
    }

    private static boolean getAddedBootClassPathCalled;

    /**
     * Handles any extra paths added in the ONLOAD phase.
     *
     * @return
     */
    static String getAddedBootClassPath() {
        if (!JVMTI.anyActiveAgents()) {
            return null;
        }
        String result = null;
        for (int i = 0; i < jvmtiEnvs.length; i++) {
            Env jvmtiEnv = jvmtiEnvs[i];
            for (long pathAsLong : jvmtiEnv.bootClassPathAdd) {
                if (pathAsLong != 0) {
                    Pointer pathPtr = Address.fromLong(pathAsLong).asPointer();
                    try {
                        String path = CString.utf8ToJava(pathPtr);
                        if (result == null) {
                            result = path;
                        } else {
                            result = result + File.pathSeparator + path;
                        }
                    } catch (Utf8Exception ex) {
                        // skip it
                    }
                }
            }

        }
        getAddedBootClassPathCalled = true;
        return result;
    }

    static int getClassSignature(Class klass, Pointer signaturePtrPtr, Pointer genericPtrPtr) {
        ClassActor classActor = ClassActor.fromJava(klass);
        if (!signaturePtrPtr.isZero()) {
            Pointer signaturePtr = CString.utf8FromJava(classActor.typeDescriptor.string);
            if (signaturePtr.isZero()) {
                return JVMTI_ERROR_OUT_OF_MEMORY;
            }
            signaturePtrPtr.setWord(signaturePtr);
        }
        if (!genericPtrPtr.isZero()) {
            genericPtrPtr.setWord(Pointer.zero());
        }
        return JVMTI_ERROR_NONE;
    }

    static int getClassStatus(Class klass, Pointer statusPtr) {
        ClassActor classActor = ClassActor.fromJava(klass);
        int status = 0;
        if (classActor.isArrayClass()) {
            status = JVMTI_CLASS_STATUS_ARRAY;
        } else if (classActor.isPrimitiveClassActor()) {
            status = JVMTI_CLASS_STATUS_PRIMITIVE;
        } else {
            // ClassActor keeps a single state for the class, so we have to work backwards.
            ClassActorProxy proxyClassActor = ClassActorProxy.asClassActorProxy(classActor);
            if (proxyClassActor.initializationState == ClassActorProxy.INITIALIZED) {
                status = JVMTI_CLASS_STATUS_VERIFIED | JVMTI_CLASS_STATUS_PREPARED | JVMTI_CLASS_STATUS_INITIALIZED;
            } else if (proxyClassActor.initializationState == ClassActorProxy.VERIFIED_) {
                status = JVMTI_CLASS_STATUS_VERIFIED | JVMTI_CLASS_STATUS_PREPARED;
            } else if (proxyClassActor.initializationState == ClassActorProxy.PREPARED) {
                status = JVMTI_CLASS_STATUS_PREPARED;
            } else {
                // any other value implies some kind of error
                status = JVMTI_CLASS_STATUS_ERROR;
            }
        }
        statusPtr.setInt(status);
        return JVMTI_ERROR_NONE;
    }

    static int getByteCodes(ClassMethodActor classMethodActor, Pointer bytecodeCountPtr, Pointer bytecodesPtr) {
        byte[] code = classMethodActor.code();
        bytecodeCountPtr.setInt(code.length);
        Pointer nativeBytesPtr = Memory.allocate(Size.fromInt(code.length));
        Memory.writeBytes(code, nativeBytesPtr);
        bytecodesPtr.setWord(nativeBytesPtr);
        return JVMTI_ERROR_NONE;
    }

    /**
     * Get the classes whose loading was initiated by the given class loader. TODO: Handle initiating versus defining
     * loaders (which requires a Maxine upgrade).
     */
    static int getClassLoaderClasses(ClassLoader classLoader, Pointer classCountPtr, Pointer classesPtrPtr) {
        if (classLoader == null) {
            classLoader = BootClassLoader.BOOT_CLASS_LOADER;
        }
        Collection<ClassActor> classActors = ClassRegistry.makeRegistry(classLoader).getClassActors();
        int classCount = classActors.size();
        Pointer classesPtr = allocateClassesArray(classCount, classCountPtr, classesPtrPtr);
        if (classesPtr.isZero()) {
            return JVMTI_ERROR_OUT_OF_MEMORY;
        }
        copyClassActors(classesPtr, classActors, 0, classCount);
        classCountPtr.setInt(classCount);
        return JVMTI_ERROR_NONE;
    }

    private static final int NUMBER_OF_PRIMITIVE_CLASS_ACTORS = 9; // void,byte,boolean,short,char,int,long,float,double

    static int getLoadedClasses(Pointer classCountPtr, Pointer classesPtrPtr) {
        // TODO handle all class loaders, requires changes to Maxine
        Collection<ClassActor> bootClassActors = ClassRegistry.makeRegistry(BootClassLoader.BOOT_CLASS_LOADER).getClassActors();
        Collection<ClassActor> systemClassActors = ClassRegistry.makeRegistry(ClassLoader.getSystemClassLoader()).getClassActors();
        @SuppressWarnings("unchecked")
        Collection<ClassActor> vmClassActors = JVMTI.JVMTI_VM ? ClassRegistry.makeRegistry(VMClassLoader.VM_CLASS_LOADER).getClassActors() : Collections.EMPTY_SET;
        // N.B. This is inherently a snapshot as we don't prevent class loading/unloading happening while this executes.
        // These variables define the snapshot, and copyClassActors honors these values for recording purposes.
        // Another complication is that spec sates that primitive class actors are not returned
        // and Maxine's boot class registry does include those.
        int bootClassActorsSize = bootClassActors.size() - NUMBER_OF_PRIMITIVE_CLASS_ACTORS;
        int systemClassActorsSize = systemClassActors.size();
        int totalSize = bootClassActorsSize + systemClassActorsSize + vmClassActors.size();
        Pointer classesPtr = allocateClassesArray(totalSize, classCountPtr, classesPtrPtr);
        if (classesPtr.isZero()) {
            return JVMTI_ERROR_OUT_OF_MEMORY;
        }
        int bootClassActorsCopied = copyClassActors(classesPtr, bootClassActors, 0, bootClassActorsSize);
        int systemClassActorsCopied = copyClassActors(classesPtr, systemClassActors, bootClassActorsCopied, systemClassActorsSize);
        int vmClassActorsCopied = JVMTI.JVMTI_VM ? copyClassActors(classesPtr, vmClassActors, systemClassActorsCopied + bootClassActorsCopied, vmClassActors.size()) : 0;
        classCountPtr.setInt(bootClassActorsCopied + systemClassActorsCopied + vmClassActorsCopied);
        return JVMTI_ERROR_NONE;
    }

    private static Pointer allocateClassesArray(int classCount, Pointer classCountPtr, Pointer classesPtrPtr) {
        Pointer classesPtr = Memory.allocate(Size.fromInt(classCount * Word.size()));
        if (classesPtr.isZero()) {
            return classesPtr;
        }
        classesPtrPtr.setWord(classesPtr);
        return classesPtr;
    }

    /**
     * Copies at most {@code count} classes into the C array {@code classesArrayPtr}. Returns the actual number of
     * classes copied. This maybe {@code <= count} the number of class actors has shrunk due to unloading. The added
     * classes are stored starting at {@code arrayIndex}.
     */
    private static int copyClassActors(Pointer classesArrayPtr, Collection<ClassActor> classActors, int arrayIndex, int count) {
        int index = 0;
        for (ClassActor classActor : classActors) {
            if (classActor.isPrimitiveClassActor()) {
                continue;
            }
            if (index < count) {
                classesArrayPtr.setWord(arrayIndex + index, JniHandles.createLocalHandle(classActor.toJava()));
                index++;
            } else {
                break;
            }
        }
        return index;
    }

    static int getSourceFileName(Class klass, Pointer sourceNamePtr) {
        ClassActor classActor = ClassActor.fromJava(klass);
        String className = classActor.sourceFileName;
        Pointer classNamePtr = CString.utf8FromJava(className);
        sourceNamePtr.setWord(classNamePtr);
        return JVMTI_ERROR_NONE;
    }

    static int getLineNumberTable(ClassMethodActor classMethodActor, Pointer entryCountPtr, Pointer tablePtr) {
        if (classMethodActor.isNative()) {
            return JVMTI_ERROR_NATIVE_METHOD;
        }
        LineNumberTable table = classMethodActor.codeAttribute().lineNumberTable();
        if (table.isEmpty()) {
            return JVMTI_ERROR_ABSENT_INFORMATION;
        }
        LineNumberTable.Entry[] entries = table.entries();
        entryCountPtr.setInt(entries.length);
        Pointer nativeTablePtr = Memory.allocate(Size.fromInt(entries.length * getLineNumberEntrySize()));
        for (int i = 0; i < entries.length; i++) {
            LineNumberTable.Entry entry = entries[i];
            setJVMTILineNumberEntry(nativeTablePtr, i, entry.bci(), entry.lineNumber());
        }
        tablePtr.setWord(nativeTablePtr);
        return JVMTI_ERROR_NONE;
    }

    private static int lineNumberEntrySize = -1;

    private static int getLineNumberEntrySize() {
        if (lineNumberEntrySize < 0) {
            lineNumberEntrySize = getJVMTILineNumberEntrySize();
        }
        return lineNumberEntrySize;
    }

    @C_FUNCTION
    private static native int getJVMTILineNumberEntrySize();

    @C_FUNCTION
    private static native void setJVMTILineNumberEntry(Pointer table, int index, long location, int lineNumber);

    /**
     * To order local variable entries by slot index.
     */
    private static class EntryComparator implements Comparator<LocalVariableTable.Entry> {
        public int compare(LocalVariableTable.Entry a, LocalVariableTable.Entry b) {
            final int aSlot = a.slot();
            final int bSlot = b.slot();
            if (aSlot < bSlot) {
                return -1;
            } else if (aSlot > bSlot) {
                return 1;
            } else {
                return 0;
            }
        }
    }

    private static final EntryComparator entryComparator = new EntryComparator();

    static int getLocalVariableTable(ClassMethodActor classMethodActor, Pointer entryCountPtr, Pointer tablePtr) {
        if (classMethodActor.isNative()) {
            return JVMTI_ERROR_NATIVE_METHOD;
        }
        LocalVariableTable table = classMethodActor.codeAttribute().localVariableTable();
        if (table.isEmpty()) {
            return JVMTI_ERROR_ABSENT_INFORMATION;
        }
        LocalVariableTable.Entry[] entries = table.entries();
        // The spec doesn't say anything about ordering but, experimentally, it is important to order by slot
        // otherwise debuggers show the arguments to a method in the random order returned by table.entries().
        Arrays.sort(entries, entryComparator);
        ConstantPool constantPool = classMethodActor.holder().constantPool();
        entryCountPtr.setInt(entries.length);
        Pointer nativeTablePtr = Memory.allocate(Size.fromInt(entries.length * getLocalVariableEntrySize()));
        for (int i = 0; i < entries.length; i++) {
            LocalVariableTable.Entry entry = entries[i];
            setJVMTILocalVariableEntry(nativeTablePtr, i, CString.utf8FromJava(entry.name(constantPool).string),
                            CString.utf8FromJava(constantPool.utf8At(entry.descriptorIndex(), "local variable type").toString()),
                            entry.signatureIndex() == 0 ? Pointer.zero() : CString.utf8FromJava(entry.signature(constantPool).string), entry.startBCI(), entry.length(), entry.slot());
        }
        tablePtr.setWord(nativeTablePtr);
        return JVMTI_ERROR_NONE;
    }

    private static int localVariableEntrySize = -1;

    private static int getLocalVariableEntrySize() {
        if (localVariableEntrySize < 0) {
            localVariableEntrySize = getJVMTILocalVariableEntrySize();
        }
        return localVariableEntrySize;
    }

    @C_FUNCTION
    private static native int getJVMTILocalVariableEntrySize();

    @C_FUNCTION
    private static native void setJVMTILocalVariableEntry(Pointer table, int index, Pointer name, Pointer signature, Pointer genericSignature, long location, int length, int slot);

    static int getSourceDebugExtension(Class klass, Pointer sourceDebugExtensionPtr) {
        return JVMTI_ERROR_ABSENT_INFORMATION;
    }

    static int isMethodObsolete(ClassMethodActor classMethodActor, Pointer isObsoletePtr) {
        // TODO implement properly!
        isObsoletePtr.setBoolean(false);
        return JVMTI_ERROR_NONE;
    }

    static int getMethodName(MethodActor methodActor, Pointer namePtrPtr, Pointer signaturePtrPtr, Pointer genericPtrPtr) {
        if (!namePtrPtr.isZero()) {
            namePtrPtr.setWord(CString.utf8FromJava(methodActor.name()));
        }
        if (!signaturePtrPtr.isZero()) {
            signaturePtrPtr.setWord(CString.utf8FromJava(methodActor.descriptor().asString()));
        }
        if (!genericPtrPtr.isZero()) {
            String generic = methodActor.genericSignatureString();
            genericPtrPtr.setWord(generic == null ? Pointer.zero() : CString.utf8FromJava(generic));
        }
        return JVMTI_ERROR_NONE;
    }

    static int getMethodDeclaringClass(MethodActor methodActor, Pointer declaringClassPtr) {
        declaringClassPtr.setWord(JniHandles.createLocalHandle(methodActor.holder().toJava()));
        return JVMTI_ERROR_NONE;
    }

    static int getMaxLocals(ClassMethodActor classMethodActor, Pointer maxPtr) {
        if (classMethodActor.isNative()) {
            return JVMTI_ERROR_INVALID_METHODID;
        }
        maxPtr.setInt(classMethodActor.codeAttribute().maxLocals);
        return JVMTI_ERROR_NONE;
    }

    static int getArgumentsSize(ClassMethodActor classMethodActor, Pointer sizePtr) {
        if (classMethodActor.isNative()) {
            return JVMTI_ERROR_INVALID_METHODID;
        }
        sizePtr.setInt(classMethodActor.numberOfParameterSlots());
        return JVMTI_ERROR_NONE;
    }

    static int getMethodLocation(ClassMethodActor classMethodActor, Pointer startLocationPtr, Pointer endLocationPtr) {
        if (classMethodActor.isNative()) {
            return JVMTI_ERROR_INVALID_METHODID;
        }
        byte[] code = classMethodActor.codeAttribute().code();
        startLocationPtr.setLong(0);
        endLocationPtr.setLong(code.length - 1);
        return JVMTI_ERROR_NONE;
    }

    static int getFieldName(FieldActor fieldActor, Pointer namePtrPtr, Pointer signaturePtrPtr, Pointer genericPtrPtr) {
        if (!namePtrPtr.isZero()) {
            namePtrPtr.setWord(CString.utf8FromJava(fieldActor.name()));
        }
        if (!signaturePtrPtr.isZero()) {
            signaturePtrPtr.setWord(CString.utf8FromJava(fieldActor.descriptor().string));
        }
        if (!genericPtrPtr.isZero()) {
            String generic = fieldActor.genericSignatureString();
            genericPtrPtr.setWord(generic == null ? Pointer.zero() : CString.utf8FromJava(generic));
        }
        return JVMTI_ERROR_NONE;
    }

    static int getFieldDeclaringClass(FieldActor fieldActor, Pointer declaringClassPtr) {
        declaringClassPtr.setWord(JniHandles.createLocalHandle(fieldActor.holder().toJava()));
        return JVMTI_ERROR_NONE;
    }

    static int getClassMethods(Class klass, Pointer methodCountPtr, Pointer methodsPtrPtr) {
        ClassActor classActor = ClassActor.fromJava(klass);
        MethodActor[] methodActors = ClassActorProxy.asClassActorProxy(classActor).methodActors;
        boolean ordered = methodActors != null;
        if (!ordered) {
            methodActors = classActor.getLocalMethodActorsArray();
        }
        int length = methodActors.length;
        Pointer methodsPtr = Memory.allocate(Size.fromInt(length * Word.size()));
        if (methodsPtr.isZero()) {
            return JVMTI_ERROR_OUT_OF_MEMORY;
        }
        methodsPtrPtr.setWord(methodsPtr);
        methodCountPtr.setInt(length);
        // One issue: Maxine puts clinit at the end, it should be first (based on Hotspot).
        int last = length;
        int offset = 0;
        if (ordered) {
            if (classActor.clinit != null) {
                assert methodActors[last - 1] == classActor.clinit;
                methodsPtr.setWord(0, MethodID.fromMethodActor(classActor.clinit));
                last--;
                offset++;
            }
        }
        for (int i = 0; i < last; i++) {
            methodsPtr.setWord(i + offset, MethodID.fromMethodActor(methodActors[i]));
        }
        return JVMTI_ERROR_NONE;
    }

    static int getClassFields(Class klass, Pointer fieldCountPtr, Pointer fieldsPtrPtr) {
        List<FieldActor> fieldActors = ClassActor.fromJava(klass).getLocalFieldActors();
        Pointer fieldsPtr = Memory.allocate(Size.fromInt(fieldActors.size() * Word.size()));
        if (fieldsPtr.isZero()) {
            return JVMTI_ERROR_OUT_OF_MEMORY;
        }
        fieldsPtrPtr.setWord(fieldsPtr);
        int size = fieldActors.size();
        for (int i = 0; i < size; i++) {
            fieldsPtr.setWord(i, FieldID.fromFieldActor(fieldActors.get(i)));
        }
        fieldCountPtr.setInt(size);
        return JVMTI_ERROR_NONE;
    }

    static int getImplementedInterfaces(Class klass, Pointer interfaceCountPtr, Pointer interfacesPtrPtr) {
        List<InterfaceActor> interfaceActors = ClassActor.fromJava(klass).getLocalInterfaceActors();
        Pointer interfacesPtr = Memory.allocate(Size.fromInt(interfaceActors.size() * Word.size()));
        if (interfacesPtr.isZero()) {
            return JVMTI_ERROR_OUT_OF_MEMORY;
        }
        interfacesPtrPtr.setWord(interfacesPtr);
        int size = interfaceActors.size();
        for (int i = 0; i < size; i++) {
            interfacesPtr.setWord(i, JniHandles.createLocalHandle(interfaceActors.get(i).toJava()));
        }
        interfaceCountPtr.setInt(size);
        return JVMTI_ERROR_NONE;

    }

}<|MERGE_RESOLUTION|>--- conflicted
+++ resolved
@@ -60,12 +60,6 @@
         return classActor.classLoader == VMClassLoader.VM_CLASS_LOADER;
     }
 
-<<<<<<< HEAD
-    static boolean JVMTIIncludeVMClasses;
-
-    static boolean isVmClass(ClassActor classActor) {
-        return classActor.classLoader == VMClassLoader.VM_CLASS_LOADER;
-=======
     /**
      * Non-strict check whether a class is a VM class.
      *
@@ -74,7 +68,6 @@
      */
     static boolean isVisibleClass(ClassActor classActor) {
         return JVMTI.JVMTI_VM || !isVMClass(classActor);
->>>>>>> bc96bbd5
     }
 
     static int getObjectSize(Object object, Pointer sizePtr) {
