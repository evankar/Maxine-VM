--- conflicted
+++ resolved
@@ -169,11 +169,7 @@
         BasicType basicType = field.basicType();
         Register valReg = allocSrc(value, basicType);
         if (field.isLoaded() && field.holder().isInitialized()) {
-<<<<<<< HEAD
-            Location l = genObjectConstant(field.holder().encoding());
-=======
             Location l = genObjectConstant(field.holder().getEncoding(RiType.Representation.StaticFields));
->>>>>>> 674c2e31
             Register objReg = allocSrc(l, BasicType.Object);
             // XXX: write barrier
             emitStore(basicType, new Address(objReg, field.offset()), valReg);
@@ -188,11 +184,7 @@
         BasicType basicType = field.basicType();
         Register valReg = allocDst(basicType);
         if (field.isLoaded() && field.holder().isInitialized()) {
-<<<<<<< HEAD
-            Location l = genObjectConstant(field.holder().encoding());
-=======
             Location l = genObjectConstant(field.holder().getEncoding(RiType.Representation.StaticFields));
->>>>>>> 674c2e31
             Register objReg = allocSrc(l, BasicType.Object);
             emitLoad(basicType, valReg, new Address(objReg, field.offset()));
             return location(valReg);
