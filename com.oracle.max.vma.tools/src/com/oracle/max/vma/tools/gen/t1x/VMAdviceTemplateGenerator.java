/*
 * Copyright (c) 2011, 2011, Oracle and/or its affiliates. All rights reserved.
 * DO NOT ALTER OR REMOVE COPYRIGHT NOTICES OR THIS FILE HEADER.
 *
 * This code is free software; you can redistribute it and/or modify it
 * under the terms of the GNU General Public License version 2 only, as
 * published by the Free Software Foundation.
 *
 * This code is distributed in the hope that it will be useful, but WITHOUT
 * ANY WARRANTY; without even the implied warranty of MERCHANTABILITY or
 * FITNESS FOR A PARTICULAR PURPOSE.  See the GNU General Public License
 * version 2 for more details (a copy is included in the LICENSE file that
 * accompanied this code).
 *
 * You should have received a copy of the GNU General Public License version
 * 2 along with this work; if not, write to the Free Software Foundation,
 * Inc., 51 Franklin St, Fifth Floor, Boston, MA 02110-1301 USA.
 *
 * Please contact Oracle, 500 Oracle Parkway, Redwood Shores, CA 94065 USA
 * or visit www.oracle.com if you need additional information or have any
 * questions.
 */
package com.oracle.max.vma.tools.gen.t1x;

import static com.oracle.max.vm.ext.t1x.T1XTemplateTag.*;

import java.io.*;
import java.util.*;

import com.oracle.max.vm.ext.t1x.*;
import com.oracle.max.vm.ext.vma.*;
import com.oracle.max.vm.ext.vma.run.java.*;
import com.sun.cri.ci.*;
import com.sun.max.annotate.*;
import com.sun.max.program.*;
import com.sun.max.vm.actor.member.*;
import com.sun.max.vm.t1x.vma.*;
import com.oracle.max.vma.tools.gen.vma.AdviceGeneratorHelper;

/**
 * Template generation that supports the {@link VMAdviceHandler} interface.
 * Note that not all templates support both before/after advice but every one supports
 * at least one of them. Accordingly, this program can generate several output variants
 * so as to provide runtime flexibility and avoid unnecessary duplication:
 * <ul>
 * <li>All templates generated with whatever before/advice is available. This essentially parallels what is
 * produced by {@link T1XTemplateGenerator} in normal mode.
 * <li>Only the templates that provide before advice, with only before advice generated.
 * <li>Only the templates that provide after advice, with only after advice generated.
 * <li>Only the templates that provide before and after advice, with before and advice generated.
 * </ul>
 *
 * Unfortunately, we cannot reuse the standard templates for INVOKE as we need consistent access to the
 * {@link MethodActor} to pass to the advice handler. So we override the standard definitions in this class.
 * {@link T1X} doesn't use templates for many of the simple bytecodes, or some of the INVOKE bytecodes,
 * any more, which complicates the implementation as we have to generate templates for those directly.
 *
 * Two different mechanisms can be generated for testing whether the advice methods should be invoked.
 * All ultimately test bit zero of the {@klink VMAJavaRunScheme#VM_ADVISING} thread local.
 * The first mechanism is to include the body of {@link VMAJavaRunScheme#isAdvising} which is an
 * {@code INLINE} method that tests the bit using standard Java. The reason we don't just rely on the
 * inlining mechanism is that the generated code is less efficient than the manually inlined version
 * owing to a C1X limitation.
 *
 * The second, and default, mechanism uses an {@code INTRINSIC} method that tests the bit explicitly
 * and branches directly on its value. This is preferable because it avoids the use of a register to
 * load the value for a standard comparison .
 */
@HOSTED_ONLY
public class VMAdviceTemplateGenerator extends T1XTemplateGenerator {

    /**
     * This records the advice capability for each {@link T1XTemplateTag}.
     */
    private static boolean[][] tagAdviceCapabilities = new boolean[T1XTemplateTag.values().length][AdviceType.values().length];

    private static class DiscoverCapabilitiesHook implements AdviceHook {

        public void startMethodGeneration() {
        }

        public void generate(T1XTemplateTag tag, AdviceType at, Object... args) {
            tagAdviceCapabilities[tag.ordinal()][at.ordinal()] = true;
        }
    }

    private static class MethodStatus {
        int offset; // in the ByteArrayOutputStream array
        boolean output; // are we outputting this method
        T1XTemplateTag tag; // that this method is associated with
        MethodStatus(int offset) {
            this.offset = offset;
            this.output = true;
        }
    }

    private static class ThisByteArrayOutputStream extends ByteArrayOutputStream {
        ArrayList<MethodStatus> methodStatusList;

        void writeOut() {
            System.out.print(toString());
        }

        @Override
        public String toString() {
            final StringBuilder sb = new StringBuilder();
            int listLength = methodStatusList.size();
            for (int i = 0; i < listLength; i++) {
                MethodStatus methodStatus = methodStatusList.get(i);
                if (methodStatus.output) {
                    sb.append(new String(buf, methodStatus.offset, (i == listLength - 1 ? size() : methodStatusList.get(i + 1).offset) - methodStatus.offset));
                }
            }
            return sb.toString();
        }

        void addMethodStatus() {
            methodStatusList.add(new MethodStatus(size()));
        }

        /**
         *  Discard this and any intervening untagged (helper) methods.
         * @param tag
         */
        void discard(T1XTemplateTag tag) {
            final int listLength  = methodStatusList.size();
            //Checkstyle: stop Indentation check
            methodStatusList.get(listLength - 1).output = false;
            //Checkstyle: resume Indentation check
            int index = listLength - 2;
            while (index >= 0) {
                MethodStatus ms = methodStatusList.get(index);
                if (ms.tag == null) {
                    ms.output = false;
                } else if (ms.tag != tag) {
                    return;
                }
                index--;
            }
        }

        void setTag(T1XTemplateTag tag) {
            //Checkstyle: stop Indentation check
            methodStatusList.get(methodStatusList.size() - 1).tag = tag;
            //Checkstyle: resume Indentation check

        }

        @Override
        public void reset() {
            super.reset();
            methodStatusList = new ArrayList<MethodStatus>();
        }
    }

    private static final String INDENT8_PREFIX = "        ";
    private static final String INDENT12_PREFIX = "            ";
    private static final String ADVISE_PREFIX = "VMAStaticBytecodeAdvice.advise%s%s";
    private static final String INDENT12_ADVISE_PREFIX = INDENT12_PREFIX + ADVISE_PREFIX;
    private static AdviceType adviceType;
    private static String methodName;
    private static ThisByteArrayOutputStream byteArrayOut;

    private static final String ISADVISING = "VMAJavaRunScheme.isAdvising()";
    /**
     * We explicitly inline the above as the automatic inlining currently generates sub-optimal code.
     */
    private static final String INLINE_ISADVISING = "VmThread.currentTLA().getWord(VMAJavaRunScheme.VM_ADVISING.index) != Word.zero()";
    /**
     * This is the version that gets optimal code via the BT instruction.
     */
    private static final String ALT_ISADVISING = "Intrinsics.readLatchBit(VMAJavaRunScheme.VM_ADVISING.offset, 0)";
    /**
     * If {@code true}, generate bt instruction variant of the advice guard.
     */
    private static boolean bitGuard = true;

    /**
     * Records whether we want to generate a particular advice type.
     */
    private static boolean[] generating = new boolean[AdviceType.values().length];

    private static boolean hasBeforeAndAfter(T1XTemplateTag tag) {
        for (AdviceType at : AdviceType.values()) {
            if (!tagAdviceCapabilities[tag.ordinal()][at.ordinal()]) {
                return false;
            }
        }
        return true;
    }

    private class VMAT1XAdvice implements AdviceHook {

        public void startMethodGeneration() {
            byteArrayOut.addMethodStatus();
        }

        private boolean generateTag(T1XTemplateTag tag, AdviceType at) {
            // otherwise we only generate if the tag (a) has the capability for the requested advice type
            // and (b) the program is being run to generate that kind of advice.
            return tagAdviceCapabilities[tag.ordinal()][at.ordinal()] && generating[at.ordinal()];
        }

        public void generate(T1XTemplateTag tag, AdviceType at, Object... args) {
            byteArrayOut.setTag(tag);
            if (!generateTag(tag, at)) {
                byteArrayOut.discard(tag);
                return;
            }
            adviceType = at;
            methodName = tag.opcode >= 0 ? AdviceGeneratorHelper.codeMap.get(tag.opcode).methodName : "???";

            String k = null;
            if (args.length > 0) {
                if (args[0] instanceof CiKind) {
                    k = ((CiKind) args[0]).javaName;
                } else {
                    assert args[0] instanceof String;
                    k = (String) args[0];
                }
            }
            switch (tag) {
                case GETFIELD$byte:
                case GETFIELD$boolean:
                case GETFIELD$char:
                case GETFIELD$short:
                case GETFIELD$int:
                case GETFIELD$float:
                case GETFIELD$long:
                case GETFIELD$double:
                case GETFIELD$reference:
                case GETFIELD$word:
                    assert adviceType == AdviceType.BEFORE;
                    generateGetField(k, false);
                    break;

                case GETFIELD$byte$resolved:
                case GETFIELD$boolean$resolved:
                case GETFIELD$char$resolved:
                case GETFIELD$short$resolved:
                case GETFIELD$int$resolved:
                case GETFIELD$float$resolved:
                case GETFIELD$long$resolved:
                case GETFIELD$double$resolved:
                case GETFIELD$reference$resolved:
                case GETFIELD$word$resolved:
                    assert adviceType == AdviceType.BEFORE;
                    generateGetField(k, true);
                    break;

                case PUTFIELD$byte:
                case PUTFIELD$boolean:
                case PUTFIELD$char:
                case PUTFIELD$short:
                case PUTFIELD$int:
                case PUTFIELD$float:
                case PUTFIELD$long:
                case PUTFIELD$double:
                case PUTFIELD$reference:
                case PUTFIELD$word:
                    assert adviceType == AdviceType.BEFORE;
                    generatePutField(k, false);
                    break;

                case PUTFIELD$byte$resolved:
                case PUTFIELD$boolean$resolved:
                case PUTFIELD$char$resolved:
                case PUTFIELD$short$resolved:
                case PUTFIELD$int$resolved:
                case PUTFIELD$float$resolved:
                case PUTFIELD$long$resolved:
                case PUTFIELD$double$resolved:
                case PUTFIELD$reference$resolved:
                case PUTFIELD$word$resolved:
                    assert adviceType == AdviceType.BEFORE;
                    generatePutField(k, true);
                    break;

                case GETSTATIC$byte:
                case GETSTATIC$boolean:
                case GETSTATIC$char:
                case GETSTATIC$short:
                case GETSTATIC$int:
                case GETSTATIC$float:
                case GETSTATIC$long:
                case GETSTATIC$double:
                case GETSTATIC$reference:
                case GETSTATIC$word:
                    assert adviceType == AdviceType.BEFORE;
                    generateGetStatic(k, false);
                    break;

                case GETSTATIC$byte$init:
                case GETSTATIC$boolean$init:
                case GETSTATIC$char$init:
                case GETSTATIC$short$init:
                case GETSTATIC$int$init:
                case GETSTATIC$float$init:
                case GETSTATIC$long$init:
                case GETSTATIC$double$init:
                case GETSTATIC$reference$init:
                case GETSTATIC$word$init:
                    assert adviceType == AdviceType.BEFORE;
                    generateGetStatic(k, true);
                    break;

                case PUTSTATIC$byte:
                case PUTSTATIC$boolean:
                case PUTSTATIC$char:
                case PUTSTATIC$short:
                case PUTSTATIC$int:
                case PUTSTATIC$float:
                case PUTSTATIC$long:
                case PUTSTATIC$double:
                case PUTSTATIC$reference:
                case PUTSTATIC$word:
                    assert adviceType == AdviceType.BEFORE;
                    generatePutStatic(k, false);
                    break;

                case PUTSTATIC$byte$init:
                case PUTSTATIC$boolean$init:
                case PUTSTATIC$char$init:
                case PUTSTATIC$short$init:
                case PUTSTATIC$int$init:
                case PUTSTATIC$float$init:
                case PUTSTATIC$long$init:
                case PUTSTATIC$double$init:
                case PUTSTATIC$reference$init:
                case PUTSTATIC$word$init:
                    assert adviceType == AdviceType.BEFORE;
                    generatePutStatic(k, true);
                    break;

                case IALOAD:
                case LALOAD:
                case FALOAD:
                case DALOAD:
                case AALOAD:
                case BALOAD:
                case CALOAD:
                case SALOAD:
                    assert adviceType == AdviceType.BEFORE;
                    generateArrayLoad(k);
                    break;

                case IASTORE:
                case LASTORE:
                case FASTORE:
                case DASTORE:
                case AASTORE:
                case BASTORE:
                case CASTORE:
                case SASTORE:
                    assert adviceType == AdviceType.BEFORE;
                    generateArrayStore(k);
                    break;

                case WCONST_0:
                case ACONST_NULL:
                    assert adviceType == AdviceType.BEFORE;
                    generateLoadConst(tag, k, null);
                    break;

                case ICONST:
                case FCONST:
                case DCONST:
                case LCONST:
                    assert adviceType == AdviceType.BEFORE;
                    generateLoadConst(tag, k, null);
                    break;

                case ILOAD:
                case LLOAD:
                case FLOAD:
                case DLOAD:
                case ALOAD:
                case WLOAD:
                    assert adviceType == AdviceType.BEFORE;
                    generateLoad(k);
                    break;

                case ISTORE:
                case LSTORE:
                case FSTORE:
                case DSTORE:
                case ASTORE:
                case WSTORE:
                    assert adviceType == AdviceType.BEFORE;
                    generateStore(k);
                    break;

                case BIPUSH:
                case SIPUSH:
                    assert adviceType == AdviceType.BEFORE;
                    generateIPush(k);
                    break;

                case IADD:
                case LADD:
                case FADD:
                case DADD:
                case ISUB:
                case LSUB:
                case FSUB:
                case DSUB:
                case IMUL:
                case LMUL:
                case FMUL:
                case DMUL:
                case IDIV:
                case LDIV:
                case FDIV:
                case DDIV:
                case IREM:
                case LREM:
                case FREM:
                case DREM:
                case INEG:
                case LNEG:
                case FNEG:
                case DNEG:
                case ISHL:
                case LSHL:
                case ISHR:
                case LSHR:
                case IUSHR:
                case LUSHR:
                case IAND:
                case LAND:
                case IOR:
                case LOR:
                case IXOR:
                case LXOR:
                case LCMP:
                case FCMPL:
                case FCMPG:
                case DCMPL:
                case DCMPG:
                    assert adviceType == AdviceType.BEFORE;
                    generateOperation(tag, k);
                    break;

<<<<<<< HEAD
//                case IINC:
//                    assert adviceType == AdviceType.BEFORE;
//                    generateIInc();
//                    break;
=======
                case WDIV:
                case WDIVI:
                case WREM:
                case WREMI:
                    assert adviceType == AdviceType.BEFORE;
                    generateWOperation(tag);
                    break;

                case IINC:
                    assert adviceType == AdviceType.BEFORE;
                    generateIInc();
                    break;
>>>>>>> 0e4ea434

                case I2L:
                case I2F:
                case I2D:
                case L2I:
                case L2F:
                case L2D:
                case F2I:
                case F2L:
                case F2D:
                case D2I:
                case D2L:
                case D2F:
                case I2B:
                case I2C:
                case I2S:
//                case MOV_I2F:
//                case MOV_F2I:
//                case MOV_L2D:
//                case MOV_D2L:
                    assert adviceType == AdviceType.BEFORE;
                    generateConversion(tag, k);
                    break;

                case IFEQ:
                case IFNE:
                case IFLT:
                case IFGE:
                case IFGT:
                case IFLE:
                case IFNULL:
                case IFNONNULL:
                case IF_ICMPEQ:
                case IF_ICMPNE:
                case IF_ICMPLT:
                case IF_ICMPGE:
                case IF_ICMPGT:
                case IF_ICMPLE:
                case IF_ACMPEQ:
                case IF_ACMPNE:
                    assert adviceType == AdviceType.BEFORE;
                    generateIf(tag);
                    break;

                case CHECKCAST:
                case CHECKCAST$resolved:
                case INSTANCEOF:
                case INSTANCEOF$resolved:
                    assert adviceType == AdviceType.BEFORE;
                    generateTypeCheck(tag);
                    break;


                case NEW:
                case NEW$init:
                    assert adviceType == AdviceType.AFTER;
                    generateNew();
                    break;

                case NEWARRAY:
                case ANEWARRAY:
                case ANEWARRAY$resolved:
                    assert adviceType == AdviceType.AFTER;
                    generateNewUniArray();
                    break;

                case MULTIANEWARRAY:
                case MULTIANEWARRAY$resolved:
                    assert adviceType == AdviceType.AFTER;
                    generateNewMultiArray();
                    break;

                case INVOKEVIRTUAL$void:
                case INVOKEVIRTUAL$float:
                case INVOKEVIRTUAL$long:
                case INVOKEVIRTUAL$double:
                case INVOKEVIRTUAL$word:
                case INVOKEVIRTUAL$reference:
                case INVOKEVIRTUAL$void$resolved:
                case INVOKEVIRTUAL$float$resolved:
                case INVOKEVIRTUAL$long$resolved:
                case INVOKEVIRTUAL$double$resolved:
                case INVOKEVIRTUAL$word$resolved:
                case INVOKEVIRTUAL$reference$resolved:
                case INVOKEVIRTUAL$void$instrumented:
                case INVOKEVIRTUAL$float$instrumented:
                case INVOKEVIRTUAL$long$instrumented:
                case INVOKEVIRTUAL$double$instrumented:
                case INVOKEVIRTUAL$word$instrumented:
                case INVOKEVIRTUAL$reference$instrumented:
                    if (adviceType == AdviceType.BEFORE) {
                        generateInvokeVirtual();
                    }
                    break;

                case INVOKESPECIAL$void:
                case INVOKESPECIAL$float:
                case INVOKESPECIAL$long:
                case INVOKESPECIAL$double:
                case INVOKESPECIAL$word:
                case INVOKESPECIAL$reference:
                case INVOKESPECIAL$void$resolved:
                case INVOKESPECIAL$float$resolved:
                case INVOKESPECIAL$long$resolved:
                case INVOKESPECIAL$double$resolved:
                case INVOKESPECIAL$word$resolved:
                case INVOKESPECIAL$reference$resolved:
                    if (adviceType == AdviceType.BEFORE) {
                        generateInvokeSpecial();
                    }
                    break;

                case INVOKESTATIC$void:
                case INVOKESTATIC$float:
                case INVOKESTATIC$long:
                case INVOKESTATIC$double:
                case INVOKESTATIC$word:
                case INVOKESTATIC$reference:
                case INVOKESTATIC$void$init:
                case INVOKESTATIC$float$init:
                case INVOKESTATIC$long$init:
                case INVOKESTATIC$double$init:
                case INVOKESTATIC$word$init:
                case INVOKESTATIC$reference$init:
                    if (adviceType == AdviceType.BEFORE) {
                        generateInvokeStatic();
                    }
                    break;

                case INVOKEINTERFACE$void:
                case INVOKEINTERFACE$float:
                case INVOKEINTERFACE$long:
                case INVOKEINTERFACE$double:
                case INVOKEINTERFACE$word:
                case INVOKEINTERFACE$reference:
                case INVOKEINTERFACE$void$resolved:
                case INVOKEINTERFACE$float$resolved:
                case INVOKEINTERFACE$long$resolved:
                case INVOKEINTERFACE$double$resolved:
                case INVOKEINTERFACE$word$resolved:
                case INVOKEINTERFACE$reference$resolved:
                case INVOKEINTERFACE$void$instrumented:
                case INVOKEINTERFACE$float$instrumented:
                case INVOKEINTERFACE$long$instrumented:
                case INVOKEINTERFACE$double$instrumented:
                case INVOKEINTERFACE$word$instrumented:
                case INVOKEINTERFACE$reference$instrumented:
                    if (adviceType == AdviceType.BEFORE) {
                        generateInvokeInterface();
                    }
                    break;

                case ATHROW:
                    generateThrow();
                    break;

                case ARRAYLENGTH:
                    generateArrayLength();
                    break;

                case MONITORENTER:
                case MONITOREXIT:
                    generateMonitor(tag);
                    break;

                case POP:
                case POP2:
                case DUP:
                case DUP_X1:
                case DUP_X2:
                case DUP2:
                case DUP2_X1:
                case DUP2_X2:
                case SWAP:
                    generateStackAdjust(tag);
                    break;

                case LDC$int:
                case LDC$long:
                case LDC$float:
                case LDC$double:
                case LDC$reference:
                case LDC$reference$resolved:
                    generateLDC(tag, k);
                    break;

                case IRETURN:
                case LRETURN:
                case FRETURN:
                case DRETURN:
                case ARETURN:
                case WRETURN:
                case RETURN:

                case IRETURN$unlock:
                case LRETURN$unlock:
                case FRETURN$unlock:
                case DRETURN$unlock:
                case ARETURN$unlock:
                case WRETURN$unlock:
                case RETURN$unlock:
                    generateReturn(tag, k);
                    break;

                case LOCK:
                    methodName = "MonitorEnter";
                    generateMonitor(tag);
                    break;

                case UNLOCK:
                    methodName = "MonitorExit";
                    generateMonitor(tag);
                    break;

                // No special treatment for the following codes
                case RETURN$registerFinalizer:
<<<<<<< HEAD
=======
                    break;

                case PREAD_BYTE:
                case PREAD_CHAR:
                case PREAD_SHORT:
                case PREAD_INT:
                case PREAD_FLOAT:
                case PREAD_LONG:
                case PREAD_DOUBLE:
                case PREAD_WORD:
                case PREAD_REFERENCE:

                case PREAD_BYTE_I:
                case PREAD_CHAR_I:
                case PREAD_SHORT_I:
                case PREAD_INT_I:
                case PREAD_FLOAT_I:
                case PREAD_LONG_I:
                case PREAD_DOUBLE_I:
                case PREAD_WORD_I:
                case PREAD_REFERENCE_I:

                case PWRITE_BYTE:
                case PWRITE_SHORT:
                case PWRITE_INT:
                case PWRITE_FLOAT:
                case PWRITE_LONG:
                case PWRITE_DOUBLE:
                case PWRITE_WORD:
                case PWRITE_REFERENCE:

                case PWRITE_BYTE_I:
                case PWRITE_SHORT_I:
                case PWRITE_INT_I:
                case PWRITE_FLOAT_I:
                case PWRITE_LONG_I:
                case PWRITE_DOUBLE_I:
                case PWRITE_WORD_I:
                case PWRITE_REFERENCE_I:

                case PGET_BYTE:
                case PGET_CHAR:
                case PGET_SHORT:
                case PGET_INT:
                case PGET_FLOAT:
                case PGET_LONG:
                case PGET_DOUBLE:
                case PGET_WORD:
                case PGET_REFERENCE:

                case PSET_BYTE:
                case PSET_SHORT:
                case PSET_INT:
                case PSET_FLOAT:
                case PSET_LONG:
                case PSET_DOUBLE:
                case PSET_WORD:
                case PSET_REFERENCE:

                case PCMPSWP_INT:
                case PCMPSWP_WORD:
                case PCMPSWP_REFERENCE:

                case PCMPSWP_INT_I:
                case PCMPSWP_WORD_I:
                case PCMPSWP_REFERENCE_I:
>>>>>>> 0e4ea434
                    generateDefault(tag);
                    break;

                case TRACE_METHOD_ENTRY:
                    generateTraceMethodEntry();
                    break;

                default:
                    ProgramError.unexpected("tag " + tag + " not implemented");
            }
        }
    }

    private void startGuardAdvice() {
        out.printf("        if (%s) {%n", bitGuard ? ALT_ISADVISING : INLINE_ISADVISING);
    }

    private void endGuardAdvice() {
        out.printf("        }%n");
    }

    private void generatePutField(String k, boolean resolved) {
        String offset = resolved ? "offset" : "f.offset()";
        startGuardAdvice();
        out.printf(INDENT12_ADVISE_PREFIX + "(object, %s, %s);%n", adviceType.methodNameComponent, methodName, offset, putValue(k, ""));
        endGuardAdvice();
    }

    private void generateGetField(String k, boolean resolved) {
        String offset = resolved ? "offset" : "f.offset()";
        startGuardAdvice();
        out.printf(INDENT12_ADVISE_PREFIX + "(object, %s);%n", adviceType.methodNameComponent, methodName, offset);
        endGuardAdvice();
    }

    private void generatePutStatic(String k, boolean init) {
        String args = init ? "staticTuple, offset" : "f.holder().staticTuple(), f.offset()";
        startGuardAdvice();
        out.printf(INDENT12_ADVISE_PREFIX + "(%s, %s);%n", adviceType.methodNameComponent, methodName, args, putValue(k, ""));
        endGuardAdvice();
    }

    private void generateGetStatic(String k, boolean init) {
        String args = init ? "staticTuple, offset" : "f.holder().staticTuple(), f.offset()";
        startGuardAdvice();
        out.printf(INDENT12_ADVISE_PREFIX + "(%s);%n", adviceType.methodNameComponent, methodName, args);
        endGuardAdvice();
    }

    private void generateArrayLoad(String k) {
        startGuardAdvice();
        out.printf(INDENT12_ADVISE_PREFIX + "(array, index);%n", adviceType.methodNameComponent, methodName);
        endGuardAdvice();
    }

    private void generateArrayStore(String k) {
        startGuardAdvice();
        out.printf(INDENT12_ADVISE_PREFIX + "(array, index, %s);%n", adviceType.methodNameComponent, methodName, putValue(k, ""));
        endGuardAdvice();
    }

    private void generateLoadConst(T1XTemplateTag tag, String k, String v) {
        String value = k.equals("Reference") ? v : (k.equals("Word") ? "0" : "constant");
        startGuardAdvice();
        out.printf(INDENT12_ADVISE_PREFIX + "(%s);%n", adviceType.methodNameComponent, methodName, value);
        endGuardAdvice();
    }

    private void generateLDC(T1XTemplateTag tag, String k) {
        startGuardAdvice();
        out.printf(INDENT12_ADVISE_PREFIX + "(constant);%n", adviceType.methodNameComponent, methodName);
        endGuardAdvice();
    }

    private void generateLoad(String k) {
        startGuardAdvice();
        out.printf(INDENT12_ADVISE_PREFIX + "(index);%n", adviceType.methodNameComponent, methodName);
        endGuardAdvice();
    }

    private void generateStore(String k) {
        startGuardAdvice();
        out.printf(INDENT12_ADVISE_PREFIX + "(index, %s);%n", adviceType.methodNameComponent, methodName, putValue(k));
        endGuardAdvice();
    }

    private void generateIPush(String k) {
        startGuardAdvice();
        out.printf(INDENT12_ADVISE_PREFIX + "(value);%n", adviceType.methodNameComponent, methodName);
        endGuardAdvice();
    }

    private void generateOperation(T1XTemplateTag tag, String k) {
        String value1 = isNeg(tag) ? "value" : "value1";
        String value2 = isNeg(tag) ? "zero" : "value2";
        startGuardAdvice();
        out.printf(INDENT12_ADVISE_PREFIX + "(%d, %s, %s);%n", adviceType.methodNameComponent, methodName, tag.opcode, value1, value2);
        endGuardAdvice();
    }

<<<<<<< HEAD
    private static void generateConversion(T1XTemplateTag tag, String k) {
=======
    private boolean isNeg(T1XTemplateTag tag) {
        return tag == INEG || tag == FNEG || tag == LNEG || tag == DNEG;
    }

    private void generateWOperation(T1XTemplateTag tag) {
        String value1 = "value1.toLong()";
        String value2 = tag == T1XTemplateTag.WDIVI || tag == T1XTemplateTag.WREMI ? "value2" : "value2.toLong()";
        startGuardAdvice();
        out.printf(INDENT12_ADVISE_PREFIX + "(%d, %s, %s);%n", adviceType.methodNameComponent, methodName, tag.opcode, value1, value2);
        endGuardAdvice();
    }

    private void generateConversion(T1XTemplateTag tag, String k) {
>>>>>>> 0e4ea434
        startGuardAdvice();
        out.printf(INDENT12_ADVISE_PREFIX + "(%d, value);%n", adviceType.methodNameComponent, methodName, tag.opcode);
        endGuardAdvice();
    }

    private void generateNew() {
        startGuardAdvice();
        out.printf(INDENT12_ADVISE_PREFIX + "(object);%n", adviceType.methodNameComponent, methodName);
        endGuardAdvice();
    }

    private void generateNewUniArray() {
        startGuardAdvice();
        out.printf(INDENT12_ADVISE_PREFIX + "(array, length);%n", adviceType.methodNameComponent, methodName);
        endGuardAdvice();
    }

    private void generateNewMultiArray() {
        startGuardAdvice();
        out.printf(INDENT12_ADVISE_PREFIX + "(array, lengths);%n", adviceType.methodNameComponent, methodName);
        endGuardAdvice();
    }

    private void generateInvokeVirtual() {
        startGuardAdvice();
        out.printf(INDENT12_PREFIX + "VMAJavaRunScheme.saveMethodActorAndReceiver(receiver, methodActor);%n");
        out.printf(INDENT12_ADVISE_PREFIX + "(receiver, methodActor);%n", adviceType.methodNameComponent, methodName);
        endGuardAdvice();
    }

    private void generateInvokeInterface() {
        startGuardAdvice();
        out.printf(INDENT12_PREFIX + "VMAJavaRunScheme.saveMethodActorAndReceiver(receiver, methodActor);%n");
        out.printf(INDENT12_ADVISE_PREFIX + "(receiver, methodActor);%n", adviceType.methodNameComponent, methodName);
        endGuardAdvice();
    }

    private void generateInvokeSpecial() {
        startGuardAdvice();
        out.printf(INDENT12_PREFIX + "VMAJavaRunScheme.saveMethodActorAndReceiver(receiver, methodActor);%n");
        out.printf(INDENT12_ADVISE_PREFIX + "(receiver, methodActor);%n", adviceType.methodNameComponent, methodName);
        endGuardAdvice();
    }

    private void generateInvokeStatic() {
        startGuardAdvice();
        out.printf(INDENT12_PREFIX + "VMAJavaRunScheme.saveMethodActor(methodActor);%n");
        out.printf(INDENT12_ADVISE_PREFIX + "(null, methodActor);%n", adviceType.methodNameComponent, methodName);
        endGuardAdvice();
    }

    private void generateTraceMethodEntry() {
        startGuardAdvice();
        out.printf(INDENT12_ADVISE_PREFIX + "(receiver, methodActor);%n", adviceType.methodNameComponent, "MethodEntry");
        endGuardAdvice();
    }

    private void generateIf(T1XTemplateTag tag) {
        boolean isNull = tag == T1XTemplateTag.IFNULL || tag == T1XTemplateTag.IFNONNULL;
        String value2 = isNull ? "null" : (IF_TEMPLATE_TAGS.contains(tag) ? "0" : "value2");
        startGuardAdvice();
        out.printf(INDENT12_ADVISE_PREFIX + "(%d, value1, %s);%n", adviceType.methodNameComponent, methodName, tag.opcode, value2);
        endGuardAdvice();
    }

    private void generateTypeCheck(T1XTemplateTag tag) {
        String name = CHECKCAST_TEMPLATE_TAGS.contains(tag) ? "CheckCast" : "InstanceOf";
        startGuardAdvice();
        out.printf(INDENT12_ADVISE_PREFIX + "(object, classActor);%n", adviceType.methodNameComponent, methodName, name);
        endGuardAdvice();
    }

    private void generateThrow() {
        startGuardAdvice();
        out.printf(INDENT12_ADVISE_PREFIX + "(object);%n", adviceType.methodNameComponent, methodName);
        endGuardAdvice();
    }

    private void generateArrayLength() {
        startGuardAdvice();
        out.printf(INDENT12_ADVISE_PREFIX + "(array, length);%n", adviceType.methodNameComponent, methodName);
        endGuardAdvice();
    }

    private void generateMonitor(T1XTemplateTag tag) {
        startGuardAdvice();
        out.printf(INDENT12_ADVISE_PREFIX + "(object);%n", adviceType.methodNameComponent, methodName);
        endGuardAdvice();
    }

    private void generateReturn(T1XTemplateTag tag, String k) {
        String arg = AdviceGeneratorHelper.codeMap.get(tag.opcode) == VMABytecodes.RETURN ? "" : putArg("value", k, "");
        startGuardAdvice();
        out.printf(INDENT12_ADVISE_PREFIX + "(%s);%n", adviceType.methodNameComponent, methodName, arg);
        endGuardAdvice();
    }

    private void generateIInc() {
        startGuardAdvice();
        out.printf(INDENT12_ADVISE_PREFIX + "(%d, index, increment);%n", adviceType.methodNameComponent, methodName, IINC.opcode);
        endGuardAdvice();
    }

    private void generateStackAdjust(T1XTemplateTag tag) {
        startGuardAdvice();
        out.printf(INDENT12_ADVISE_PREFIX + "(%d);%n", adviceType.methodNameComponent, methodName, tag.opcode);
        endGuardAdvice();
    }

    private void generateDefault(T1XTemplateTag tag) {
        startGuardAdvice();
        out.printf(INDENT12_ADVISE_PREFIX + "(%d);%n", adviceType.methodNameComponent, methodName, tag.opcode);
        endGuardAdvice();
    }


    private String putValue(String k) {
        return putValue(k, "");
    }

    private static String putValue(String k, String vSuffix) {
        return putArg("value", k, vSuffix);
    }

    private static String putArg(String name, String k, String vSuffix) {
        String value = name + vSuffix;
        if (k.equals("Word")) {
            return value + ".asAddress().toLong()";
        } else {
            return value;
        }
    }

    private static String getDefault(String k) {
        if (k.equals("float")) {
            return "0.0f";
        } else if (k.equals("double")) {
            return "0.0";
        } else if (k.equals("Object")) {
            return "null";
        } else {
            return "0";
        }
    }

    public VMAdviceTemplateGenerator(PrintStream ps) {
        super(ps);
    }

    @Override
    public void generateUnresolvedInvokeVITemplate(CiKind k, String variant) {
        generateInvokeVITemplate(k, variant, "");
    }

    @Override
    public void generateInvokeVITemplate(CiKind k, String variant, boolean instrumented) {
        generateInvokeVITemplate(k, variant, instrumented ? "instrumented" : "resolved");
    }

    /**
     * Generate a specific {@code INVOKE} template.
     * @param k type
     * @param variant one of "virtual" or "interface"
     * @param tag one of "", "resolved" or "instrumented"
     */
    private void generateInvokeVITemplate(CiKind k, String variant, String tag) {
        String params = tag.equals("") ? "ResolutionGuard.InPool guard" :
            (variant.equals("interface") ? "InterfaceMethodActor methodActor" : "VirtualMethodActor methodActor");
        if (tag.equals("instrumented")) {
            params += ", MethodProfile mpo, int mpoIndex";
        }
        params += ", Reference receiver";
        startMethodGeneration();
        generateTemplateTag("INVOKE%s$%s%s", variant.toUpperCase(), lr(k), prefixDollar(tag));
        out.printf("    @Slot(-1)%n");
        out.printf("    public static Address invoke%s%s(%s) {%n", variant, u(k), params);
        if (tag.equals("")) {
            if (variant.equals("interface")) {
                out.printf("        final InterfaceMethodActor methodActor = Snippets.resolveInterfaceMethod(guard);%n");
            } else {
                out.printf("        VirtualMethodActor methodActor = Snippets.resolveVirtualMethod(guard);%n");
            }
        }
        generateBeforeAdvice(k, variant, tag);
        if (variant.equals("interface")) {
            if (tag.equals("")) {
                out.printf("        return VMAT1XRuntime.selectInterfaceMethod(receiver, methodActor).%n");
            } else if (tag.equals("resolved")) {
                out.printf("        return VMAT1XRuntime.selectInterfaceMethod(receiver, methodActor).%n");
            } else if (tag.equals("instrumented")) {
                out.printf("        return Snippets.selectInterfaceMethod(receiver, methodActor, mpo, mpoIndex).%n");
            }
        } else {
            // virtual
            if (tag.equals("")) {
                out.printf("        return VMAT1XRuntime.selectNonPrivateVirtualMethod(receiver, methodActor).%n");
            } else if (tag.equals("resolved")) {
                out.printf("        return ObjectAccess.readHub(receiver).getWord(methodActor.vTableIndex()).asAddress().%n");
            } else if (tag.equals("instrumented")) {
                out.printf("        return selectVirtualMethod(receiver, methodActor.vTableIndex(), mpo, mpoIndex).%n");
            }
        }
        out.printf("            plus(BASELINE_ENTRY_POINT.offset() - VTABLE_ENTRY_POINT.offset());%n");
        out.printf("    }%n");
        newLine();
        // for record keeping only, no output
        generateAfterAdvice(k, variant, tag);
    }


    @Override
    public void generateInvokeSSTemplate(CiKind k, String variant) {
        generateInvokeSSTemplate(k, variant, "");
        generateInvokeSSTemplate(k, variant, "resolved");
    }

    /**
     * Generate a specific {@code INVOKE} template.
     * @param k type
     * @param variant one of "special" or "static"
     * @param xtag one of "" or "resolved"
     */
    public void generateInvokeSSTemplate(CiKind k, String variant, String xtag) {
        boolean resolved = xtag.equals("resolved");
        boolean isStatic = variant.equals("static");
        String tag = isStatic && resolved ? "init" : xtag;
        String params = xtag.equals("") ? "ResolutionGuard.InPool guard" :
            (isStatic ? "StaticMethodActor methodActor" : "VirtualMethodActor methodActor");
        if (variant.equals("special")) {
            params += ", Reference receiver";
        }
        startMethodGeneration();
        generateTemplateTag("INVOKE%s$%s%s", variant.toUpperCase(), lr(k), prefixDollar(tag));
        if (!resolved) {
            out.printf("    @Slot(-1)%n");
        }
        out.printf("    public static %s invoke%s%s(%s) {%n", resolved ? "void" : "Address", variant, u(k), params);
        if (!isStatic) {
            out.printf("        nullCheck(receiver.toOrigin());%n");
        }
        if (!resolved) {
            out.printf("        %sMethodActor methodActor = VMAT1XRuntime.resolve%sMethod(guard);%n", isStatic ? "Static" : "Virtual", toFirstUpper(variant));
        }
        generateBeforeAdvice(k, variant, tag);
        if (!resolved) {
            out.printf("        return VMAT1XRuntime.initialize%sMethod(methodActor);%n", toFirstUpper(variant));

        }
        out.printf("    }%n");
        newLine();
        // for record keeping only, no output
        generateAfterAdvice(k, variant, tag);
    }


    @Override
    public void generateTraceMethodEntryTemplate() {
        startMethodGeneration();
        generateTemplateTag("%s", TRACE_METHOD_ENTRY);
        out.printf("    public static void traceMethodEntry(MethodActor methodActor, Object receiver) {%n");
        generateAfterAdvice();
        out.printf("    }%n");
        newLine();

    }

    private static final EnumSet<T1XTemplateTag>  INVOKE_AFTER_TEMPLATES = EnumSet.of(
                    INVOKEVIRTUAL$adviseafter,
                    INVOKEINTERFACE$adviseafter,
                    INVOKESPECIAL$adviseafter,
                    INVOKESTATIC$adviseafter
    );

    private void generateInvokeAfterTemplates() {
        if (generating[AdviceType.AFTER.ordinal()]) {
            for (T1XTemplateTag tag : INVOKE_AFTER_TEMPLATES) {
                generateInvokeAfterTemplate(tag);
            }
        }
    }

    private void generateInvokeAfterTemplate(T1XTemplateTag tag) {
        String methodName = null;
        // Checkstyle: stop
        switch (tag) {
            case INVOKEVIRTUAL$adviseafter: methodName = "InvokeVirtual"; break;
            case INVOKEINTERFACE$adviseafter: methodName = "InvokeInterface"; break;
            case INVOKESPECIAL$adviseafter: methodName = "InvokeSpecial"; break;
            case INVOKESTATIC$adviseafter: methodName = "InvokeStatic"; break;
        }
        // Checkstyle: resume
        startMethodGeneration();
        generateTemplateTag("%s", tag);
        out.printf("    public static void adviseAfter%s() {%n", methodName);
        out.printf(INDENT8_PREFIX + ADVISE_PREFIX +
                        "(VMAJavaRunScheme.loadReceiver(), VMAJavaRunScheme.loadMethodActor());%n",
                        AdviceType.AFTER.methodNameComponent, methodName);
        out.printf("    }%n");
        newLine();
    }


    private static final EnumSet<T1XTemplateTag> STACK_ADJUST_TEMPLATES = EnumSet.of(POP, POP2, DUP, DUP_X1, DUP_X2, DUP2, DUP2_X1, DUP2_X2, SWAP);

    private void generateStackAdjustTemplates() {
        for (T1XTemplateTag tag : STACK_ADJUST_TEMPLATES) {
            tagAdviceCapabilities[tag.ordinal()][AdviceType.BEFORE.ordinal()] = true;
            generateStackAdjustTemplate(tag);
        }
    }

    private void generateStackAdjustTemplate(T1XTemplateTag tag) {
        startMethodGeneration();
        generateTemplateTag("%s", tag);
        out.printf("    public static void %s() {%n", tag.name().toLowerCase());
        generateBeforeAdvice();
        out.printf("    }%n");
        newLine();
    }

    public static final EnumSet<T1XTemplateTag> SHORT_CONST_TEMPLATES = EnumSet.of(WCONST_0, ACONST_NULL);

    /**
     * Generate all the {@link SHORT_CONST_TEMPLATES}.
     */
    public void generateShortConstTemplates() {
        for (T1XTemplateTag tag : SHORT_CONST_TEMPLATES) {
            tagAdviceCapabilities[tag.ordinal()][AdviceType.BEFORE.ordinal()] = true;
            generateShortConstTemplate(tag);
        }
    }

    /**
     * Generates one of the {@link #SHORT_CONST_TEMPLATES}.
     */
    public void generateShortConstTemplate(T1XTemplateTag tag) {
        String k = tag == WCONST_0 ? "Word" : "Reference";
        String v = tag == WCONST_0 ? "0" : "null";
        startMethodGeneration();
        generateTemplateTag("%s", tag);
        out.printf("    public static void %s() {%n", tag.name().toLowerCase());
        generateBeforeAdvice(k,  v);
        out.printf("    }%n");
        newLine();
    }

    public static final EnumSet<T1XTemplateTag> CONST_TEMPLATES = EnumSet.of(ICONST, LCONST, FCONST, DCONST);

    /**
     * Generate all the {@link #CONST_TEMPLATES}.
     */
    public void generateConstTemplates() {
        for (T1XTemplateTag tag : CONST_TEMPLATES) {
            tagAdviceCapabilities[tag.ordinal()][AdviceType.BEFORE.ordinal()] = true;
            generateConstTemplate(tag);
        }
    }

    /**
     * Generates one of the {@link #CONST_TEMPLATES}.
     * @param k type, one of {@code float}, {@code double} or {@code long}
     */
    public void generateConstTemplate(T1XTemplateTag tag) {
        String k = "???";
        // Checkstyle: stop
        switch (tag) {
            case ICONST: k = "int"; break;
            case FCONST: k = "float"; break;
            case DCONST: k = "double"; break;
            case LCONST: k = "long"; break;
        }
        // Checkstyle: resume
        startMethodGeneration();
        generateTemplateTag("%s", tag);
        out.printf("    public static void %s(%s constant) {%n", tag.name().toLowerCase(), k);
        generateBeforeAdvice(k);
        out.printf("    }%n");
        newLine();
    }

    private static boolean hasLDCTemplates(CiKind k) {
        return k == CiKind.Int || k == CiKind.Long || k == CiKind.Float || k == CiKind.Double || k == CiKind.Object;
    }

    private static final EnumSet<T1XTemplateTag> LDC_TEMPLATE_TAGS = EnumSet.of(LDC$int, LDC$long, LDC$float, LDC$double, LDC$reference, LDC$reference$resolved);

    /**
     * Generate all the {@link #LDC_TEMPLATE_TAGS}.
     */
    private void generateLDCTemplates() {
        for (T1XTemplateTag tag : LDC_TEMPLATE_TAGS) {
            generateLDCTemplate(tag);
        }
    }

    /**
     * Generate the {@code LDC} template(s) for given type.
     * @param k type
     */
    private void generateLDCTemplate(T1XTemplateTag tag) {
        int ix = tag.name().indexOf('$');
        String k = tag == LDC$reference || tag == LDC$reference$resolved ? "Object" : tag.name().substring(ix + 1);
        startMethodGeneration();
        generateTemplateTag("%s", tag);
        if (tag == LDC$reference) {
            out.printf("    public static void uoldc(ResolutionGuard guard) {%n");
            out.printf("        ClassActor classActor = Snippets.resolveClass(guard);%n");
            out.printf("        Object constant = T1XRuntime.getClassMirror(classActor);%n");
            generateBeforeAdvice(k);
        } else {
            String ks = k.substring(0, 1).toLowerCase();
            out.printf("    public static void %sldc(%s constant) {%n", ks, k);
            generateBeforeAdvice(k);
        }
        out.printf("    }%n");
        newLine();

    }

    private static final EnumSet<T1XTemplateTag> LOAD_TEMPLATE_TAGS = EnumSet.of(ILOAD, LLOAD, FLOAD, DLOAD, ALOAD, WLOAD);

    private static String lsType(T1XTemplateTag tag) {
        // Checkstyle: stop
        switch (tag) {
            case ILOAD: case ISTORE: return "int";
            case LLOAD: case LSTORE: return "long";
            case FLOAD: case FSTORE: return "float";
            case DLOAD: case DSTORE: return "double";
            case ALOAD: case ASTORE: return "Object";
            case WLOAD: case WSTORE: return "Word";
        }
        // Checkstype: resume
        return "???";
    }
    /**
     * Generate all the {@link #LOAD_TEMPLATE_TAGS}.
     */
    private void generateLoadTemplates() {
        for (T1XTemplateTag tag : LOAD_TEMPLATE_TAGS) {
            generateLoadTemplate(tag);
        }
    }

    /**
     * Generate the {@code LOAD} template for given type.
     */
    private void generateLoadTemplate(T1XTemplateTag tag) {
        String k = lsType(tag);
        startMethodGeneration();
        generateTemplateTag("%s", tag);
        out.printf("    public static void %sload(int index) {%n", k.substring(0, 1).toLowerCase());
        generateBeforeAdvice(k);
        out.printf("    }%n");
        newLine();
    }


    private static final EnumSet<T1XTemplateTag> STORE_TEMPLATE_TAGS = EnumSet.of(ISTORE, LSTORE, FSTORE, DSTORE, ASTORE, WSTORE);

    /**
     * Generate all the {@link #STORE_TEMPLATE_TAGS}.
     */
    private void generateStoreTemplates() {
        for (T1XTemplateTag tag : STORE_TEMPLATE_TAGS) {
            generateStoreTemplate(tag);
        }
    }

    /**
     * Generate the {@code STORE} template for given type.
     */
    private void generateStoreTemplate(T1XTemplateTag tag) {
        String k = lsType(tag);
        startMethodGeneration();
        generateTemplateTag("%s", tag);
        out.printf("    public static void %sstore(int index, %s value) {%n", k.substring(0, 1).toLowerCase(), k);
        generateBeforeAdvice(k);
        out.printf("    }%n");
        newLine();
    }

    private void generateIINC() {
        startMethodGeneration();
        generateTemplateTag("%s", IINC);
        out.printf("    public static void iinc(int index, int increment) {%n");
        generateBeforeAdvice();
        out.printf("    }%n");
        newLine();

    }

    private static final EnumSet<T1XTemplateTag> IFCMP_TEMPLATE_TAGS = EnumSet.of(IF_ICMPEQ, IF_ICMPNE, IF_ICMPLT, IF_ICMPGE, IF_ICMPGT, IF_ICMPLE, IF_ACMPEQ, IF_ACMPNE);

    /**
     * Generate all the {@link #IFCMP_TEMPLATE_TAGS}.
     */
    private void generateIfCmpTemplates() {
        for (CiKind k : new CiKind[] { CiKind.Int, CiKind.Object}) {
            for (String s : T1XTemplateGenerator.conditions) {
                if (k == CiKind.Object && !(s.equals("eq") || s.equals("ne"))) {
                    continue;
                }
                generateIfCmpTemplate(k, s);
            }
        }
    }

    /**
     * Generate a specific {@link #IFCMP_TEMPLATE_TAGS} template.
     * @param k type
     * @param op one of "eq", "ne", "lt", "ge", "gt", "le"
     */
    private void generateIfCmpTemplate(CiKind ciKind, String op) {
        startMethodGeneration();
        generateTemplateTag("IF_%sCMP%s", tagPrefix(ciKind), op.toUpperCase());
        out.printf("    public static void if_%scmp%s(@Slot(1) %s value1, @Slot(0) %s value2) {%n", opPrefix(ciKind), op, ciKind.javaName, ciKind.javaName);
        generateBeforeAdvice();
        out.printf("    }%n");
        newLine();
    }

    private static final EnumSet<T1XTemplateTag> IF_TEMPLATE_TAGS = EnumSet.of(IFEQ, IFNE, IFLT, IFLE, IFGE, IFGT, IFNULL, IFNONNULL);

    /**
     * Generate all the {@link #IF_TEMPLATE_TAGS}.
     *
     */
    private void generateIfTemplates() {
        for (String s : T1XTemplateGenerator.conditions) {
            generateIfTemplate(CiKind.Int, s);
        }
        for (String s : new String[] {"null", "nonnull"}) {
            generateIfTemplate(CiKind.Object, s);
        }
    }

    /**
     * Generate a specific {@link #IF_TEMPLATE_TAGS} template.
     * @param k type one of "int" or "Reference"
     * @param op one of "eq", "ne", "lt", "ge", "gt", "le" ("null" or "nonnull" for k == "Reference")
     */
    private void generateIfTemplate(CiKind ciKind, String op) {
        startMethodGeneration();
        generateTemplateTag("IF%s", op.toUpperCase());
        out.printf("    public static void if%s(@Slot(0) %s value1) {%n", op, ciKind.javaName);
        generateBeforeAdvice();
        out.printf("    }%n");
        newLine();
    }

    private static VMAdviceTemplateGenerator vmaT1XTemplateGen;

    @Override
    public void generateAll(AdviceHook hook) {
        // do the standard template generator first
        super.generateAll(hook);
        // now the VMA advice templates
        generateStackAdjustTemplates();
        generateShortConstTemplates();
        generateConstTemplates();
        generateLDCTemplates();
        generateLoadTemplates();
        generateStoreTemplates();
        generateIINC();
        generateIfTemplates();
        generateIfCmpTemplates();
        generateInvokeAfterTemplates();
    }

    /**
     * Generate the given advice source class.
     * @param target
     */
    private static int generateAdviceSource(Class<?> target, boolean checkOnly) throws IOException {
        byteArrayOut.reset();
        VMAT1XAdvice adviceHook = vmaT1XTemplateGen.new VMAT1XAdvice();
        vmaT1XTemplateGen.generateAll(adviceHook);
        if (checkOnly) {
            byteArrayOut.writeOut();
        }
        return AdviceGeneratorHelper.updateSource(target, byteArrayOut.toString(), checkOnly);

    }

    public static void main(String[] args) throws IOException {
        boolean checkOnly = false;
        for (String arg : args) {
            if (arg.equals("javaguard")) {
                bitGuard = false;
            } else if (arg.equals("checkonly")) {
                checkOnly = true;
            }
        }
        byteArrayOut = new ThisByteArrayOutputStream();
        vmaT1XTemplateGen = new VMAdviceTemplateGenerator(new PrintStream(byteArrayOut));
        // discover what the advice capabilities are for each tag
        vmaT1XTemplateGen.generateAll(new DiscoverCapabilitiesHook());

        generating[AdviceType.BEFORE.ordinal()] = true;
        generating[AdviceType.AFTER.ordinal()] = false;
        generateAdviceSource(VMAdviceBeforeTemplateSource.class, checkOnly);

        generating[AdviceType.BEFORE.ordinal()] = false;
        generating[AdviceType.AFTER.ordinal()] = true;
        generateAdviceSource(VMAdviceAfterTemplateSource.class, checkOnly);

        generating[AdviceType.BEFORE.ordinal()] = true;
        generateAdviceSource(VMAdviceBeforeAfterTemplateSource.class, checkOnly);

    }

}<|MERGE_RESOLUTION|>--- conflicted
+++ resolved
@@ -356,7 +356,6 @@
                     generateArrayStore(k);
                     break;
 
-                case WCONST_0:
                 case ACONST_NULL:
                     assert adviceType == AdviceType.BEFORE;
                     generateLoadConst(tag, k, null);
@@ -441,25 +440,10 @@
                     generateOperation(tag, k);
                     break;
 
-<<<<<<< HEAD
-//                case IINC:
-//                    assert adviceType == AdviceType.BEFORE;
-//                    generateIInc();
-//                    break;
-=======
-                case WDIV:
-                case WDIVI:
-                case WREM:
-                case WREMI:
-                    assert adviceType == AdviceType.BEFORE;
-                    generateWOperation(tag);
-                    break;
-
                 case IINC:
                     assert adviceType == AdviceType.BEFORE;
                     generateIInc();
                     break;
->>>>>>> 0e4ea434
 
                 case I2L:
                 case I2F:
@@ -476,10 +460,6 @@
                 case I2B:
                 case I2C:
                 case I2S:
-//                case MOV_I2F:
-//                case MOV_F2I:
-//                case MOV_L2D:
-//                case MOV_D2L:
                     assert adviceType == AdviceType.BEFORE;
                     generateConversion(tag, k);
                     break;
@@ -504,6 +484,12 @@
                     generateIf(tag);
                     break;
 
+                case GOTO:
+                case GOTO_W:
+                    assert adviceType == AdviceType.BEFORE;
+                    generateDefault(tag);
+                    break;
+
                 case CHECKCAST:
                 case CHECKCAST$resolved:
                 case INSTANCEOF:
@@ -513,8 +499,12 @@
                     break;
 
 
+                case NEW_HYBRID:
+                    methodName = "New";
+                    // Checkstyle: stop
                 case NEW:
                 case NEW$init:
+                    // Checvkstyle: resume
                     assert adviceType == AdviceType.AFTER;
                     generateNew();
                     break;
@@ -634,7 +624,7 @@
                 case DUP2_X1:
                 case DUP2_X2:
                 case SWAP:
-                    generateStackAdjust(tag);
+                    generateDefault(tag);
                     break;
 
                 case LDC$int:
@@ -676,76 +666,6 @@
 
                 // No special treatment for the following codes
                 case RETURN$registerFinalizer:
-<<<<<<< HEAD
-=======
-                    break;
-
-                case PREAD_BYTE:
-                case PREAD_CHAR:
-                case PREAD_SHORT:
-                case PREAD_INT:
-                case PREAD_FLOAT:
-                case PREAD_LONG:
-                case PREAD_DOUBLE:
-                case PREAD_WORD:
-                case PREAD_REFERENCE:
-
-                case PREAD_BYTE_I:
-                case PREAD_CHAR_I:
-                case PREAD_SHORT_I:
-                case PREAD_INT_I:
-                case PREAD_FLOAT_I:
-                case PREAD_LONG_I:
-                case PREAD_DOUBLE_I:
-                case PREAD_WORD_I:
-                case PREAD_REFERENCE_I:
-
-                case PWRITE_BYTE:
-                case PWRITE_SHORT:
-                case PWRITE_INT:
-                case PWRITE_FLOAT:
-                case PWRITE_LONG:
-                case PWRITE_DOUBLE:
-                case PWRITE_WORD:
-                case PWRITE_REFERENCE:
-
-                case PWRITE_BYTE_I:
-                case PWRITE_SHORT_I:
-                case PWRITE_INT_I:
-                case PWRITE_FLOAT_I:
-                case PWRITE_LONG_I:
-                case PWRITE_DOUBLE_I:
-                case PWRITE_WORD_I:
-                case PWRITE_REFERENCE_I:
-
-                case PGET_BYTE:
-                case PGET_CHAR:
-                case PGET_SHORT:
-                case PGET_INT:
-                case PGET_FLOAT:
-                case PGET_LONG:
-                case PGET_DOUBLE:
-                case PGET_WORD:
-                case PGET_REFERENCE:
-
-                case PSET_BYTE:
-                case PSET_SHORT:
-                case PSET_INT:
-                case PSET_FLOAT:
-                case PSET_LONG:
-                case PSET_DOUBLE:
-                case PSET_WORD:
-                case PSET_REFERENCE:
-
-                case PCMPSWP_INT:
-                case PCMPSWP_WORD:
-                case PCMPSWP_REFERENCE:
-
-                case PCMPSWP_INT_I:
-                case PCMPSWP_WORD_I:
-                case PCMPSWP_REFERENCE_I:
->>>>>>> 0e4ea434
-                    generateDefault(tag);
                     break;
 
                 case TRACE_METHOD_ENTRY:
@@ -837,6 +757,10 @@
         endGuardAdvice();
     }
 
+    private boolean isNeg(T1XTemplateTag tag) {
+        return tag == INEG || tag == FNEG || tag == LNEG || tag == DNEG;
+    }
+
     private void generateOperation(T1XTemplateTag tag, String k) {
         String value1 = isNeg(tag) ? "value" : "value1";
         String value2 = isNeg(tag) ? "zero" : "value2";
@@ -845,23 +769,7 @@
         endGuardAdvice();
     }
 
-<<<<<<< HEAD
-    private static void generateConversion(T1XTemplateTag tag, String k) {
-=======
-    private boolean isNeg(T1XTemplateTag tag) {
-        return tag == INEG || tag == FNEG || tag == LNEG || tag == DNEG;
-    }
-
-    private void generateWOperation(T1XTemplateTag tag) {
-        String value1 = "value1.toLong()";
-        String value2 = tag == T1XTemplateTag.WDIVI || tag == T1XTemplateTag.WREMI ? "value2" : "value2.toLong()";
-        startGuardAdvice();
-        out.printf(INDENT12_ADVISE_PREFIX + "(%d, %s, %s);%n", adviceType.methodNameComponent, methodName, tag.opcode, value1, value2);
-        endGuardAdvice();
-    }
-
     private void generateConversion(T1XTemplateTag tag, String k) {
->>>>>>> 0e4ea434
         startGuardAdvice();
         out.printf(INDENT12_ADVISE_PREFIX + "(%d, value);%n", adviceType.methodNameComponent, methodName, tag.opcode);
         endGuardAdvice();
@@ -965,18 +873,11 @@
         endGuardAdvice();
     }
 
-    private void generateStackAdjust(T1XTemplateTag tag) {
+    private void generateDefault(T1XTemplateTag tag) {
         startGuardAdvice();
         out.printf(INDENT12_ADVISE_PREFIX + "(%d);%n", adviceType.methodNameComponent, methodName, tag.opcode);
         endGuardAdvice();
     }
-
-    private void generateDefault(T1XTemplateTag tag) {
-        startGuardAdvice();
-        out.printf(INDENT12_ADVISE_PREFIX + "(%d);%n", adviceType.methodNameComponent, methodName, tag.opcode);
-        endGuardAdvice();
-    }
-
 
     private String putValue(String k) {
         return putValue(k, "");
@@ -1182,7 +1083,7 @@
         newLine();
     }
 
-    public static final EnumSet<T1XTemplateTag> SHORT_CONST_TEMPLATES = EnumSet.of(WCONST_0, ACONST_NULL);
+    public static final EnumSet<T1XTemplateTag> SHORT_CONST_TEMPLATES = EnumSet.of(ACONST_NULL);
 
     /**
      * Generate all the {@link SHORT_CONST_TEMPLATES}.
@@ -1198,12 +1099,10 @@
      * Generates one of the {@link #SHORT_CONST_TEMPLATES}.
      */
     public void generateShortConstTemplate(T1XTemplateTag tag) {
-        String k = tag == WCONST_0 ? "Word" : "Reference";
-        String v = tag == WCONST_0 ? "0" : "null";
         startMethodGeneration();
         generateTemplateTag("%s", tag);
         out.printf("    public static void %s() {%n", tag.name().toLowerCase());
-        generateBeforeAdvice(k,  v);
+        generateBeforeAdvice("Reference",  "null");
         out.printf("    }%n");
         newLine();
     }
@@ -1269,7 +1168,7 @@
         if (tag == LDC$reference) {
             out.printf("    public static void uoldc(ResolutionGuard guard) {%n");
             out.printf("        ClassActor classActor = Snippets.resolveClass(guard);%n");
-            out.printf("        Object constant = T1XRuntime.getClassMirror(classActor);%n");
+            out.printf("        Object constant = classActor.javaClass();%n");
             generateBeforeAdvice(k);
         } else {
             String ks = k.substring(0, 1).toLowerCase();
@@ -1368,6 +1267,25 @@
             }
         }
     }
+
+    private static final EnumSet<T1XTemplateTag> GOTO_TEMPLATE_TAGS = EnumSet.of(GOTO, GOTO_W);
+
+    private void generateGotoTemplates() {
+        for (T1XTemplateTag tag : GOTO_TEMPLATE_TAGS) {
+            generateGotoTemplate(tag);
+        }
+    }
+
+    private void generateGotoTemplate(T1XTemplateTag tag) {
+        String fixer = tag == GOTO ? "_s" : "";
+        startMethodGeneration();
+        generateTemplateTag("%s", tag);
+        out.printf("    public static void %s%s() {%n", tag.name().toLowerCase(), fixer);
+        generateBeforeAdvice();
+        out.printf("    }%n");
+        newLine();
+    }
+
 
     /**
      * Generate a specific {@link #IFCMP_TEMPLATE_TAGS} template.
@@ -1428,6 +1346,7 @@
         generateIINC();
         generateIfTemplates();
         generateIfCmpTemplates();
+        generateGotoTemplates();
         generateInvokeAfterTemplates();
     }
 
