--- conflicted
+++ resolved
@@ -296,16 +296,9 @@
    and linkers for the various source code types.
    
 options:
-<<<<<<< HEAD
  -clean         removes existing binaries and class files before building projects
  -javac <path>  path to a Java source compiler (default: ${JAVA_HOME}/bin/javac)
  
-=======
- -clean   removes existing binaries and class files before building projects
- -javac   path to a Java source compiler (default: ${JAVA_HOME}/bin/javac)
- -csonly  only run checkstyle over Java sources
-
->>>>>>> 0254bed5
 If no projects are given, then all projects are built."
 
 function run_build() {
@@ -313,8 +306,6 @@
     native_only=false
     exit_after_help=false
     clean=false
-    dojavac=true
-    docc=true
     projects_to_build=""
     while [ "$1" != "" ]; do
         case $1 in
@@ -325,10 +316,6 @@
             -clean )
                 clean=true
                 ;;
-            -csonly )
-                dojavac=false
-		docc=false
-                ;;
             -* )
                 echo "unknown build option '$1'"
                 run_help build
@@ -350,7 +337,7 @@
     fi
     
     # Compile C sources
-    if $docc && [[ "$projects_to_build" == *Native* ]]; then
+    if [[ "$projects_to_build" == *Native* ]]; then
         echo "Compiling C sources in ${maxine_dir}/Native..."
   
         check_gnu_make      
@@ -393,7 +380,6 @@
             cd ${project_dir_parent}/${project_dir}/${source_dir}
             javac_input=/tmp/javacfiles.txt.$$
             find . -name *.java | grep -v 'package-info.java' >$javac_input
-	    if $dojavac ; then
 	        echo "Compiling Java sources in ${project_dir_parent}/${project_dir}/${source_dir}..."
                 run ${javac} -source 1.6 -g -J-Xmx1g -classpath ${project_cp} -d ../bin @$javac_input 2>&1 | \
                    awk ' BEGIN                    { s=0; c=-1}
@@ -401,10 +387,7 @@
                                                   { if (c-- >= 0) next; print; }
                          END                      { if (s > 0) print "Suppressed " s " warnings about use of Sun implementation classes" }'
             
-                result=${PIPESTATUS[0]}
-	    else
-	        result=0
-	    fi
+            result=${PIPESTATUS[0]}
             if [ $result -eq 0 ]; then
                 # Copying non Java source files from 'src' to 'bin'
                 for file in `find . -type f | grep -v '.java$'`; do
