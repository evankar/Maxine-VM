--- conflicted
+++ resolved
@@ -1,6 +1,5 @@
 #!/bin/bash
 
-<<<<<<< HEAD
 test -n "$JUNIT4_CP"         || export JUNIT4_CP=/proj/maxwell/bin/junit4.jar
 test -n "$MAXINE_HOME"       || export MAXINE_HOME=.
 test -n "$SPECJVM_CLASSPATH" || export SPECJVM_CLASSPATH=/proj/maxwell/specjvm98.zip
@@ -8,13 +7,6 @@
 test -n "$RESULTS_DIR"       || export RESULTS_DIR=$MAXINE_HOME/vee2010-results
 
 mkdir -p $MAXINE_HOME/vee2010-results
-=======
-#export JUNIT4_CP=/proj/maxwell/bin/junit4.jar
-#export MAXINE_HOME=~/maxine
-#export MAXINE_OUT=${MAXINE_HOME}
-#export SPECJVM_CLASSPATH=/proj/maxwell/specjvm98-noinput
-#export CHECKSTYLE_JAR=/proj/maxwell/bin/checkstyle-4.jar
->>>>>>> 908898cc
 
 export SCIMARK_CP=/project/titzer/scimark2/bin
 
@@ -31,74 +23,50 @@
 	fi
 }
 
-<<<<<<< HEAD
-C1X_TUNING='-J-d64 -J/a-XX:MaxPermSize=250m -J/a-Xms2g -J/a-Xmx2g'
-=======
+
 C1X_CP="$(max_cp VM):${MAXINE_HOME}/VM/classes:$(max_cp Base):$(max_cp CRI):$(max_cp C0X):$(max_cp C1X):$(max_cp Assembler):${JUNIT4_CP}:$SPECJVM_NOINPUT_CLASSPATH:${SCIMARK_CP}"
 
 C1X_TUNING='-XX:MaxPermSize=250m -Xms2g -Xmx2g'
->>>>>>> 908898cc
+
 C1X_ASSERTS='-XX:+IRChecking'
 C1X_NO_ASSERTS='-XX:-IRChecking -XX:TraceLinearScanLevel=0 -XX:+PrintVEEMetrics -XX:+PrintMetrics'
 C1X_XIR='-XX:+GenerateLIRXIR -XX:+GenerateUnresolvedLIRXIR'
 
 function c1x-opt() {
-<<<<<<< HEAD
-    file=$RESULTS_DIR/$2-c1x${1}
-    echo '-->' $file
-    $MAXINE_HOME/bin/max $C1X_TUNING c1x -nowarn $C1X_NO_ASSERTS -search-cp=$5 $4 > ${file}
-
-    file=$RESULTS_DIR/$2-c1x${1}x
-    echo '-->' $file
-    $MAXINE_HOME/bin/max $C1X_TUNING c1x -nowarn $C1X_NO_ASSERTS $C1X_XIR -timing=$3 -search-cp=$5 $4 > ${file}
-}
-
-function c1x() {
-    c1x-opt 0 "$@"
-    c1x-opt 1 "$@"
-    c1x-opt 2 "$@"
-=======
     optlevel="$1"
     benchmark="$2"
     warmup="$3"
     timing="$4"
     classes="$5"
     
-    file=/tmp/vee2010-results/static-${benchmark}-${optlevel}.txt
+    file=$RESULTS_DIR/static-${benchmark}-${optlevel}.txt
     echo '-->' $file
     java -d64 $C1X_TUNING -cp $C1X_CP test.com.sun.max.vm.compiler.c1x.C1XTest $C1X_NO_ASSERTS -warmup=${warmup} -timing=${timing} -c1x-optlevel=${optlevel} ${classes} > ${file}
 
-    file=/tmp/vee2010-results/static-${benchmark}-${optlevel}x.txt
+    file=$RESULTS_DIR/static-${benchmark}-${optlevel}x.txt
     echo '-->' $file
     java -d64 $C1X_TUNING -cp $C1X_CP test.com.sun.max.vm.compiler.c1x.C1XTest $C1X_NO_ASSERTS $C1X_XIR -warmup=${warmup} -timing=${timing} -c1x-optlevel=${optlevel} ${classes} > ${file}
 }
 
 function c1x() {
-#    c1x-opt 0 "$1" "$2" "$3" "$4"
-    c1x-opt 1 "$1" "$2" "$3" "$4"
-#    c1x-opt 2 "$1" "$2" "$3" "$4"
-    c1x-opt 3 "$1" "$2" "$3" "$4"
->>>>>>> 908898cc
+    c1x-opt 1 "$@"
+    c1x-opt 3 "$@"
 }
 
 echo JDK16
-#c1x jdk16 5 10 "^java"
+c1x jdk16 5 10 "^java"
 
 echo Maxine
-#c1x maxine 5 10 "^com.sun.max"
+c1x maxine 5 10 "^com.sun.max"
 
 echo C1X
-#c1x c1x 10 25 "^com.sun.c1x"
+c1x c1x 10 25 "^com.sun.c1x"
 
 echo SpecJVM98
-#c1x specjvm98 10 25 "^spec."
+c1x specjvm98 10 25 "^spec."
 
 echo SpecJVM98
-<<<<<<< HEAD
-c1x specjvm98 25 "^spec." $SPECJVM_CLASSPATH
-=======
 c1x scimark 25 50 "^jnt."
->>>>>>> 908898cc
 
 echo DaCapo
 c1x dacapo 25 "^dacapo ^org.eclipse ^EDU.purdue ^antlr ^net.sourceforge.pmd avalon batik ^org.apache.fop ^org.apache.xerces" $DACAPO_JAR 