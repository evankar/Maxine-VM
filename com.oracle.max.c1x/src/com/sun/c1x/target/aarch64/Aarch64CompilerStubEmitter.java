--- conflicted
+++ resolved
@@ -132,25 +132,11 @@
 
     @Override
     protected void emitCOMISSD(boolean isDouble, boolean isInt) {
-<<<<<<< HEAD
-        convertPrologue();
-        Label nan = new Label();
-        Label ret = new Label();
-
-        asm.decrementq(convertResult, 1);
-
-        // input is NaN -> return 0
-        asm.bind(nan);
-        asm.fmov(64, convertResult, 0);
-        asm.bind(ret);
-        convertEpilogue();
-=======
         prologue(new CiCalleeSaveLayout(0, -1, comp.target.wordSize, convertArgument, convertResult));
         asm.load(convertArgument, comp.frameMap().toStackAddress(inArgs[0]), isDouble ? CiKind.Double : CiKind.Float);
         asm.fcvtzs(isInt ? 32 : 64, isDouble ? 32 : 64, convertResult, convertArgument);
         asm.store(convertArgument, comp.frameMap().toStackAddress(inArgs[0]), isInt ? CiKind.Int : CiKind.Long);
         epilogue();
->>>>>>> c3980ef3
     }
 
     @Override
