/*
 * Copyright (c) 2009, 2011, Oracle and/or its affiliates. All rights reserved.
 * DO NOT ALTER OR REMOVE COPYRIGHT NOTICES OR THIS FILE HEADER.
 *
 * This code is free software; you can redistribute it and/or modify it
 * under the terms of the GNU General Public License version 2 only, as
 * published by the Free Software Foundation.
 *
 * This code is distributed in the hope that it will be useful, but WITHOUT
 * ANY WARRANTY; without even the implied warranty of MERCHANTABILITY or
 * FITNESS FOR A PARTICULAR PURPOSE.  See the GNU General Public License
 * version 2 for more details (a copy is included in the LICENSE file that
 * accompanied this code).
 *
 * You should have received a copy of the GNU General Public License version
 * 2 along with this work; if not, write to the Free Software Foundation,
 * Inc., 51 Franklin St, Fifth Floor, Boston, MA 02110-1301 USA.
 *
 * Please contact Oracle, 500 Oracle Parkway, Redwood Shores, CA 94065 USA
 * or visit www.oracle.com if you need additional information or have any
 * questions.
 */

package com.sun.c1x;

import java.util.*;

import com.oracle.max.asm.*;
import com.sun.c1x.alloc.*;
import com.sun.c1x.asm.*;
import com.sun.c1x.gen.*;
import com.sun.c1x.gen.LIRGenerator.*;
import com.sun.c1x.graph.*;
import com.sun.c1x.ir.*;
import com.sun.c1x.lir.*;
import com.sun.c1x.observer.*;
import com.sun.c1x.value.*;
import com.sun.cri.bytecode.*;
import com.sun.cri.ci.*;
import com.sun.cri.ci.CiCompiler.DebugInfoLevel;
import com.sun.cri.ri.*;

/**
 * This class encapsulates global information about the compilation of a particular method,
 * including a reference to the runtime, statistics about the compiled code, etc.
 */
public final class C1XCompilation {

    private static ThreadLocal<C1XCompilation> currentCompilation = new ThreadLocal<C1XCompilation>();

    public final C1XCompiler compiler;
    public final CiTarget target;
    public final RiRuntime runtime;
    public final RiResolvedMethod method;
    public final RiRegisterConfig registerConfig;
    public final CiStatistics stats;
    public final int osrBCI;
    public final CiAssumptions assumptions = new CiAssumptions();
    public final FrameState placeholderState;

    private boolean hasExceptionHandlers;
    private final C1XCompilation parent;

    /**
     * @see #setNotTypesafe()
     * @see #isTypesafe()
     */
    private boolean typesafe = true;

    private int nextID = 1;

    private FrameMap frameMap;
    private TargetMethodAssembler assembler;

    private IR hir;

    private LIRGenerator lirGenerator;

    /**
     * Creates a new compilation for the specified method and runtime.
     *
     * @param compiler the compiler
     * @param method the method to be compiled or {@code null} if generating code for a stub
     * @param osrBCI the bytecode index for on-stack replacement, if requested
     * @param stats externally supplied statistics object to be used if not {@code null}
     */
<<<<<<< HEAD
    public C1XCompilation(C1XCompiler compiler, RiResolvedMethod method, int osrBCI, CiStatistics stats) {
=======
    public C1XCompilation(C1XCompiler compiler, RiMethod method, int osrBCI, CiStatistics stats, DebugInfoLevel debugInfoLevel) {
>>>>>>> 7abc5e6e
        this.parent = currentCompilation.get();
        currentCompilation.set(this);
        this.compiler = compiler;
        this.target = compiler.target;
        this.runtime = compiler.runtime;
        this.method = method;
        this.osrBCI = osrBCI;
        this.stats = stats == null ? new CiStatistics() : stats;
        this.registerConfig = method == null ? compiler.compilerStubRegisterConfig : runtime.getRegisterConfig(method);
        this.placeholderState = debugInfoLevel == DebugInfoLevel.REF_MAPS ? new MutableFrameState(new IRScope(null, null, method, -1), 0, 0, 0) : null;

        if (compiler.isObserved()) {
            compiler.fireCompilationStarted(new CompilationEvent(this));
        }
    }

    public void close() {
        currentCompilation.set(parent);
    }

    public IR hir() {
        return hir;
    }

    /**
     * Records that this compilation has exception handlers.
     */
    public void setHasExceptionHandlers() {
        hasExceptionHandlers = true;
    }

    /**
     * Records that this compilation encountered an instruction (e.g. {@link Bytecodes#UNSAFE_CAST})
     * that breaks the type safety invariant of the input bytecode.
     */
    public void setNotTypesafe() {
        typesafe = false;
    }

    /**
     * Checks whether this compilation is for an on-stack replacement.
     *
     * @return {@code true} if this compilation is for an on-stack replacement
     */
    public boolean isOsrCompilation() {
        return osrBCI >= 0;
    }

    /**
     * Records an assumption that the specified type has no finalizable subclasses.
     *
     * @param receiverType the type that is assumed to have no finalizable subclasses
     * @return {@code true} if the assumption was recorded and can be assumed; {@code false} otherwise
     */
    public boolean recordNoFinalizableSubclassAssumption(RiType receiverType) {
        return false;
    }

    /**
     * Converts this compilation to a string.
     *
     * @return a string representation of this compilation
     */
    @Override
    public String toString() {
        if (isOsrCompilation()) {
            return "osr-compile @ " + osrBCI + ": " + method;
        }
        return "compile: " + method;
    }

    /**
     * Builds the block map for the specified method.
     *
     * @param method the method for which to build the block map
     * @param osrBCI the OSR bytecode index; {@code -1} if this is not an OSR
     * @return the block map for the specified method
     */
    public BlockMap getBlockMap(RiResolvedMethod method, int osrBCI) {
        // PERF: cache the block map for methods that are compiled or inlined often
        BlockMap map = new BlockMap(method, hir.numberOfBlocks());
        boolean isOsrCompilation = false;
        if (osrBCI >= 0) {
            map.addEntrypoint(osrBCI, BlockBegin.BlockFlag.OsrEntry);
            isOsrCompilation = true;
        }
        if (!map.build(!isOsrCompilation && C1XOptions.PhiLoopStores)) {
            throw new CiBailout("build of BlockMap failed for " + method);
        } else {
            if (compiler.isObserved()) {
                String label = CiUtil.format("BlockListBuilder %f %R %H.%n(%P)", method);
                compiler.fireCompilationEvent(new CompilationEvent(this, method, label, map, method.code().length));
            }
        }
        map.cleanup();
        stats.bytecodeCount += map.numberOfBytes();
        stats.blockCount += map.numberOfBlocks();
        return map;
    }

    /**
     * Returns the frame map of this compilation.
     * @return the frame map
     */
    public FrameMap frameMap() {
        return frameMap;
    }

    public TargetMethodAssembler assembler() {
        if (assembler == null) {
            AbstractAssembler asm = compiler.backend.newAssembler(registerConfig);
            assembler = new TargetMethodAssembler(asm);
            assembler.setFrameSize(frameMap.frameSize());
            assembler.targetMethod.setCustomStackAreaOffset(frameMap.offsetToCustomArea());
        }
        return assembler;
    }

    public boolean hasExceptionHandlers() {
        return hasExceptionHandlers;
    }

    /**
     * Determines if this compilation has encountered any instructions (e.g. {@link Bytecodes#UNSAFE_CAST})
     * that break the type safety invariant of the input bytecode.
     */
    public boolean isTypesafe() {
        return typesafe;
    }

    public CiResult compile() {
        CiTargetMethod targetMethod;
        try {
            emitHIR();
            emitLIR();
            targetMethod = emitCode();

            if (C1XOptions.PrintMetrics) {
                C1XMetrics.BytecodesCompiled += method.code().length;
            }
        } catch (CiBailout b) {
            return new CiResult(null, b, stats);
        } catch (Throwable t) {
            return new CiResult(null, new CiBailout("Exception while compiling: " + method, t), stats);
        } finally {
            if (compiler.isObserved()) {
                compiler.fireCompilationFinished(new CompilationEvent(this));
            }
        }

        return new CiResult(targetMethod, null, stats);
    }

    public IR emitHIR() {
        hir = new IR(this);
        hir.build();
        return hir;
    }

    public void initFrameMap(int numberOfLocks) {
        frameMap = compiler.backend.newFrameMap(this, method, numberOfLocks);
    }

    private void emitLIR() {
        if (C1XOptions.GenLIR) {
            if (C1XOptions.PrintTimers) {
                C1XTimers.LIR_CREATE.start();
            }

            initFrameMap(hir.topScope.maxLocks());

            lirGenerator = compiler.backend.newLIRGenerator(this);
            for (BlockBegin begin : hir.linearScanOrder()) {
                lirGenerator.doBlock(begin);
            }

            if (C1XOptions.PrintTimers) {
                C1XTimers.LIR_CREATE.stop();
            }

            new LinearScan(this, hir, lirGenerator, frameMap()).allocate();
        }
    }

    private CiTargetMethod emitCode() {
        if (C1XOptions.GenLIR && C1XOptions.GenCode) {
            final LIRAssembler lirAssembler = compiler.backend.newLIRAssembler(this, assembler());
            lirAssembler.emitCode(hir.linearScanOrder());

            // generate code for slow cases
            lirAssembler.emitLocalStubs();

            // generate exception adapters
            lirAssembler.emitExceptionEntries();

            // generate deoptimization stubs
            ArrayList<DeoptimizationStub> deoptimizationStubs = lirGenerator.deoptimizationStubs();
            if (deoptimizationStubs != null) {
                for (DeoptimizationStub stub : deoptimizationStubs) {
                    lirAssembler.emitDeoptizationStub(stub);
                }
            }

            // generate traps at the end of the method
            lirAssembler.emitTraps();

            CiTargetMethod targetMethod = assembler().finishTargetMethod(method, runtime, lirAssembler.registerRestoreEpilogueOffset, false);
            if (!assumptions.isEmpty()) {
                targetMethod.setAssumptions(assumptions);
            }

            if (compiler.isObserved()) {
                compiler.fireCompilationEvent(new CompilationEvent(this, "After code generation", hir.startBlock, false, true, targetMethod));
            }

            if (C1XOptions.PrintTimers) {
                C1XTimers.CODE_CREATE.stop();
            }
            return targetMethod;
        }

        return null;
    }

    public int nextID() {
        return nextID++;
    }

    public static C1XCompilation compilation() {
        C1XCompilation compilation = currentCompilation.get();
        assert compilation != null;
        return compilation;
    }

    public static C1XCompilation compilationOrNull() {
        return currentCompilation.get();
    }
}<|MERGE_RESOLUTION|>--- conflicted
+++ resolved
@@ -84,11 +84,7 @@
      * @param osrBCI the bytecode index for on-stack replacement, if requested
      * @param stats externally supplied statistics object to be used if not {@code null}
      */
-<<<<<<< HEAD
-    public C1XCompilation(C1XCompiler compiler, RiResolvedMethod method, int osrBCI, CiStatistics stats) {
-=======
-    public C1XCompilation(C1XCompiler compiler, RiMethod method, int osrBCI, CiStatistics stats, DebugInfoLevel debugInfoLevel) {
->>>>>>> 7abc5e6e
+    public C1XCompilation(C1XCompiler compiler, RiResolvedMethod method, int osrBCI, CiStatistics stats, DebugInfoLevel debugInfoLevel) {
         this.parent = currentCompilation.get();
         currentCompilation.set(this);
         this.compiler = compiler;
