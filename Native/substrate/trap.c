--- conflicted
+++ resolved
@@ -151,38 +151,6 @@
 #endif
 }
 
-<<<<<<< HEAD
-=======
-static Address getFramePointer(UContext *ucontext) {
-#if os_SOLARIS
-#   if isa_SPARC /* 64-bit SPARC*/
-        Address sp = ucontext->uc_mcontext.gregs[REG_SP];
-        RegisterWindow rwin = (RegisterWindow) (sp + STACK_BIAS);
-        Address fp = (Address) rwin->rw_fp;
-        return fp;
-#   elif isa_AMD64 || isa_IA32
-        return ucontext->uc_mcontext.gregs[REG_FP];
-#   else
-        c_UNIMPLEMENTED();
-#   endif
-#elif os_LINUX
-#   if isa_AMD64
-        return ucontext->uc_mcontext.gregs[REG_RBP];
-#   elif isa_IA32
-        return ucontext->uc_mcontext.gregs[REG_EBP];
-#   else
-        c_UNIMPLEMENTED();
-#   endif
-#elif os_DARWIN
-    return ucontext->uc_mcontext->__ss.__rbp;
-#elif os_GUESTVMXEN
-    return ucontext->rbp;
-#else
-    c_UNIMPLEMENTED();
-#endif
-}
-
->>>>>>> b6cce052
 static Address getStackPointer(UContext *ucontext) {
 #if os_SOLARIS
   return ucontext->uc_mcontext.gregs[REG_SP];
