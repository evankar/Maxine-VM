--- conflicted
+++ resolved
@@ -276,15 +276,6 @@
         log_println("trapInfo[3] (stack top value)     = %p", trapInfo[3]);
 #   endif
     }
-<<<<<<< HEAD
-#endif
-
-    /* note: overwrite the stack top with a pointer to the vm thread locals for the java stub to pick up */
-    *stackPointer = (Word)disabledVmThreadLocals;
-
-#if log_TRAP
-=======
->>>>>>> 961777fc
     log_println("SIGNAL: returning to java trap stub 0x%0lx\n", _javaTrapStub);
 #endif
     setInstructionPointer(ucontext, _javaTrapStub);
