package jtt.bootimagetest;

import java.util.concurrent.atomic.*;
/*
 * @Harness: java
 * @Runs: 1 = true; 0 = false
 */
public class TestHeapAllocation {


    public TestHeapAllocation() {
    }

    public static boolean test(int a) {
<<<<<<< HEAD

	System.out.println("TestHeapAllocation.test ENTER");
        TestHeapAllocation  tmp = new TestHeapAllocation();

	if(a == 0) tmp = null;

	return tmp != null  ;
=======
System.out.println("TestHeapAllocation.test ENTER");
AtomicLong bb = new AtomicLong(0);
bb.compareAndSet(0, 1);
        AtomicLong aa = new AtomicLong(1);
        aa.compareAndSet(1, 2);
System.out.println("TestHeapAllocation.test EXIT");
	return true;

>>>>>>> 39cb97e5
   }
}<|MERGE_RESOLUTION|>--- conflicted
+++ resolved
@@ -12,23 +12,12 @@
     }
 
     public static boolean test(int a) {
-<<<<<<< HEAD
-
 	System.out.println("TestHeapAllocation.test ENTER");
-        TestHeapAllocation  tmp = new TestHeapAllocation();
-
-	if(a == 0) tmp = null;
-
-	return tmp != null  ;
-=======
-System.out.println("TestHeapAllocation.test ENTER");
-AtomicLong bb = new AtomicLong(0);
-bb.compareAndSet(0, 1);
+        AtomicLong bb = new AtomicLong(0);
+        bb.compareAndSet(0, 1);
         AtomicLong aa = new AtomicLong(1);
         aa.compareAndSet(1, 2);
-System.out.println("TestHeapAllocation.test EXIT");
+        System.out.println("TestHeapAllocation.test EXIT");
 	return true;
-
->>>>>>> 39cb97e5
    }
 }