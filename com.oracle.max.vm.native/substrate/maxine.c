/*
 * Copyright (c) 2017, APT Group, School of Computer Science,
 * The University of Manchester. All rights reserved.
 * Copyright (c) 2007, 2012, Oracle and/or its affiliates. All rights reserved.
 * DO NOT ALTER OR REMOVE COPYRIGHT NOTICES OR THIS FILE HEADER.
 *
 * This code is free software; you can redistribute it and/or modify it
 * under the terms of the GNU General Public License version 2 only, as
 * published by the Free Software Foundation.
 *
 * This code is distributed in the hope that it will be useful, but WITHOUT
 * ANY WARRANTY; without even the implied warranty of MERCHANTABILITY or
 * FITNESS FOR A PARTICULAR PURPOSE.  See the GNU General Public License
 * version 2 for more details (a copy is included in the LICENSE file that
 * accompanied this code).
 *
 * You should have received a copy of the GNU General Public License version
 * 2 along with this work; if not, write to the Free Software Foundation,
 * Inc., 51 Franklin St, Fifth Floor, Boston, MA 02110-1301 USA.
 */

/*
 * The main program of the VM.
 * Loads, verifies and mmaps the boot image,
 * hands control over to the VM's compiled code, which has been written in Java,
 * by calling a VM entry point as a C function.
 */
#include <dlfcn.h>
#include <stdlib.h>
#include <string.h>
#include <unistd.h>
#include <alloca.h>
#include <errno.h>
#include <pwd.h>
#include <time.h>
#include <sys/param.h>
#include <sys/resource.h>
#include <sys/stat.h>
#include <math.h>
#include "log.h"
#include "image.h"
#include "threads.h"
#include "os.h"
#include "vm.h"
#include "virtualMemory.h"
#include "maxine.h"
#include <fenv.h>

#if os_MAXVE
#include "maxve.h"
#endif

#ifdef arm
#include <pthread.h>
#endif


static void max_fd_limit() {
#if os_LINUX || os_SOLARIS || os_DARWIN
    // set the number of file descriptors to max. print out error
    // if getrlimit/setrlimit fails but continue regardless.
    struct rlimit nbr_files;
    int status = getrlimit(RLIMIT_NOFILE, &nbr_files);
    if (status != 0) {
        log_println("getrlimit failed");
    } else {
#if os_DARWIN
        nbr_files.rlim_cur = MIN(OPEN_MAX, nbr_files.rlim_max);
#else
        nbr_files.rlim_cur = nbr_files.rlim_max;
#endif
        status = setrlimit(RLIMIT_NOFILE, &nbr_files);
        if (status != 0) {
            log_println("setrlimit failed");
        }
    }
#endif
}

#define IMAGE_FILE_NAME  "maxine.vm"
#define DARWIN_STACK_ALIGNMENT ((Address) 16)

#if os_DARWIN
static char *_executablePath;
#endif

static void getExecutablePath(char *result) {
#if os_DARWIN
    if (realpath(_executablePath, result) == NULL) {
        fprintf(stderr, "could not read %s\n", _executablePath);
        exit(1);
    }
    int numberOfChars = strlen(result);
#elif os_MAXVE
    result[0] = 0;
    return;
#elif os_LINUX
    char *linkName = "/proc/self/exe";
#elif os_SOLARIS
    char *linkName = "/proc/self/path/a.out";
#else
#   error getExecutablePath() not supported on other platforms yet
#endif

#if os_LINUX || os_SOLARIS
    // read the symbolic link to figure out what the executable is.
    int numberOfChars = readlink(linkName, result, MAX_PATH_LENGTH);
    if (numberOfChars < 0) {
        log_exit(1, "Could not read %s\n", linkName);
    }
#endif

#if !os_MAXVE
    char *p;
    // chop off the name of the executable
    for (p = result + (numberOfChars - 1); p >= result; p--) {
        if (*p == '/') {
            p[1] = 0;
            break;
        }
    }
#endif
}

static void getImageFilePath(char *result) {
#if !os_MAXVE
    getExecutablePath(result);
    // append the name of the image to the executable path
    strcpy(result + strlen(result), IMAGE_FILE_NAME);
#endif
}

static void loadImage(void) {
    char imageFilePath[MAX_PATH_LENGTH];
    getImageFilePath(imageFilePath);
    image_load(imageFilePath);
}

static void *openLibrary(char *path) {
#if log_LINKER
    if (path == NULL) {
        log_println("openLibrary(null)");
    } else {
        log_println("openLibrary(\"%s\")", path);
    }
#endif
    void *result = dlopen(path, RTLD_LAZY);
#if log_LINKER
    char* errorMessage = dlerror();
    if (path == NULL) {
        log_println("openLibrary(null) = %p", result);
    } else {
        log_println("openLibrary(\"%s\") = %p", path, result);
    }
    if (errorMessage != NULL) {
        log_println("Error message: %s", errorMessage);
    }
#endif
    return result;
}

static void* loadSymbol(void* handle, const char* symbol) {
    void* result = dlsym(handle, symbol);
#if log_LINKER
#if os_MAXVE
    log_println("loadSymbol(%p, \"%s\") = %p", handle, symbol, result);
#else
    char* errorMessage = dlerror();
    Dl_info info;
    void* address = result;
    if (dladdr(address, &info) != 0) {
        log_println("loadSymbol(%p, \"%s\") = %p from %s", handle, symbol, result, info.dli_fname);
    } else {
        log_println("loadSymbol(%p, \"%s\") = %p", handle, symbol, result);
    }
    if (errorMessage != NULL) {
        log_println("Error message: %s", errorMessage);
    }
#endif
#endif
    return result;
}

#if os_DARWIN || os_SOLARIS || os_LINUX

#include <netinet/in.h>
#include <netdb.h>
#include <fcntl.h>
#include <sys/socket.h>
#include <sys/types.h>
#include <signal.h>

#if os_DARWIN
#include <crt_externs.h>
#elif os_LINUX
#include <sys/prctl.h>
#elif os_SOLARIS
#define _STRUCTURED_PROC 1 /* Use new definitions in procfs.h instead of those in procfs_old.h */
#include <sys/procfs.h>
#endif

/**
 * Communicates the boot image address to a debugger that is listening on the port defined by the
 * MAX_AGENT_PORT environment variable. If this environment variable is not defined, then no
 * action is taken.
 *
 * Once the boot image address has been sent over the socket, this process puts itself into the
 * 'stopped' state expected by the debugger mechanism being used to control this process. For
 * example, under 'ptrace' this means raising a SIGTRAP.
 */
void debugger_initialize() {

    char *port = getenv("MAX_AGENT_PORT");
    if (port != NULL) {

#if os_LINUX && defined(PR_SET_PTRACER)
        /* See info about PR_SET_PTRACER at https://wiki.ubuntu.com/Security/Features#ptrace */
        char *val = getenv("MAX_AGENT_PID");
        if (val == NULL) {
            log_exit(11, "MAX_AGENT_PID must be set to the agent's PID so that ptrace can access the VM process");
        }
        long pid = strtol(val, NULL, 10);
        if (errno != 0) {
            log_exit(11, "Error converting MAX_AGENT_PID value \"%s\" to a long value: %s", val, strerror(errno));
        }
        prctl(PR_SET_PTRACER, pid, 0, 0, 0);
#endif

        char *hostName = "localhost";
#if log_TELE
        log_println("Opening agent socket connection to %s:%s", hostName, port);
#endif
        struct addrinfo hints, *res;
        memset(&hints, 0, sizeof hints);
        hints.ai_family = AF_UNSPEC;
        hints.ai_socktype = SOCK_STREAM;

        getaddrinfo(hostName, port, &hints, &res);

        int sockfd = socket(res->ai_family, res->ai_socktype, res->ai_protocol);
        if (sockfd == -1) {
            int error = errno;
            log_exit(11, "Could not create socket for communicating with debugger: %s", strerror(error));
        }

        if (connect(sockfd, res->ai_addr, res->ai_addrlen)) {
            int error = errno;
            log_exit(11, "Could not connect to debugger at %s:%s [%s]", hostName, port, strerror(error));
        }

        Address heap = image_heap();
#if log_TELE
        log_println("Sending boot heap address %p to debugger", heap);
#endif
        if (send(sockfd, &heap, sizeof(heap), 0) != sizeof(heap)) {
            log_exit(11, "Error sending boot image address to debugger");
        }

        if (close(sockfd) != 0) {
            int error = errno;
            log_exit(11, "Error closing socket to debugger: %s", strerror(error));
        }

        freeaddrinfo(res);

        /* Stop this process in such a way that control of this process is returned to the debugger. */
#if log_TELE
        log_println("Stopping VM for debugger");
#endif
#if os_DARWIN || os_LINUX
        kill(getpid(), SIGTRAP);
#elif os_SOLARIS
        int ctlfd = open("/proc/self/ctl", O_WRONLY);
        long controlCode = PCDSTOP;
        write(ctlfd, &controlCode, sizeof(controlCode));
#else
        c_UNIMPLEMENTED();
#endif
#if log_TELE
        log_println("VM resumed by debugger");
#endif
    }
}
#else
#define debugger_initialize()
#endif

/**
 *  ATTENTION: this signature must match the signatures of 'com.sun.max.vm.MaxineVM.run()':
 */
typedef jint (*VMRunMethod)(Address tlBlock, int tlBlockSize, Address bootHeapRegionStart, void *openLibrary(char *), void *dlsym(void *, const char *), char *dlerror(void),
                void* vmInterface, JNIEnv jniEnv, void *jmmInterface, void *jvmtiInterface, int argc, char *argv[]);

int maxine(int argc, char *argv[], char *executablePath) {
    VMRunMethod method;
    int exitCode = 0;
    int i;
    /* Extract the '-XX:LogFile' argument and pass the rest through to MaxineVM.run(). */
    const char *logFilePath = getenv("MAXINE_LOG_FILE");
    for (i = 1; i < argc; i++) {
        const char *arg = argv[i];
        if (strncmp(arg, "-XX:LogFile=", 12) == 0) {
            logFilePath = arg + 12;
            /* Null out the argument so that it is not parsed later. */
            argv[i] = NULL;
            break;
        }
    }
    log_initialize(logFilePath);

#if os_DARWIN
    _executablePath = executablePath;
#endif

#if log_LOADER
#if !os_MAXVE
    char *ldpath = getenv("LD_LIBRARY_PATH");
    if (ldpath == NULL) {
        log_println("LD_LIBRARY_PATH not set");
    } else {
        log_println("LD_LIBRARY_PATH=%s", ldpath);
    }
#endif
    log_println("Arguments: argc %d, argv %lx", argc, argv);
    for (i = 0; i < argc; i++) {
        const char *arg = argv[i];
        if (arg != NULL) {
            log_println("arg[%d]: %p, \"%s\"", i, arg, arg);
        } else {
            log_println("arg[%d]: %p", i, arg);
        }
    }
#endif
    max_fd_limit();
    loadImage();
    tla_initialize(image_header()->tlaSize);
    debugger_initialize();
    method = image_offset_as_address(VMRunMethod, vmRunMethodOffset);
    Address tlBlock = threadLocalsBlock_create(PRIMORDIAL_THREAD_ID, 0, 0);
    NativeThreadLocals ntl = NATIVE_THREAD_LOCALS_FROM_TLBLOCK(tlBlock);

#if log_LOADER
    log_println("entering Java by calling MaxineVM.run(tlBlock=%p, bootHeapRegionStart=%p, openLibrary=%p, dlsym=%p, dlerror=%p, vmInterface=%p, jniEnv=%p, jmmInterface=%p, jvmtiInterface=%p, argc=%d, argv=%p)",
                    tlBlock, image_heap(), openLibrary, loadSymbol, dlerror, getVMInterface(), jniEnv(), getJMMInterface(-1), getJVMTIInterface(-1), argc, argv);
#endif
    exitCode = (*method)(tlBlock, ntl->tlBlockSize, image_heap(), openLibrary, loadSymbol, dlerror, getVMInterface(), jniEnv(), getJMMInterface(-1), getJVMTIInterface(-1), argc,
                    argv);

#if log_LOADER
    log_println("start method exited with code: %d", exitCode);
#endif
    if (exitCode == 0) {
        // Initialization succeeded: now run the main Java thread
        thread_run((void *) tlBlock);
    } else {
        native_exit(exitCode);
    }
    // All exits should be routed through native_exit().
    log_exit(-1, "Should not reach here\n");
}

/*
 * Native support. These global natives can be called from Java to get some basic services
 * from the C language and environment.
 */
void *native_executablePath() {
    static char result[MAX_PATH_LENGTH];
    getExecutablePath(result);
    return result;
}

//static void cleanupCurrentThreadBlockBeforeExit() {
//    Address tlBlock = threadLocalsBlock_current();
//    log_println("cleanupCurrentThreadBlockBeforeExit\n");
//    if (tlBlock != 0) {
//        threadLocalsBlock_setCurrent(0);
//        threadLocalsBlock_destroy(tlBlock);
//    }
//}

void native_exit(jint code) {
    // TODO: unmap the image
    // (mjj) It is not clear to me why it is important to clean up
    // (just) the current thread block since we are exiting anyway,
    // but it is a bad idea if we crashed because it calls back into the VM,
    // which can cause a recursive crash.
<<<<<<< HEAD
    if (code != 11) {
        // Clean up of the current block fails for threads other than primordial.
        // As it is not clear why it is important to clean up, 
        // it is decided to call it conditionally when it does not crash.
        Address tlBlock = threadLocalsBlock_current();
        Address tla = ETLA_FROM_TLBLOCK(tlBlock);
        int id = tla_load(int, tla, ID);
        if (id == PRIMORDIAL_THREAD_ID) {
            cleanupCurrentThreadBlockBeforeExit();
        }
    }
=======
    // (ck) Following mjj's comment above the following scenario was observed:
    // A swing frame is closed with a VM.exit attached to it.
    // The MaxineVM.exit method calls the native_exit (@C_FUNCTION) without doing an IN_JAVA to IN_NATIVE transition.
    // The threadLocalsBlock_destroy method is consequently called that does a call back into Java to the VmThread.detach method.
    // The detach method, does jni prologue which tries to transit a thread from IN_NATIVE to IN_JAVA.
    // However, the current thread was IN_JAVA state.
    // The cleanup seems unnecessary and not implemented correctly, so I comment it out.
    //if (code != 11) {
    //    cleanupCurrentThreadBlockBeforeExit();
    //}
>>>>>>> 9bb94e77
    exit(code);
}

void core_dump() {
#if !os_MAXVE
    log_print("dumping core....\n  heap @ ");
    log_print_symbol(image_heap());
    log_print_newline();
    // Use kill instead of abort so the vm process keeps running after the core is created.
    kill(getpid(), SIGABRT);
    sleep(3);
#endif
}

void native_trap_exit(int code, Address address) {
    log_print("In ");
    log_print_symbol(address);
    log_print_newline();
    // See native_exit
    // cleanupCurrentThreadBlockBeforeExit();
    log_exit(code, "Trap in native code at %p\n", address);
}

#if !os_DARWIN
extern
#endif
char **environ;

void *native_environment() {
#if os_DARWIN
    environ = (char **) *_NSGetEnviron();
#endif
#if log_LOADER
    int i = 0;
    for (i = 0; environ[i] != NULL; i++)
    log_println("native_environment[%d]: %s", i, environ[i]);
#endif
    return (void *) environ;
}

void *native_properties(void) {
    static native_props_t nativeProperties = { 0, 0, 0 };
    if (nativeProperties.user_dir != NULL) {
        return &nativeProperties;
    }
#if os_MAXVE
    maxve_native_props(&nativeProperties);
#else
    /* user properties */
    {
        struct passwd *pwent = getpwuid(getuid());
        nativeProperties.user_name = pwent ? strdup(pwent->pw_name) : "?";
        nativeProperties.user_home = pwent ? strdup(pwent->pw_dir) : "?";
    }

    /* Current directory */
    {
        char buf[MAXPATHLEN];
        errno = 0;
        if (getcwd(buf, sizeof(buf)) == NULL) {
            /* Error will be reported by Java caller. */
            nativeProperties.user_dir = NULL;
        } else {
            nativeProperties.user_dir = strdup(buf);
        }
    }
#endif
#if log_LOADER
    log_println("native_properties: user_name=%s", nativeProperties.user_name);
    log_println("native_properties: user_home=%s", nativeProperties.user_home);
    log_println("native_properties: user_dir=%s", nativeProperties.user_dir);
#endif
    return &nativeProperties;
}

float native_parseFloat(const char* cstring, float nan) {
#if os_MAXVE
    // TODO
    return nan;
#else
    char *endptr;
    float result = strtof(cstring, (char**) &endptr);
    if (endptr != cstring + strlen(cstring)) {
        result = nan;
    }
    return result;
#endif
}

double native_parseDouble(const char* cstring, double nan) {
#if os_MAXVE
    // TODO
    return nan;
#else
    char *endptr;
    double result = strtod(cstring, (char**) &endptr);
    if (endptr != cstring + strlen(cstring)) {
        result = nan;
    }
    return result;
#endif
}

void maxine_cache_flush(char *start, int length) {
#ifdef arm
    char * end = start + length;
    asm volatile("isb ");
    asm volatile("dsb ");
    asm volatile("dmb ");
    __clear_cache(start, end);
    asm volatile("isb ");
    asm volatile("dsb ");
    asm volatile("dmb ");
#endif
}

long long d2long(double x) {
    if (isnan(x)) {
        return (long long) 0;
    }
    if (x <= (double) ((long long) -9223372036854775808ULL)) {
        return -9223372036854775808ULL;
    } else if (x >= (double) ((long long) 9223372036854775807ULL)) {
        return 9223372036854775807ULL;
    } else {
        return (long long) x;
    }
}

long long f2long(float x) {
    if (isnan(x)) {
        return (long long) 0;
    }
    if (x <= (float) ((long long) -9223372036854775808ULL)) {
        return -9223372036854775808ULL;
    } else if (x >= (float) ((long long) 9223372036854775807ULL)) {
        return 9223372036854775807ULL;
    } else {
        return (long long) x;
    }
}

long long arithmeticldiv(long long x, long long y) {
    if (y == 0) {
        //raise(SIGFPE);
        return 0;
    }
    return x / y;
}

jlong arithmeticlrem(jlong x, jlong y) {
    if (y == 0) {
        //raise(SIGFPE);
        return 0;
    }
    return x % y;
}

unsigned long long arithmeticludiv(unsigned long long x, unsigned long long y) {
    if (y == 0) {
        //raise(SIGFPE);
        return 0;
    }
    return x / y;
}

unsigned long long arithmeticlurem(unsigned long long x, unsigned long long y) {
    if (y == 0) {
        //raise(SIGFPE);
        return 0;
    }
    return x % y;
}

double l2double(jlong x) {
    return (jdouble) x;
}

float l2float(jlong x) {
    return (jfloat) x;
}<|MERGE_RESOLUTION|>--- conflicted
+++ resolved
@@ -289,7 +289,7 @@
  *  ATTENTION: this signature must match the signatures of 'com.sun.max.vm.MaxineVM.run()':
  */
 typedef jint (*VMRunMethod)(Address tlBlock, int tlBlockSize, Address bootHeapRegionStart, void *openLibrary(char *), void *dlsym(void *, const char *), char *dlerror(void),
-                void* vmInterface, JNIEnv jniEnv, void *jmmInterface, void *jvmtiInterface, int argc, char *argv[]);
+			    void* vmInterface, JNIEnv jniEnv, void *jmmInterface, void *jvmtiInterface, int argc, char *argv[]);
 
 int maxine(int argc, char *argv[], char *executablePath) {
     VMRunMethod method;
@@ -336,6 +336,7 @@
     tla_initialize(image_header()->tlaSize);
     debugger_initialize();
     method = image_offset_as_address(VMRunMethod, vmRunMethodOffset);
+
     Address tlBlock = threadLocalsBlock_create(PRIMORDIAL_THREAD_ID, 0, 0);
     NativeThreadLocals ntl = NATIVE_THREAD_LOCALS_FROM_TLBLOCK(tlBlock);
 
@@ -343,12 +344,12 @@
     log_println("entering Java by calling MaxineVM.run(tlBlock=%p, bootHeapRegionStart=%p, openLibrary=%p, dlsym=%p, dlerror=%p, vmInterface=%p, jniEnv=%p, jmmInterface=%p, jvmtiInterface=%p, argc=%d, argv=%p)",
                     tlBlock, image_heap(), openLibrary, loadSymbol, dlerror, getVMInterface(), jniEnv(), getJMMInterface(-1), getJVMTIInterface(-1), argc, argv);
 #endif
-    exitCode = (*method)(tlBlock, ntl->tlBlockSize, image_heap(), openLibrary, loadSymbol, dlerror, getVMInterface(), jniEnv(), getJMMInterface(-1), getJVMTIInterface(-1), argc,
-                    argv);
+    exitCode = (*method)(tlBlock, ntl->tlBlockSize, image_heap(), openLibrary, loadSymbol, dlerror, getVMInterface(), jniEnv(), getJMMInterface(-1), getJVMTIInterface(-1), argc, argv);
 
 #if log_LOADER
     log_println("start method exited with code: %d", exitCode);
 #endif
+
     if (exitCode == 0) {
         // Initialization succeeded: now run the main Java thread
         thread_run((void *) tlBlock);
@@ -384,19 +385,6 @@
     // (just) the current thread block since we are exiting anyway,
     // but it is a bad idea if we crashed because it calls back into the VM,
     // which can cause a recursive crash.
-<<<<<<< HEAD
-    if (code != 11) {
-        // Clean up of the current block fails for threads other than primordial.
-        // As it is not clear why it is important to clean up, 
-        // it is decided to call it conditionally when it does not crash.
-        Address tlBlock = threadLocalsBlock_current();
-        Address tla = ETLA_FROM_TLBLOCK(tlBlock);
-        int id = tla_load(int, tla, ID);
-        if (id == PRIMORDIAL_THREAD_ID) {
-            cleanupCurrentThreadBlockBeforeExit();
-        }
-    }
-=======
     // (ck) Following mjj's comment above the following scenario was observed:
     // A swing frame is closed with a VM.exit attached to it.
     // The MaxineVM.exit method calls the native_exit (@C_FUNCTION) without doing an IN_JAVA to IN_NATIVE transition.
@@ -407,7 +395,6 @@
     //if (code != 11) {
     //    cleanupCurrentThreadBlockBeforeExit();
     //}
->>>>>>> 9bb94e77
     exit(code);
 }
 
@@ -449,7 +436,7 @@
 }
 
 void *native_properties(void) {
-    static native_props_t nativeProperties = { 0, 0, 0 };
+    static native_props_t nativeProperties = {0, 0, 0};
     if (nativeProperties.user_dir != NULL) {
         return &nativeProperties;
     }
