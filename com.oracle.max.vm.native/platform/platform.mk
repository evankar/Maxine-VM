#
# Copyright (c) 2007, 2012, Oracle and/or its affiliates. All rights reserved.
# DO NOT ALTER OR REMOVE COPYRIGHT NOTICES OR THIS FILE HEADER.
#
# This code is free software; you can redistribute it and/or modify it
# under the terms of the GNU General Public License version 2 only, as
# published by the Free Software Foundation.
#
# This code is distributed in the hope that it will be useful, but WITHOUT
# ANY WARRANTY; without even the implied warranty of MERCHANTABILITY or
# FITNESS FOR A PARTICULAR PURPOSE.  See the GNU General Public License
# version 2 for more details (a copy is included in the LICENSE file that
# accompanied this code).
#
# You should have received a copy of the GNU General Public License version
# 2 along with this work; if not, write to the Free Software Foundation,
# Inc., 51 Franklin St, Fifth Floor, Boston, MA 02110-1301 USA.
#
# Please contact Oracle, 500 Oracle Parkway, Redwood Shores, CA 94065 USA
# or visit www.oracle.com if you need additional information or have any
# questions.
#

# Currently all Maxine target implementations are 64 bit. 
# This is where you might change that for the native code; TARGET_WORD_SIZE is interpreted in word.h
# N.B. There are no doubt still assumptions in the code that host and target word size are the same. 
# These should be fixed.

TARGET_WORD_SIZE := w64

ifeq ($(LIB), hosted)
    TARGET := HOSTED
endif

ifeq ($(LIB), tele)
    TARGET := TELE
endif

ifeq ($(LIB), jvm)
    TARGET := SUBSTRATE
endif

ifeq ($(LIB), javatest)
    TARGET := SUBSTRATE
endif

ifneq ($(MAIN),)
    TARGET := LAUNCH
endif

# HOSTOS is the platform we are compiling on
HOSTOS = $(shell uname -s)
# TARGETOS is the platform we are compiling for (usually the same as HOSTOS)
# Set TARGETOS explicitly to cross-compile for a different target 
# (required for Maxine VE when building tele/inspector)
TARGETOS ?= $(shell uname -s)
DARWIN_RELEASE ?= $(shell uname -r | cut -d'.' -f 1)

ifeq ($(TARGETOS),Darwin)
    OS := darwin
    DARWIN_GCC_MFLAG :=
<<<<<<< HEAD
    a := $(shell uname -m)
    ifeq ($a,x86_64)
        ISA := amd64
=======
    a := $(shell uname -p)
    ifeq ($a,i386)
        mach := $(shell ls /usr/include/mach/x86_64)
        ifneq ($(mach), ) 
    	    DARWIN_GCC_MFLAG := -m64
            ISA := amd64
        else
        	ifeq ($(DARWIN_RELEASE),13)
        		DARWIN_GCC_MFLAG := -m64 -DMaverick
    	    	ISA := amd64
            endif
            ifeq ($(DARWIN_RELEASE),15)
        		DARWIN_GCC_MFLAG := -m64 -DMaverick
    	    	ISA := amd64
           	endif
           	ifeq ($(DARWIN_RELEASE),16)
        		DARWIN_GCC_MFLAG := -m64 -DMaverick
    	    	ISA := amd64
           	else
            	ISA := ia32
            endif
        endif
>>>>>>> 9bb94e77
    else
       ifeq ($a,powerpc)
           ISA := power
       else
           ISA := $a
       endif
    endif
endif

ifeq ($(TARGETOS),Linux)
    OS := linux
    a := $(shell uname -m)
    ifeq ($a,x86_64)
        ISA := amd64
    else 
        ifeq ($a, x86)
            ISA := ia32
            $(shell echo $ISA)
        else
            ISA := $a
            ISA := arm
            OTHER_CFLAGS := -marm -O0 -g -mcpu=cortex-a9
            TARGET_WORD_SIZE := w32
        endif
    endif
endif

ifeq ($(TARGETOS),SunOS)
    OS := solaris
    OTHER_CFLAGS := -KPIC  -DLP64
    a := $(shell isainfo -n)
    ifeq ($a,amd64)
        ISA := amd64
        ARCH := amd64
        ARCH_FLAG := "-m64"
        OTHER_CFLAGS := -Kpic
    else
        ifeq ($a,sparcv9)
            ISA := sparc
            ARCH := v9
            ARCH_FLAG := "-m64"
        else
            ISA := sparc
            ARCH := v8
            ARCH_FLAG := "-m32"
        endif
        PLATFORM := $(OS)-$(ISA)$(ARCH)
    endif
endif

ifeq ($(findstring CYGWIN,$(TARGETOS)),CYGWIN)
    OS := windows
    ISA := ia32
endif

# There are three variants for Maxine VE, owing to the 32/64 dom0 variants
# MaxVE: 64 bit dom0, Inspector running in dom0, with libtele referencing 64-bit libguk/libxen*
# MaxVE64H: Inspector running in domU, with 64 bit libtele not referencing libguk/libxen
# MaxVE32T: 32 bit dom0, Inspector agent running in dom0, with 32 bit libtele referencing 32 bit libguk/libxen

ifeq ($(TARGETOS),MaxVE)
    HYP := xen
    OS := maxve
    TELEBITS := 64
    GUK := 1
    ISA := amd64
    ARCH := amd64
endif

ifeq ($(TARGETOS),MaxVE64H)
    HYP := xen
    OS := maxve
    TELEBITS := 64
    GUK := 0
    ISA := amd64
    ARCH := amd64
endif

ifeq ($(TARGETOS),MaxVE32T)
    HYP := xen
    OS := maxve
    TELEBITS := 32
    GUK := 1
    ISA := amd64
    ARCH := amd64
endif

ifndef OS
    $(error unknown OS)
endif

ifndef ISA 
    $(error unknown ISA)
endif

ifndef PLATFORM
    PLATFORM := $(OS)-$(ISA)
endif


# identify the JDK version (there are differences in how Maxine is built between JDK 6 and 7)
ifdef JAVA_HOME
	javacmd := $(JAVA_HOME)/bin/java
else
	javacmd := java
endif
jdk_version := $(shell $(javacmd) -version 2>&1 | head -n 1)
ifeq ($(findstring 1.7,$(jdk_version)),1.7)
	JDK7 := -DJDK7
endif


ifeq ($(OS),darwin)
    ifneq "$(findstring def, $(origin CC))" ""
        # origin of CC is either undefined or default, so set it here
        CC = gcc 
    endif
    ifneq "$(findstring def, $(origin CFLAGS))" ""
        # origin of CFLAGS is either undefined or default, so set it here
        CFLAGS = -g $(DARWIN_GCC_MFLAG) -Wall -Wextra -Werror -Wno-main -Wno-deprecated-declarations -Wno-unused-parameter -fPIC -DDARWIN -D$(ISA) -D$(TARGET) -D$(TARGET_WORD_SIZE) $(JDK7)
    endif
    C_DEPENDENCIES_FLAGS = -M -DDARWIN -D$(ISA) -D$(TARGET) -D$(TARGET_WORD_SIZE)
    LINK_MAIN = $(CC) -g $(DARWIN_GCC_MFLAG) -lc -lm -ldl -framework CoreFoundation -o $(MAIN)
    # The version linker flags below are required by libjava.jnilib which expects the jvm shared
    # library to have a certain version number.
    ifdef JDK7
    	LINK_LIB = $(CC) -g $(DARWIN_GCC_MFLAG) -dynamiclib -undefined dynamic_lookup \
        	-Xlinker -compatibility_version -Xlinker 1.0.0 \
        	-Xlinker -rpath -Xlinker $(shell mkdir -p $(PROJECT)/generated/$(OS) && cd $(PROJECT)/generated/$(OS) && /bin/pwd) \
        	-Xlinker -current_version -Xlinker 1.0.0 \
        	-lc -lm
    else
    	LINK_LIB = $(CC) -g $(DARWIN_GCC_MFLAG) -dynamiclib -undefined dynamic_lookup \
        	-Xlinker -compatibility_version -Xlinker 1.0.0 \
        	-Xlinker -current_version -Xlinker 1.0.0 \
        	-lc -lm
    endif
    LIB_PREFIX = lib
    LIB_SUFFIX = .dylib
    JAVA_HOME ?= /System/Library/Frameworks/JavaVM.framework/Versions/1.6/Home
endif

ifeq ($(OS),linux)
    ifneq "$(findstring def, $(origin CC))" ""
        # origin of CC is either undefined or default, so set it here
        CC = gcc
    endif
    ifneq "$(findstring def, $(origin CFLAGS))" ""
        # origin of CFLAGS is either undefined or default, so set it here
        CFLAGS = -g -Wall -Wno-long-long -Werror -Wextra -Wno-main -Wno-unused-parameter -fPIC -D_GNU_SOURCE -D$(ISA) -DLINUX -D$(TARGET) -D$(TARGET_WORD_SIZE) $(JDK7) $(OTHER_CFLAGS)
    endif
    C_DEPENDENCIES_FLAGS = -M -DLINUX -D$(ISA) -D$(TARGET) -D$(TARGET_WORD_SIZE)
    # The '-rpath' linker option is used so that LD_LIBRARY_PATH does not have to be configured at runtime to
    # find Maxine's version of the libjvm.so library.
    # The '-z execstack' is a workaround that stops the runtime dynamic linker from
    # changing the protection of the main thread's stack (via mprotect) *after* the
    # yellow guard page (for detecting stack overflow) has been mprotected. Without
    # this flag, the main thread's complete stack (including the guard page) is
    # mprotected with PROT_READ, PROT_WRITE, PROT_EXEC when dlopen() is called to
    # open libjava.so. 
    LINK_MAIN = $(CC) -z execstack -g -rdynamic -Xlinker -rpath -Xlinker $(shell cd $(PROJECT)/generated/$(OS) && /bin/pwd) -o $(MAIN)
    # Libraries must be specified after the actual source files, so the POSTFIX variable is used for that
    # (Introduced to solve a linking problem on Ubuntu 11.10)
    ifeq ($(ISA),arm) 
    	LINK_MAIN_POSTFIX = -lstdc++ -lc -lm -lpthread -ldl
    endif
    ifneq ($(ISA),arm)
    	LINK_MAIN_POSTFIX = -lc -lm -lpthread -ldl
    endif
    LINK_LIB = $(CC) -g -shared
    ifeq ($(ISA),arm)
    	LINK_LIB_POSTFIX = -lstdc++ -lc -lm -lpthread -ldl
    endif
    ifneq ($(ISA),arm)
    	LINK_LIB_POSTFIX = -lc -lm -lpthread 
    endif
    LIB_PREFIX = lib
    LIB_SUFFIX = .so
endif

ifeq ($(OS),solaris)
    ifneq "$(findstring def, $(origin CC))" ""
        # origin of CC is either undefined or default, so set it here
        CC = cc 
    endif
    ifneq "$(findstring def, $(origin CFLAGS))" ""
        # origin of CFLAGS is either undefined or default, so set it here
        CFLAGS = -g -xc99 -errwarn -errtags -errfmt=error $(KPIC_FLAG) $(ARCH_FLAG) -D$(ISA) -DSOLARIS -D$(TARGET) -D$(TARGET_WORD_SIZE) $(OTHER_CFLAGS) $(JDK7)
    endif
    C_DEPENDENCIES_FLAGS = -xM1 -DSOLARIS -D$(ISA) -D$(TARGET) -D$(TARGET_WORD_SIZE) 
    # The '-R' linker option is used so that LD_LIBRARY_PATH does not have to be configured at runtime to
    # find Maxine's version of the libjvm.so library.
    LINK_MAIN = $(CC) $(ARCH_FLAG) -lc -lthread -ldl -R$(shell cd $(PROJECT)/generated/$(OS) && /bin/pwd) -o $(MAIN)
    LINK_LIB = $(CC) -G $(ARCH_FLAG) -lresolv -lc -lm -ldl -lthread -lrt -lproc
    LIB_PREFIX = lib
    LIB_SUFFIX = .so
endif

ifeq ($(OS),windows)
    # determine predefined macros: touch foo.c; gcc -E -dD foo.c
    ifneq "$(findstring def, $(origin CC))" ""
        # origin of CC is either undefined or default, so set it here
        CC = gcc 
    endif
    ifneq "$(findstring def, $(origin CFLAGS))" ""
        # origin of CFLAGS is either undefined or default, so set it here
        CFLAGS = -g -ansi -Wall -pedantic -Wno-long-long -mno-cygwin -DWINDOWS -D$(ISA) -D$(TARGET) -D$(TARGET_WORD_SIZE) $(JDK7)
    endif   
    C_DEPENDENCIES_FLAGS = -MM -DWINDOWS -D$(ISA) -D$(TARGET) -D$(TARGET_WORD_SIZE)
    LINK_MAIN = $(CC) -g -mno-cygwin -Wall -W1,----add-stdcall-alias -ldl
    LINK_LIB = $(CC) -g -shared -mno-cygwin -Wall -W1,----add-stdcall-alias
    LIB_PREFIX =
    LIB_SUFFIX = .dll
endif

ifeq ($(OS),maxve)
    # assume Xen hypervisor
    ifeq ($(TARGET),TELE)
        ifeq ($(TELEBITS),64)
          mf = -m64
        else
          mf = -m32
          tdir = /32bit
        endif
    else
      mf = -m64
    endif
    ifneq "$(findstring def, $(origin CC))" ""
        # origin of CC is either undefined or default, so set it here
        CC = gcc 
    endif
    ifneq "$(findstring def, $(origin CFLAGS))" ""
        # origin of CFLAGS is either undefined or default, so set it here
        CFLAGS = -g -Wall -Wno-format -Wpointer-arith -Winline \
                  $(mf) -mno-red-zone -fpic -fno-reorder-blocks \
                  -fno-asynchronous-unwind-tables -fno-builtin \
                  -DMAXVE -D$(ISA) -D$(TARGET) -D$(TARGET_WORD_SIZE) $(JDK7)
    endif
    C_DEPENDENCIES_FLAGS = -M -DMAXVE -D$(ISA) -D$(TARGET) -D$(TARGET_WORD_SIZE)
    ifeq ($(HOSTOS),Linux)
        CFLAGS += -fno-stack-protector 
    endif
    LIB_PREFIX = lib
    LIB_SUFFIX = .so
    LIBA_SUFFIX = .a
    ifeq ($(HOSTOS),Linux)
        AR = ar
    else
        AR = gar
    endif
    
    LINK_AR = $(AR) r $(LIB_PREFIX)$(LIB)$(LIBA_SUFFIX)
    ifeq ($(GUK),1)
        XG_ROOT = $(XEN_ROOT)/tools/debugger/gdbsx/xg
        ifeq "$(realpath $(XG_ROOT))" ""
            LINK_LIB = $(CC) -shared -lc -lm $(mf)  -L ../../../../../guk/tools/db-front$(tdir) -lguk_db
        else
            LINK_LIB = $(CC) -shared -lc -lm $(mf)  -L ../../../../../guk/tools/db-front$(tdir) -lguk_db $(XG_ROOT)/xg_main.o $(XG_ROOT)/xg_64.o $(XG_ROOT)/xg_32.o
        endif
    else
        LINK_LIB = $(CC) -shared -lc -lm $(mf)
    endif
endif

ifndef JAVA_HOME
    ignore := $(error "Must set JAVA_HOME environment variable to your JDK home directory")
endif


ifeq ($(OS),maxve)
    # no maxve in your typical JAVA_HOME so have to use host 
    ifeq ($(HOSTOS),Darwin)
        HOSTOS_LC = darwin
    endif
    ifeq ($(HOSTOS),Linux)
        HOSTOS_LC = linux
    endif
    ifeq ($(HOSTOS),SunOS)
        HOSTOS_LC = solaris
    endif
    JNI_INCLUDES = -I $(JAVA_HOME)/include -I $(JAVA_HOME)/include/$(HOSTOS_LC)
    JNI_H_PATH = $(wildcard $(JAVA_HOME)/include/jni.h)
    # if we are building TELE need access to Xen debugger header
    ifeq ($(TARGET),TELE) 
        ifndef XEN_ROOT
            ignore := $(error "Must set XEN_ROOT environment variable to root of your Xen source tree")
        endif
        CFLAGS += -I $(XEN_ROOT)/tools/debugger/gdbsx/xg
    endif
    
else
    ifeq ($(OS),darwin)
	ifdef JDK7
             JNI_INCLUDES = -I $(JAVA_HOME)/include -I $(JAVA_HOME)/include/$(OS)
             JNI_H_PATH = $(wildcard $(JAVA_HOME)/include/jni.h)
	else
            JNI_H_PATH=$(shell ls $(foreach base, /Developer/SDKs/MacOSX10.*.sdk/ ,$(base)System/Library/Frameworks/JavaVM.framework/Versions/*/Headers/jni.h) 2>/dev/null | tail -1)
            ifeq "$(JNI_H_PATH)" ""
                 JNI_H_PATH=$(shell ls $(foreach base, / ,$(base)System/Library/Frameworks/JavaVM.framework/Versions/*/Headers/jni.h) 2>/dev/null | tail -1)
            endif
            JNI_INCLUDES = -I $(dir $(JNI_H_PATH))
	endif
    else
        JNI_INCLUDES = -I $(JAVA_HOME)/include -I $(JAVA_HOME)/include/$(OS)
        JNI_H_PATH = $(wildcard $(JAVA_HOME)/include/jni.h)
    endif
endif

ifeq "$(JNI_H_PATH)" ""
    $(error Could not find path to jni.h in $(JAVA_HOME))
endif

C_DEPENDENCIES_FLAGS += $(JNI_INCLUDES) -DJNI_H_PATH=\"$(JNI_H_PATH)\"
CFLAGS += $(JNI_INCLUDES) -DJNI_H_PATH=\"$(JNI_H_PATH)\"<|MERGE_RESOLUTION|>--- conflicted
+++ resolved
@@ -59,11 +59,6 @@
 ifeq ($(TARGETOS),Darwin)
     OS := darwin
     DARWIN_GCC_MFLAG :=
-<<<<<<< HEAD
-    a := $(shell uname -m)
-    ifeq ($a,x86_64)
-        ISA := amd64
-=======
     a := $(shell uname -p)
     ifeq ($a,i386)
         mach := $(shell ls /usr/include/mach/x86_64)
@@ -86,7 +81,6 @@
             	ISA := ia32
             endif
         endif
->>>>>>> 9bb94e77
     else
        ifeq ($a,powerpc)
            ISA := power
