--- conflicted
+++ resolved
@@ -486,8 +486,22 @@
         prevOpcode = representativeOpcode;
     }
 
+    /**
+     * Returns the template to use for {@code tag}.
+     * By default, returns the template in the associated {@link #compiler compiler}
+     * templates array, but may be overridden by a subclass to make the behavior
+     * more context sensitive.
+     * @param tag
+     * @return
+     */
+    protected T1XTemplate getTemplate(T1XTemplateTag tag) {
+        return compiler.templates[tag.ordinal()];
+    }
+
     protected void start(T1XTemplateTag tag) {
-        start(compiler.templates[tag.ordinal()]);
+        T1XTemplate template = getTemplate(tag);
+        assert template != null : "template for tag " + tag + " is null";
+        start(template);
     }
 
     /**
@@ -502,13 +516,7 @@
      */
     protected void start(T1XTemplate startTemplate) {
         assert template == null;
-<<<<<<< HEAD
         this.template = startTemplate;
-=======
-        this.template = getTemplate(tag);
-        assert template != null : "template for tag " + tag + " is null";
-
->>>>>>> 0e4ea434
         initializedArgs = 0;
         Sig sig = template.sig;
         if (sig.stackArgs != 0) {
@@ -541,18 +549,6 @@
                 }
             }
         }
-    }
-
-    /**
-     * Returns the template to use for {@code tag}.
-     * By default, returns the template in the associated {@link #compiler compiler}
-     * templates array, but may be overridden by a subclass to make the behavior
-     * more context sensitive.
-     * @param tag
-     * @return
-     */
-    protected T1XTemplate getTemplate(T1XTemplateTag tag) {
-        return  compiler.templates[tag.ordinal()];
     }
 
     /**
@@ -1672,15 +1668,10 @@
         try {
             if (classMethodRef.isResolvableWithoutClassLoading(cp)) {
                 VirtualMethodActor virtualMethodActor = classMethodRef.resolveVirtual(cp, index);
-<<<<<<< HEAD
                 if (processIntrinsic(virtualMethodActor)) {
                     return;
                 }
-                peekObject(scratch, receiverStackIndex);
-                nullCheck(scratch);
-=======
                 do_invokespecial_resolved(tag, virtualMethodActor, receiverStackIndex);
->>>>>>> 0e4ea434
 
                 int safepoint = callDirect();
                 finishCall(tag, kind, safepoint, virtualMethodActor);
