/*
 * Copyright (c) 2011, Oracle and/or its affiliates. All rights reserved.
 * DO NOT ALTER OR REMOVE COPYRIGHT NOTICES OR THIS FILE HEADER.
 *
 * This code is free software; you can redistribute it and/or modify it
 * under the terms of the GNU General Public License version 2 only, as
 * published by the Free Software Foundation.
 *
 * This code is distributed in the hope that it will be useful, but WITHOUT
 * ANY WARRANTY; without even the implied warranty of MERCHANTABILITY or
 * FITNESS FOR A PARTICULAR PURPOSE.  See the GNU General Public License
 * version 2 for more details (a copy is included in the LICENSE file that
 * accompanied this code).
 *
 * You should have received a copy of the GNU General Public License version
 * 2 along with this work; if not, write to the Free Software Foundation,
 * Inc., 51 Franklin St, Fifth Floor, Boston, MA 02110-1301 USA.
 *
 * Please contact Oracle, 500 Oracle Parkway, Redwood Shores, CA 94065 USA
 * or visit www.oracle.com if you need additional information or have any
 * questions.
 */
package com.oracle.max.vm.ext.t1x;

import static com.oracle.max.cri.intrinsics.IntrinsicIDs.*;
import static com.oracle.max.vm.ext.t1x.T1XOptions.*;
import static com.sun.max.platform.Platform.*;
import static com.sun.max.vm.MaxineVM.*;
import static com.sun.max.vm.compiler.target.Safepoints.*;
import static com.sun.max.vm.intrinsics.MaxineIntrinsicIDs.*;
import static com.sun.max.vm.stack.VMFrameLayout.*;
import static com.oracle.max.vm.ext.t1x.T1XTemplateTag.*;

import java.io.*;
import java.lang.reflect.*;
import java.util.*;

import com.oracle.max.vm.ext.c1x.*;
import com.oracle.max.vm.ext.maxri.*;
import com.sun.c1x.debug.*;
import com.sun.cri.bytecode.*;
import com.sun.cri.ci.CiCallingConvention.Type;
import com.sun.cri.ci.*;
import com.sun.cri.ci.CiUtil.RefMapFormatter;
import com.sun.cri.ri.*;
import com.sun.max.annotate.*;
import com.sun.max.lang.*;
import com.sun.max.platform.*;
import com.sun.max.program.*;
import com.sun.max.unsafe.*;
import com.sun.max.vm.*;
import com.sun.max.vm.MaxineVM.Phase;
import com.sun.max.vm.actor.holder.*;
import com.sun.max.vm.actor.member.*;
import com.sun.max.vm.bytecode.*;
import com.sun.max.vm.classfile.*;
import com.sun.max.vm.classfile.constant.*;
import com.sun.max.vm.compiler.*;
import com.sun.max.vm.compiler.target.*;
import com.sun.max.vm.layout.*;
import com.sun.max.vm.runtime.*;
import com.sun.max.vm.stack.*;
import com.sun.max.vm.type.*;
import com.sun.max.vm.verifier.*;

/**
 * The template JIT compiler based on C1X.
 */
public class T1X implements RuntimeCompiler {

    static {
        ClassfileReader.bytecodeTemplateClasses.add(T1X_TEMPLATE.class);
        ClassfileReader.bytecodeTemplateClasses.add(T1X_INTRINSIC_TEMPLATE.class);
    }

    public final T1XTemplate[] templates = new T1XTemplate[T1XTemplateTag.values().length];

    public Map<RiMethod, T1XTemplate> intrinsicTemplates;

    /**
     * Class defining the template definitions, default is {@link T1XTemplateSource}.
     */
    private Class<?> templateSource;

    /**
     * When using non-default template definitions, this compiler provides the
     * default implementation for any non-overridden templates.
     */
    protected final T1X altT1X;

    /**
     * Factory that creates the appropriate subclass of {@link T1XCompilation}.
     */
    protected final T1XCompilationFactory t1XCompilationFactory;

    @HOSTED_ONLY
    public T1X() {
        this(T1XTemplateSource.class, null, new T1XCompilationFactory());
    }

    /**
     * Creates a compiler in which some template definitions may be overridden.
     * by calling {@link #setTemplateSource(Class)} before {@link #initialize}.
     *
     * @param altT1X compiler providing implementation of non-overridden definitions
     * @param factory for creating {@link T1XCompilation} instances
     */
    @HOSTED_ONLY
    protected T1X(T1X altT1X, T1XCompilationFactory factory) {
        this(null, altT1X, factory);
    }

    @HOSTED_ONLY
    protected T1X(Class<?> templateSource, T1X altT1X, T1XCompilationFactory factory) {
        this.altT1X = altT1X;
        this.templateSource = templateSource;
        this.t1XCompilationFactory = factory;
    }

    private final ThreadLocal<T1XCompilation> compilation = new ThreadLocal<T1XCompilation>() {
        @Override
        protected T1XCompilation initialValue() {
            return t1XCompilationFactory.newT1XCompilation(T1X.this);
        }
    };

    @HOSTED_ONLY
    public void deoptimizationNotSupported() {
    }

    public boolean supportsInterpreterCompatibility() {
        return true;
    }

    public void resetMetrics() {
        for (Field f : T1XMetrics.class.getFields()) {
            if (f.getType() == int.class) {
                try {
                    f.set(null, 0);
                } catch (IllegalAccessException e) {
                    // do nothing.
                }
            }
        }
    }

    public TargetMethod compile(ClassMethodActor method, boolean install, CiStatistics stats) {
        T1XCompilation c = compilation.get();
        boolean reentrant = false;
        if (c.method != null) {
            // Re-entrant call to T1X - use a new compilation object that will be discarded
            // once the compilation is done. This should be a very rare occurrence.
            c = t1XCompilationFactory.newT1XCompilation(this);
            reentrant = true;
            if (VMOptions.verboseOption.verboseCompilation || PrintCompilation) {
                Log.println("Created temporary compilation object for re-entrant T1X compilation");
            }
        }

        long startTime = 0;
        int index = T1XMetrics.CompiledMethods++;
        if (PrintCompilation) {
            TTY.print(String.format("T1X %4d %-70s %-45s | ", index, method.holder().name(), method.name()));
            startTime = System.nanoTime();
        }

        TTY.Filter filter = PrintFilter == null ? null : new TTY.Filter(PrintFilter, method);

        try {
            T1XTargetMethod t1xMethod = c.compile(method, install);
            T1XMetrics.BytecodesCompiled += t1xMethod.codeAttribute.code().length;
            T1XMetrics.CodeBytesEmitted += t1xMethod.code().length;
            if (stats != null) {
                stats.bytecodeCount = t1xMethod.codeAttribute.code().length;
            }
            printMachineCode(c, t1xMethod, reentrant);
            return t1xMethod;
        } finally {
            if (filter != null) {
                filter.remove();
            }
            if (PrintCompilation) {
                long time = (System.nanoTime() - startTime) / 100000;
                TTY.println(String.format("%3d.%dms", time / 10, time % 10));
            }
            c.cleanup();
        }
    }

    private static final int MIN_OPCODE_LINE_LENGTH = 100;

    void printMachineCode(T1XCompilation c, T1XTargetMethod t1xMethod, boolean reentrant) {
        if (!PrintCFGToFile || reentrant || c.method == null || TTY.isSuppressed()) {
            return;
        }
        if (!isHosted() && !isRunning()) {
            // Cannot write to file system at runtime until the VM is in the RUNNING phase
            return;
        }

        ByteArrayOutputStream cfgPrinterBuffer = new ByteArrayOutputStream();
        CFGPrinter cfgPrinter = new CFGPrinter(cfgPrinterBuffer, target());

        cfgPrinter.printCompilation(c.method);

        byte[] code = t1xMethod.code();
        final Platform platform = Platform.platform();
        CiHexCodeFile hcf = new CiHexCodeFile(code, t1xMethod.codeStart().toLong(), platform.isa.name(), platform.wordWidth().numberOfBits);

        CiUtil.addAnnotations(hcf, c.codeAnnotations);
        addOpcodeComments(hcf, t1xMethod);
        addExceptionHandlersComment(t1xMethod, hcf);
        addSafepointPositionComments(t1xMethod, hcf);

        String label = CiUtil.format("T1X %f %R %H.%n(%P)", c.method, false);

        cfgPrinter.printMachineCode(hcf.toEmbeddedString(), label);

        String bytecodes = c.method.format("%f %R %H.%n(%P)") + String.format("%n%s", CodeAttributePrinter.toString(c.method.codeAttribute()));
        cfgPrinter.printBytecodes(bytecodes);

        cfgPrinter.flush();
        OutputStream cfgFileStream = CFGPrinter.cfgFileStream();
        if (cfgFileStream != null) {
            synchronized (cfgFileStream) {
                try {
                    cfgFileStream.write(cfgPrinterBuffer.toByteArray());
                } catch (IOException e) {
                    TTY.println("WARNING: Error writing CFGPrinter output for %s to disk: %s", c.method, e.getMessage());
                }
            }
        }
    }

    private static void addSafepointPositionComments(T1XTargetMethod t1xMethod, CiHexCodeFile hcf) {
        if (t1xMethod.safepoints().size() != 0) {
            Safepoints safepoints = t1xMethod.safepoints();
            Object[] directCallees = t1xMethod.directCallees();

            JVMSFrameLayout frame = t1xMethod.frame;
            RefMapFormatter slotFormatter = new RefMapFormatter(target().arch, target().spillSlotSize, frame.framePointerReg(), frame.frameReferenceMapOffset());
            int dcIndex = 0;
            for (int safepointIndex = 0; safepointIndex < safepoints.size(); ++safepointIndex) {
                int pos = safepoints.posAt(safepointIndex);
                int causePos = safepoints.causePosAt(safepointIndex);

                CiDebugInfo info = t1xMethod.debugInfoAt(safepointIndex, null);
                hcf.addComment(pos, CiUtil.append(new StringBuilder(100), info, slotFormatter).toString());

                String callComment = null;
                if (safepoints.isSetAt(DIRECT_CALL, safepointIndex)) {
                    Object callee = directCallees[dcIndex];
                    callComment = String.valueOf(callee);
                    dcIndex++;
                } else if (safepoints.isSetAt(TEMPLATE_CALL, safepointIndex)) {
                    callComment = "<template_call>";
                } else if (safepoints.isSetAt(INDIRECT_CALL, safepointIndex)) {
                    CiCodePos codePos = info.codePos;
                    if (codePos != null) {
                        RiMethod callee = t1xMethod.codeAttribute.calleeAt(codePos.bci);
                        if (callee != null) {
                            callComment = String.valueOf(callee);
                        }
                    }
                }
                if (callComment != null) {
                    hcf.addOperandComment(causePos, callComment);
                }
            }
        }
    }

    private static void addExceptionHandlersComment(T1XTargetMethod t1xMethod, CiHexCodeFile hcf) {
        if (t1xMethod.handlers.length != 0) {
            String nl = CiHexCodeFile.NEW_LINE;
            StringBuilder buf = new StringBuilder("------ Exception Handlers ------").append(nl);
            for (CiExceptionHandler e : t1xMethod.handlers) {
                if (e.catchTypeCPI == T1XTargetMethod.SYNC_METHOD_CATCH_TYPE_CPI) {
                    buf.append("    <any> @ [").
                        append(e.startBCI()).
                        append(" .. ").
                        append(e.endBCI()).
                        append(") -> ").
                        append(e.handlerBCI()).
                        append(nl);
                } else {
                    buf.append("    ").
                        append(e.catchType == null ? "<any>" : e.catchType).append(" @ [").
                        append(t1xMethod.posForBci(e.startBCI())).append(" .. ").
                        append(t1xMethod.posForBci(e.endBCI())).append(") -> ").
                        append(t1xMethod.posForBci(e.handlerBCI())).append(nl);
                }
            }
            hcf.addComment(0, buf.toString());
        }
    }

    private static void addOpcodeComments(CiHexCodeFile hcf, T1XTargetMethod t1xMethod) {
        int[] bciToPos = t1xMethod.bciToPos;
        BytecodeStream s = new BytecodeStream(t1xMethod.codeAttribute.code());
        for (int bci = 0; bci < bciToPos.length; ++bci) {
            int pos = bciToPos[bci];
            if (pos != 0) {
                StringBuilder sb = new StringBuilder(MIN_OPCODE_LINE_LENGTH);
                if (bci != bciToPos.length - 1) {
                    sb.append("-------------------- ");
                    s.setBCI(bci);
                    sb.append(bci).append(": ").append(Bytecodes.nameOf(s.currentBC()));
                    for (int i = bci + 1; i < s.nextBCI(); ++i) {
                        sb.append(' ').append(s.readUByte(i));
                    }
                    sb.append(" --------------------");
                } else {
                    sb.append("-------------------- <epilogue> --------------------");
                }
                while (sb.length() < MIN_OPCODE_LINE_LENGTH) {
                    sb.append('-');
                }
                hcf.addComment(pos, sb.toString());
            }
        }
    }

    public CallEntryPoint calleeEntryPoint() {
        return CallEntryPoint.BASELINE_ENTRY_POINT;
    }

    public void initialize(Phase phase) {
        if (isHosted() && phase == Phase.COMPILING) {
            createTemplates(templateSource, altT1X, true, templates);
            intrinsicTemplates = createIntrinsicTemplates();
        }
        if (phase == Phase.TERMINATING) {

            if (T1XOptions.PrintMetrics) {
                T1XMetrics.print();
            }
            if (T1XOptions.PrintTimers) {
                T1XTimer.print();
            }

        }
    }

    /**
     * Create a set of templates from the methods annotated with {@link T1X_TEMPLATE} in the given class.
     * Undefined templates are filled from the templates associated with {@code altT1X}. The latter
     * maybe null iff {@code checkComplete} is {@code false}, in which case the result will only
     * contain the templates defined in the class.
     *
     * @param templateSourceClass class containing template methods
     * @param altT1X alternate compiler to use for undefined templates
     * @param checkComplete if {@code true} check the array for completeness.
     * @param templates an existing instance that will be incrementally updated.
     *        Value may be null, in which case a new array will be created.
     * @return the templates array, either as passed in or created.
     */
    @HOSTED_ONLY
    public T1XTemplate[] createTemplates(Class<?> templateSourceClass, T1X altT1X, boolean checkComplete, T1XTemplate[] templates) {
        Trace.begin(1, "creating T1X templates from " + templateSourceClass.getName());
        if (templates == null) {
            templates = new T1XTemplate[T1XTemplateTag.values().length];
        }
        long startTime = System.currentTimeMillis();

        // Create a C1X compiler to compile the templates
        C1X bootCompiler = C1X.instance;
        if (bootCompiler == null) {
            bootCompiler = new C1X();
            bootCompiler.initialize(Phase.COMPILING);
        }

        ClassActor.fromJava(T1XRuntime.class);
        ClassVerifier verifier = new TypeCheckingVerifier(ClassActor.fromJava(T1XTemplateSource.class));

        final Method[] templateMethods = templateSourceClass.getDeclaredMethods();
        int codeSize = 0;
        for (Method method : templateMethods) {
            if (Platform.platform().isAcceptedBy(method.getAnnotation(PLATFORM.class))) {
                T1X_TEMPLATE anno = method.getAnnotation(T1X_TEMPLATE.class);
                if (anno != null) {
                    T1XTemplateTag tag = anno.value();
                    ClassMethodActor templateSource = ClassMethodActor.fromJava(method);
                    templateSource.verify(verifier);
                    MaxTargetMethod templateCode = compileTemplate(bootCompiler, templateSource);
                    codeSize += templateCode.codeLength();
                    T1XTemplate template = templates[tag.ordinal()];
                    if (template != null) {
                        FatalError.unexpected("Template tag " + tag + " is already bound to " + template.method + ", cannot rebind to " + templateSource);
                    }
                    templates[tag.ordinal()] = new T1XTemplate(templateCode, tag, templateSource);
                }
            }
        }
        if (checkComplete) {
            // ensure everything is implemented
            for (int i = 0; i < T1XTemplateTag.values().length; i++) {
                T1XTemplateTag tag  = T1XTemplateTag.values()[i];
                if (templates[i] == null && !isUnimplemented(tag)) {
                    if (altT1X == null || (altT1X.templates[i] == null && !altT1X.isUnimplemented(tag))) {
                        FatalError.unexpected("Template tag " + tag + " is not implemented");
                    } else {
                        templates[i] = altT1X.templates[i];
                    }
                }
            }
        }
        Trace.end(1, "creating T1X templates from " + templateSourceClass.getName() + " [templates code size: " + codeSize + "]", startTime);
        return templates;
    }

<<<<<<< HEAD
    private MaxTargetMethod compileTemplate(C1X bootCompiler, ClassMethodActor templateSource) {
        FatalError.check(templateSource.isTemplate(), "Method with " + T1X_TEMPLATE.class.getSimpleName() + " annotation should be a template: " + templateSource);
        FatalError.check(!hasStackParameters(templateSource), "Template must not have *any* stack parameters: " + templateSource);

        FatalError.check(templateSource.resultKind().stackKind == templateSource.resultKind(), "Template return type must be a stack kind: " + templateSource);
        for (int i = 0; i < templateSource.getParameterKinds().length; i++) {
            Kind k = templateSource.getParameterKinds()[i];
            FatalError.check(k.stackKind == k, "Template parameter " + i + " is not a stack kind: " + templateSource);
        }

        final MaxTargetMethod templateCode = (MaxTargetMethod) bootCompiler.compile(templateSource, true, null);
        FatalError.check(templateCode.scalarLiterals() == null, "Template must not have *any* scalar literals: " + templateCode);
        int frameSlots = Ints.roundUp(templateCode.frameSize(), STACK_SLOT_SIZE) / STACK_SLOT_SIZE;
        if (frameSlots > T1XTargetMethod.templateSlots) {
            T1XTargetMethod.templateSlots = frameSlots;
        }
        return templateCode;
    }

    private static final Set<String> templateIntriniscIDs = new HashSet<String>(Arrays.asList(
        UCMP_AT, UCMP_AE, UCMP_BT, UCMP_BE,
        UDIV, UREM,
        LSB, MSB,
        PREAD, PWRITE, PCMPSWP,
        HERE,
        PAUSE
    ));

    public static List<ClassMethodActor> intrinsicTemplateMethods() {
        ArrayList<ClassMethodActor> result = new ArrayList<ClassMethodActor>();
        for (ClassActor classActor : ClassRegistry.BOOT_CLASS_REGISTRY.bootImageClasses()) {
            for (MethodActor methodActor : classActor.getLocalMethodActors()) {
                if (T1X.templateIntriniscIDs.contains(methodActor.intrinsic())) {
                    result.add((ClassMethodActor) methodActor);
                }
            }
        }
        return result;
    }

    @HOSTED_ONLY
    public Map<RiMethod, T1XTemplate> createIntrinsicTemplates() {
        Map<RiMethod, T1XTemplate> result = new HashMap<RiMethod, T1XTemplate>();

        Trace.begin(1, "creating T1X templates for intrinsics");
        long startTime = System.currentTimeMillis();

        try {
            boolean modified = T1XIntrinsicTemplateGenerator.generate(T1XIntrinsicTemplateSource.class);
            if (modified) {
                System.out.printf("%nThe generated content in %s was regenerated. Recompile (or refresh it in your IDE) and restart the bootstrapping process.%n%n", T1XTemplateSource.class.getSimpleName());
                System.exit(1);
            }
        } catch (Exception e) {
            FatalError.unexpected("Error while generating source for " + T1XIntrinsicTemplateSource.class, e);
        }

        // Create a C1X compiler to compile the templates
        C1X bootCompiler = C1X.instance;
        if (bootCompiler == null) {
            bootCompiler = new C1X();
            bootCompiler.initialize(Phase.COMPILING);
        }

        ClassActor source = ClassActor.fromJava(T1XIntrinsicTemplateSource.class);
        for (ClassMethodActor intrinsicMethod : intrinsicTemplateMethods()) {
            ClassMethodActor templateSource = source.findLocalStaticMethodActor(SymbolTable.makeSymbol(T1XIntrinsicTemplateGenerator.templateInvokerName(intrinsicMethod)));
            MaxTargetMethod templateCode = compileTemplate(bootCompiler, templateSource);
            result.put(intrinsicMethod, new T1XTemplate(templateCode, null, templateSource));
        }

        Trace.end(1, "creating T1X templates for intrinsics", startTime);
        return result;
    }


=======
    /**
     * These templates are not used by T1X, but may be used by the VMA variant. Since enums cannot be
     * subclassed, it is convenient to keep them in {@link T1XTemplateTag} and just avoid checking
     * that they are implemented.
     */
    protected static final EnumSet UNIMPLEMENTED_TEMPLATES = EnumSet.of(NOP, WCONST_0, ACONST_NULL, ICONST, LCONST, FCONST, DCONST, BIPUSH, SIPUSH, LDC$int, LDC$long, LDC$float, LDC$double,
                    LDC$reference$resolved, ILOAD, LLOAD, FLOAD, DLOAD, ALOAD, WLOAD, ISTORE, LSTORE, FSTORE, DSTORE, ASTORE, WSTORE, POP, POP2, DUP, DUP_X1, DUP_X2, DUP2, DUP2_X1, DUP2_X2, SWAP,
                    IINC, IFEQ, IFNE, IFLT, IFGE, IFGT, IFLE, IF_ICMPEQ, IF_ICMPNE, IF_ICMPLT, IF_ICMPGE, IF_ICMPGT, IF_ICMPLE, IF_ACMPEQ, IF_ACMPNE, IFNULL, IFNONNULL, GOTO, GOTO_W,
                    INVOKESPECIAL$void$resolved, INVOKESPECIAL$float$resolved, INVOKESPECIAL$long$resolved, INVOKESPECIAL$double$resolved, INVOKESPECIAL$reference$resolved,
                    INVOKESPECIAL$word$resolved, INVOKESTATIC$void$init, INVOKESTATIC$float$init, INVOKESTATIC$long$init, INVOKESTATIC$double$init, INVOKESTATIC$reference$init,
                    INVOKESTATIC$word$init, INVOKEVIRTUAL$adviseafter, INVOKEINTERFACE$adviseafter, INVOKESPECIAL$adviseafter, INVOKESTATIC$adviseafter);

    protected boolean isUnimplemented(T1XTemplateTag tag) {
        return UNIMPLEMENTED_TEMPLATES.contains(tag);
    }

>>>>>>> 0e4ea434
    static {
        try {
            if (T1XTemplateGenerator.generate(true, T1XTemplateSource.class)) {
                String thisFile = T1XTemplateSource.class.getSimpleName();
                System.out.printf("%nThe generated content in %s " +
                    " is out of sync. Edit %s instead to make the desired changes and then run 'max t1xgen', " +
                    "recompile %s (or refresh it in your IDE) and restart the bootstrapping process.%n%n",
                    thisFile, T1XTemplateGenerator.class.getSimpleName(), thisFile);
                System.exit(1);
            }
        } catch (Exception e) {
            FatalError.unexpected("Error while generating source for " + T1XTemplateSource.class, e);
        }
    }

    @HOSTED_ONLY
    private static boolean hasStackParameters(ClassMethodActor classMethodActor) {
        CiKind receiver = !classMethodActor.isStatic() ? classMethodActor.holder().kind() : null;
        for (CiValue arg : vm().registerConfigs.standard.getCallingConvention(Type.JavaCall, CiUtil.signatureToKinds(classMethodActor.signature(), receiver), target(), false).locations) {
            if (!arg.isRegister()) {
                return true;
            }
        }
        return false;
    }

    @Override
    public String toString() {
        return getClass().getSimpleName();
    }

    /**
     * Gets the displacement from the start of the code to the address of some data co-located with the code.
     *
     * @param objectLiteralsLength the total number of object literals associated with the code
     * @param scalarLiteralsLength the size of the serialized scalar literals associated with the code
     * @param dataIndex the index into the object literals array or the serialized scalar literals of the data
     * @param isObject specifies if the data is an object
     */
    public static int dispFromCodeStart(int objectLiteralsLength, int scalarLiteralsLength, int dataIndex, boolean isObject) {
        int distance = Layout.byteArrayLayout().headerSize();
        if (isObject) {
            distance += (objectLiteralsLength - dataIndex) * Word.size();
        } else {
            distance += objectLiteralsLength * Word.size();
            distance += Layout.referenceArrayLayout().headerSize();
            distance += scalarLiteralsLength - dataIndex;
        }
        return -distance;
    }

    /**
     * Determines if the target ISA is AMD64.
     */
    @FOLD
    public static boolean isAMD64() {
        return platform().isa == ISA.AMD64;
    }

    /**
     * Called to denote some functionality is not yet implemented for the target ISA.
     */
    @NEVER_INLINE
    public static FatalError unimplISA() {
        throw FatalError.unexpected("Unimplemented platform: " + platform().isa);
    }
}<|MERGE_RESOLUTION|>--- conflicted
+++ resolved
@@ -328,7 +328,11 @@
     public void initialize(Phase phase) {
         if (isHosted() && phase == Phase.COMPILING) {
             createTemplates(templateSource, altT1X, true, templates);
-            intrinsicTemplates = createIntrinsicTemplates();
+            if (altT1X != null) {
+                intrinsicTemplates = altT1X.intrinsicTemplates;
+            } else {
+                intrinsicTemplates = createIntrinsicTemplates();
+            }
         }
         if (phase == Phase.TERMINATING) {
 
@@ -409,11 +413,25 @@
         return templates;
     }
 
-<<<<<<< HEAD
+    /**
+     * These templates are not used by T1X, but may be used by the VMA variant. Since enums cannot be
+     * subclassed, it is convenient to keep them in {@link T1XTemplateTag} and just avoid checking
+     * that they are implemented.
+     */
+    protected static final EnumSet UNIMPLEMENTED_TEMPLATES = EnumSet.of(NOP, ACONST_NULL, ICONST, LCONST, FCONST, DCONST, BIPUSH, SIPUSH, LDC$int, LDC$long, LDC$float, LDC$double,
+                    LDC$reference$resolved, ILOAD, LLOAD, FLOAD, DLOAD, ALOAD, WLOAD, ISTORE, LSTORE, FSTORE, DSTORE, ASTORE, WSTORE, POP, POP2, DUP, DUP_X1, DUP_X2, DUP2, DUP2_X1, DUP2_X2, SWAP,
+                    IINC, IFEQ, IFNE, IFLT, IFGE, IFGT, IFLE, IF_ICMPEQ, IF_ICMPNE, IF_ICMPLT, IF_ICMPGE, IF_ICMPGT, IF_ICMPLE, IF_ACMPEQ, IF_ACMPNE, IFNULL, IFNONNULL, GOTO, GOTO_W,
+                    INVOKESPECIAL$void$resolved, INVOKESPECIAL$float$resolved, INVOKESPECIAL$long$resolved, INVOKESPECIAL$double$resolved, INVOKESPECIAL$reference$resolved,
+                    INVOKESPECIAL$word$resolved, INVOKESTATIC$void$init, INVOKESTATIC$float$init, INVOKESTATIC$long$init, INVOKESTATIC$double$init, INVOKESTATIC$reference$init,
+                    INVOKESTATIC$word$init, INVOKEVIRTUAL$adviseafter, INVOKEINTERFACE$adviseafter, INVOKESPECIAL$adviseafter, INVOKESTATIC$adviseafter);
+
+    protected boolean isUnimplemented(T1XTemplateTag tag) {
+        return UNIMPLEMENTED_TEMPLATES.contains(tag);
+    }
+
     private MaxTargetMethod compileTemplate(C1X bootCompiler, ClassMethodActor templateSource) {
         FatalError.check(templateSource.isTemplate(), "Method with " + T1X_TEMPLATE.class.getSimpleName() + " annotation should be a template: " + templateSource);
         FatalError.check(!hasStackParameters(templateSource), "Template must not have *any* stack parameters: " + templateSource);
-
         FatalError.check(templateSource.resultKind().stackKind == templateSource.resultKind(), "Template return type must be a stack kind: " + templateSource);
         for (int i = 0; i < templateSource.getParameterKinds().length; i++) {
             Kind k = templateSource.getParameterKinds()[i];
@@ -485,25 +503,6 @@
         return result;
     }
 
-
-=======
-    /**
-     * These templates are not used by T1X, but may be used by the VMA variant. Since enums cannot be
-     * subclassed, it is convenient to keep them in {@link T1XTemplateTag} and just avoid checking
-     * that they are implemented.
-     */
-    protected static final EnumSet UNIMPLEMENTED_TEMPLATES = EnumSet.of(NOP, WCONST_0, ACONST_NULL, ICONST, LCONST, FCONST, DCONST, BIPUSH, SIPUSH, LDC$int, LDC$long, LDC$float, LDC$double,
-                    LDC$reference$resolved, ILOAD, LLOAD, FLOAD, DLOAD, ALOAD, WLOAD, ISTORE, LSTORE, FSTORE, DSTORE, ASTORE, WSTORE, POP, POP2, DUP, DUP_X1, DUP_X2, DUP2, DUP2_X1, DUP2_X2, SWAP,
-                    IINC, IFEQ, IFNE, IFLT, IFGE, IFGT, IFLE, IF_ICMPEQ, IF_ICMPNE, IF_ICMPLT, IF_ICMPGE, IF_ICMPGT, IF_ICMPLE, IF_ACMPEQ, IF_ACMPNE, IFNULL, IFNONNULL, GOTO, GOTO_W,
-                    INVOKESPECIAL$void$resolved, INVOKESPECIAL$float$resolved, INVOKESPECIAL$long$resolved, INVOKESPECIAL$double$resolved, INVOKESPECIAL$reference$resolved,
-                    INVOKESPECIAL$word$resolved, INVOKESTATIC$void$init, INVOKESTATIC$float$init, INVOKESTATIC$long$init, INVOKESTATIC$double$init, INVOKESTATIC$reference$init,
-                    INVOKESTATIC$word$init, INVOKEVIRTUAL$adviseafter, INVOKEINTERFACE$adviseafter, INVOKESPECIAL$adviseafter, INVOKESTATIC$adviseafter);
-
-    protected boolean isUnimplemented(T1XTemplateTag tag) {
-        return UNIMPLEMENTED_TEMPLATES.contains(tag);
-    }
-
->>>>>>> 0e4ea434
     static {
         try {
             if (T1XTemplateGenerator.generate(true, T1XTemplateSource.class)) {
