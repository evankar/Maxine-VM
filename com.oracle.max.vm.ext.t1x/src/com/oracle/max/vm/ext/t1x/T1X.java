/*
 * Copyright (c) 2012, Oracle and/or its affiliates. All rights reserved.
 * DO NOT ALTER OR REMOVE COPYRIGHT NOTICES OR THIS FILE HEADER.
 *
 * This code is free software; you can redistribute it and/or modify it
 * under the terms of the GNU General Public License version 2 only, as
 * published by the Free Software Foundation.
 *
 * This code is distributed in the hope that it will be useful, but WITHOUT
 * ANY WARRANTY; without even the implied warranty of MERCHANTABILITY or
 * FITNESS FOR A PARTICULAR PURPOSE.  See the GNU General Public License
 * version 2 for more details (a copy is included in the LICENSE file that
 * accompanied this code).
 *
 * You should have received a copy of the GNU General Public License version
 * 2 along with this work; if not, write to the Free Software Foundation,
 * Inc., 51 Franklin St, Fifth Floor, Boston, MA 02110-1301 USA.
 *
 * Please contact Oracle, 500 Oracle Parkway, Redwood Shores, CA 94065 USA
 * or visit www.oracle.com if you need additional information or have any
 * questions.
 */
package com.oracle.max.vm.ext.t1x;

import com.oracle.max.criutils.CompilationPrinter;
import com.oracle.max.criutils.HexCodeFile;
import com.oracle.max.criutils.TTY;
import com.oracle.max.vm.ext.maxri.MaxTargetMethod;
import com.sun.cri.bytecode.BytecodeStream;
import com.sun.cri.bytecode.Bytecodes;
import com.sun.cri.ci.CiCallingConvention.Type;
import com.sun.cri.ci.*;
import com.sun.cri.ci.CiUtil.RefMapFormatter;
import com.sun.cri.ri.RiMethod;
import com.sun.max.annotate.*;
import com.sun.max.lang.ISA;
import com.sun.max.lang.Ints;
import com.sun.max.platform.Platform;
import com.sun.max.program.Trace;
import com.sun.max.unsafe.Word;
import com.sun.max.vm.Log;
import com.sun.max.vm.MaxineVM;
import com.sun.max.vm.MaxineVM.*;
import com.sun.max.vm.VMOptions;
import com.sun.max.vm.actor.holder.ClassActor;
import com.sun.max.vm.actor.member.ClassMethodActor;
import com.sun.max.vm.actor.member.MethodActor;
import com.sun.max.vm.bytecode.CodeAttributePrinter;
import com.sun.max.vm.classfile.ClassfileReader;
import com.sun.max.vm.classfile.constant.SymbolTable;
import com.sun.max.vm.compiler.CompilationBroker;
import com.sun.max.vm.compiler.RuntimeCompiler;
import com.sun.max.vm.compiler.target.HexCodeFileTool;
import com.sun.max.vm.compiler.target.Safepoints;
import com.sun.max.vm.compiler.target.TargetMethod;
import com.sun.max.vm.heap.debug.DebugHeap;
import com.sun.max.vm.hosted.JavaPrototype;
import com.sun.max.vm.layout.Layout;
import com.sun.max.vm.runtime.FatalError;
import com.sun.max.vm.stack.JVMSFrameLayout;
import com.sun.max.vm.ti.VMTI;
import com.sun.max.vm.type.ClassRegistry;
import com.sun.max.vm.type.Kind;
import com.sun.max.vm.verifier.ClassVerifier;
import com.sun.max.vm.verifier.TypeCheckingVerifier;

import java.io.ByteArrayOutputStream;
import java.io.IOException;
import java.io.OutputStream;
import java.lang.reflect.Method;
import java.util.*;

import static com.oracle.max.cri.intrinsics.IntrinsicIDs.*;
import static com.oracle.max.vm.ext.t1x.T1XOptions.*;
import static com.oracle.max.vm.ext.t1x.T1XTemplateTag.*;
import static com.sun.max.platform.Platform.platform;
import static com.sun.max.platform.Platform.target;
import static com.sun.max.vm.MaxineVM.*;
import static com.sun.max.vm.compiler.target.Safepoints.*;
import static com.sun.max.vm.intrinsics.MaxineIntrinsicIDs.*;
import static com.sun.max.vm.stack.VMFrameLayout.STACK_SLOT_SIZE;

/**
 * The template JIT compiler based on C1X.
 */
public class T1X extends RuntimeCompiler.DefaultNameAdapter implements RuntimeCompiler {

    static {
        ClassfileReader.bytecodeTemplateClasses.add(T1X_TEMPLATE.class);
        ClassfileReader.bytecodeTemplateClasses.add(T1X_INTRINSIC_TEMPLATE.class);
    }

    public final T1XTemplate[] templates = new T1XTemplate[T1XTemplateTag.values().length];

    public Map<RiMethod, T1XTemplate> intrinsicTemplates;

    /**
     * Class defining the template definitions, default is {@link T1XTemplateSource}.
     */
    private Class<?> templateSource;

    /**
     * When using non-standard template definitions, this compiler provides the
     * standard implementation for any non-overridden templates.
     */
    @CONSTANT
    public static T1X stdT1X;

    /**
     * This compiler is used when a method needs to be compiled to generate VMTI events.
     */
    private T1X vmtiT1X;

    /**
     * Factory that creates the appropriate subclass of {@link T1XCompilation}.
     */
    protected final T1XCompilationFactory t1XCompilationFactory;

    @HOSTED_ONLY
    private static class InitializationCompleteCallback implements JavaPrototype.InitializationCompleteCallback {

        @Override
        public void initializationComplete() {
            stdT1X.vmtiT1X = (T1X) VMTI.handler().runtimeCompiler(stdT1X);
        }

    }

    static {
        JavaPrototype.registerInitializationCompleteCallback(new InitializationCompleteCallback());
    }

    @HOSTED_ONLY
    public T1X() {
        this(T1XTemplateSource.class, new T1XCompilationFactory());
        stdT1X = this;
    }

    /**
     * Creates a compiler in which some template definitions may be overridden.
     * by calling {@link #setTemplateSource(Class)} before {@link #initialize}.
     * @param  templateSource class defining the modified template definitions
     * @param factory for creating {@link T1XCompilation} instances
     */
    @HOSTED_ONLY
    public T1X(Class<?> templateSource, T1XCompilationFactory factory) {
        this.templateSource = templateSource;
        this.t1XCompilationFactory = factory;
    }

    private final ThreadLocal<T1XCompilation> compilation = new ThreadLocal<T1XCompilation>() {
        @Override
        protected T1XCompilation initialValue() {
            return t1XCompilationFactory.newT1XCompilation(T1X.this);
        }
    };

    public T1XCompilation getT1XCompilation() {
        return compilation.get();
    }

    @Override
    public RuntimeCompiler.Nature nature() {
        return RuntimeCompiler.Nature.BASELINE;
    }


    public TargetMethod compile(ClassMethodActor method, boolean isDeopt, boolean install, CiStatistics stats) {
        T1X t1x = this;
        if (!MaxineVM.isHosted() && useVMTITemplates(method)) {
            // Use JVMTI templates to create code-related events.
            t1x = vmtiT1X;
        }
        T1XCompilation c = t1x.compilation.get();

        boolean reentrant = false;
        if (c.method != null) {
            // Re-entrant call to T1X - use a new compilation object that will be discarded
            // once the compilation is done. This should be a very rare occurrence.
            c = t1x.t1XCompilationFactory.newT1XCompilation(t1x);
            reentrant = true;
            if (VMOptions.verboseOption.verboseCompilation || PrintCompilation) {
                Log.println("Created temporary compilation object for re-entrant T1X compilation");
            }
        }

        long startTime = 0;
        int index = T1XMetrics.CompiledMethods++;
        if (PrintCompilation) {
            TTY.print(String.format("T1X %4d %-70s %-45s | ", index, method.holder().name(), method.name()));
            startTime = System.nanoTime();
        }

        TTY.Filter filter = PrintFilter == null ? null : new TTY.Filter(PrintFilter, method);

        try {
            T1XTargetMethod t1xMethod = c.compile(method, isDeopt, install);
            T1XMetrics.BytecodesCompiled += t1xMethod.codeAttribute.code().length;
            T1XMetrics.CodeBytesEmitted += t1xMethod.code().length;
            //Log.println("STATS bytecode len " + t1xMethod.codeAttribute.code().length + " machine code len " + t1xMethod.code().length);
            if (stats != null) {
                stats.bytecodeCount = t1xMethod.codeAttribute.code().length;
            }
            printMachineCode(c, t1xMethod, reentrant);
            return t1xMethod;
        } finally {
            if (filter != null) {
                filter.remove();
            }
            if (PrintCompilation) {
                long time = (System.nanoTime() - startTime) / 100000;
                TTY.println(String.format("%3d.%dms", time / 10, time % 10));
            }
            c.cleanup();
        }
    }

    /**
     * Checks whether to use the JVMTI templates.
     * @param methodActor
     */
    private boolean useVMTITemplates(ClassMethodActor classMethodActor) {
        if (MaxineVM.isHosted()) {
            return false;
        }
        return VMTI.handler().needsVMTICompilation(classMethodActor);
    }

    private static final int MIN_OPCODE_LINE_LENGTH = 100;

    void printMachineCode(T1XCompilation c, T1XTargetMethod t1xMethod, boolean reentrant) {
        if (!PrintCFGToFile || reentrant || c.method == null || TTY.isSuppressed()) {
            return;
        }
        if (!isHosted() && !isRunning()) {
            // Cannot write to file system at runtime until the VM is in the RUNNING phase
            return;
        }

        //Log.println("T1X:printMachineCode is forced on");


        ByteArrayOutputStream buf = new ByteArrayOutputStream();
        CompilationPrinter cprinter = new CompilationPrinter(buf);

        cprinter.printCompilation(c.method);

        byte[] code = t1xMethod.code();
        final Platform platform = Platform.platform();
        HexCodeFile hcf = new HexCodeFile(code, t1xMethod.codeStart().toLong(), platform.isa.name(), platform.wordWidth().numberOfBits);

        HexCodeFile.addAnnotations(hcf, c.codeAnnotations);
        addOpcodeComments(hcf, t1xMethod);
        addExceptionHandlersComment(t1xMethod, hcf);
        addSafepointPositionComments(t1xMethod, hcf);

        String label = CiUtil.format("T1X %f %R %H.%n(%P)", c.method);

        cprinter.printMachineCode(HexCodeFileTool.toText(hcf), label);

        String bytecodes = c.method.format("%f %R %H.%n(%P)") + String.format("%n%s", CodeAttributePrinter.toString(c.method.codeAttribute()));
        cprinter.printBytecodes(bytecodes);

        cprinter.flush();
        OutputStream cout = CompilationPrinter.globalOut();
        if (cout != null) {
            synchronized (cout) {
                try {
                    cout.write(buf.toByteArray());
                } catch (IOException e) {
                    TTY.println("WARNING: Error writing CFGPrinter output for %s to disk: %s", c.method, e.getMessage());
                }
            }
        }
    }

    private static void addSafepointPositionComments(T1XTargetMethod t1xMethod, HexCodeFile hcf) {
        if (t1xMethod.safepoints().size() != 0) {
            Safepoints safepoints = t1xMethod.safepoints();
            Object[] directCallees = t1xMethod.directCallees();

            JVMSFrameLayout frame = t1xMethod.frame;
            RefMapFormatter slotFormatter = new RefMapFormatter(target().arch, target().spillSlotSize, frame.framePointerReg(), frame.frameReferenceMapOffset());
            int dcIndex = 0;
            for (int safepointIndex = 0; safepointIndex < safepoints.size(); ++safepointIndex) {
                int pos = safepoints.posAt(safepointIndex);
                int causePos = safepoints.causePosAt(safepointIndex);

                CiDebugInfo info = t1xMethod.debugInfoAt(safepointIndex, null);
                hcf.addComment(pos, CiUtil.append(new StringBuilder(100), info, slotFormatter).toString());

                String callComment = null;
                if (safepoints.isSetAt(DIRECT_CALL, safepointIndex)) {
                    Object callee = directCallees[dcIndex];
                    callComment = String.valueOf(callee);
                    dcIndex++;
                } else if (safepoints.isSetAt(TEMPLATE_CALL, safepointIndex)) {
                    callComment = "<template_call>";
                } else if (safepoints.isSetAt(INDIRECT_CALL, safepointIndex)) {
                    CiCodePos codePos = info.codePos;
                    if (codePos != null) {
                        RiMethod callee = t1xMethod.codeAttribute.calleeAt(codePos.bci);
                        if (callee != null) {
                            callComment = String.valueOf(callee);
                        }
                    }
                }
                if (callComment != null) {
                    hcf.addOperandComment(causePos, callComment);
                }
            }
        }
    }

    private static void addExceptionHandlersComment(T1XTargetMethod t1xMethod, HexCodeFile hcf) {
        if (t1xMethod.handlers.length != 0) {
            String nl = HexCodeFile.NEW_LINE;
            StringBuilder buf = new StringBuilder("------ Exception Handlers ------").append(nl);
            for (CiExceptionHandler e : t1xMethod.handlers) {
                if (e.catchTypeCPI == T1XTargetMethod.SYNC_METHOD_CATCH_TYPE_CPI) {
                    buf.append("    <any> @ [").
                        append(e.startBCI()).
                        append(" .. ").
                        append(e.endBCI()).
                        append(") -> ").
                        append(e.handlerBCI()).
                        append(nl);
                } else {
                    buf.append("    ").
                        append(e.catchType == null ? "<any>" : e.catchType).append(" @ [").
                        append(t1xMethod.posForBci(e.startBCI())).append(" .. ").
                        append(t1xMethod.posForBci(e.endBCI())).append(") -> ").
                        append(t1xMethod.posForBci(e.handlerBCI())).append(nl);
                }
            }
            hcf.addComment(0, buf.toString());
        }
    }

    private static void addOpcodeComments(HexCodeFile hcf, T1XTargetMethod t1xMethod) {
        int[] bciToPos = t1xMethod.bciToPos;
        BytecodeStream s = new BytecodeStream(t1xMethod.codeAttribute.code());
        for (int bci = 0; bci < bciToPos.length; ++bci) {
            int pos = bciToPos[bci];
            if (pos != 0) {
                StringBuilder sb = new StringBuilder(MIN_OPCODE_LINE_LENGTH);
                if (bci != bciToPos.length - 1) {
                    sb.append("-------------------- ");
                    s.setBCI(bci);
                    sb.append(bci).append(": ").append(Bytecodes.nameOf(s.currentBC()));
                    for (int i = bci + 1; i < s.nextBCI(); ++i) {
                        sb.append(' ').append(s.readUByte(i));
                    }
                    sb.append(" --------------------");
                } else {
                    sb.append("-------------------- <epilogue> --------------------");
                }
                while (sb.length() < MIN_OPCODE_LINE_LENGTH) {
                    sb.append('-');
                }
                hcf.addComment(pos, sb.toString());
            }
        }
    }

    public void initialize(Phase phase) {
        if (isHosted() && phase == Phase.HOSTED_COMPILING) {

            RuntimeCompiler compiler = createBootCompiler();

            createTemplates(compiler, templateSource, true, templates);
            if (stdT1X != this) {
                intrinsicTemplates = stdT1X.intrinsicTemplates;
            } else {
                intrinsicTemplates = createIntrinsicTemplates(compiler);
            }
            if (vmtiT1X != null) {
                vmtiT1X.initialize(phase);
            }
        }
        if (phase == Phase.TERMINATING) {

            if (T1XOptions.PrintMetrics) {
                T1XMetrics.print();
            }
            if (T1XOptions.PrintTimers) {
                T1XTimer.print();
            }

        }
    }

    @HOSTED_ONLY
    protected RuntimeCompiler createBootCompiler() {
        // Create a boot compiler to compile the templates
        RuntimeCompiler compiler = vm().compilationBroker.optimizingCompiler;
        if (compiler == null) {
            compiler = CompilationBroker.instantiateCompiler(RuntimeCompiler.optimizingCompilerOption.getValue());
            compiler.initialize(Phase.HOSTED_COMPILING);
        }
        return compiler;
    }

    /**
     * Create a set of templates from the methods annotated with {@link T1X_TEMPLATE} in the given class.
     * Undefined templates are filled from the templates associated with {@link #stdT1X}. The latter
     * maybe null iff {@code checkComplete} is {@code false}, in which case the result will only
     * contain the templates defined in the class.
     * @param templateSourceClass class containing template methods
     * @param checkComplete if {@code true} check the array for completeness.
     * @param templates an existing instance that will be incrementally updated.
     *        Value may be null, in which case a new array will be created.
     *
     * @return the templates array, either as passed in or created.
     */
    @HOSTED_ONLY
    public T1XTemplate[] createTemplates(RuntimeCompiler compiler, Class<?> templateSourceClass, boolean checkComplete, T1XTemplate[] templates) {
        Trace.begin(1, "creating T1X templates from " + templateSourceClass.getName());
        if (templates == null) {
            templates = new T1XTemplate[T1XTemplateTag.values().length];
        }
        long startTime = System.currentTimeMillis();

        ClassActor.fromJava(T1XRuntime.class);
        ClassVerifier verifier = new TypeCheckingVerifier(ClassActor.fromJava(templateSourceClass));

        final Method[] templateMethods = templateSourceClass.getDeclaredMethods();
        int codeSize = 0;
        for (Method method : templateMethods) {
            if (Platform.platform().isAcceptedBy(method.getAnnotation(PLATFORM.class))) {
                T1X_TEMPLATE anno = method.getAnnotation(T1X_TEMPLATE.class);
                if (anno != null) {
                    T1XTemplateTag tag = anno.value();
                    ClassMethodActor templateSource = ClassMethodActor.fromJava(method);
                    try {
                        templateSource.verify(verifier);
                    } catch (VerifyError e) {
                        FatalError.unexpected("Error verifying " + templateSource, e);
                    }
                    System.out.println("T1XTemplate Start Tag: " + tag.toString());

                    MaxTargetMethod templateCode = compileTemplate(compiler, templateSource);
                    codeSize += templateCode.codeLength();
                    T1XTemplate template = templates[tag.ordinal()];
                    if (template != null) {
                        FatalError.unexpected("Template tag " + tag + " is already bound to " + template.method + ", cannot rebind to " + templateSource);
                    }
                    templates[tag.ordinal()] = new T1XTemplate(templateCode, tag, templateSource);
                }
            }
        }
        if (checkComplete) {
            // ensure everything is implemented
            for (int i = 0; i < T1XTemplateTag.values().length; i++) {
                T1XTemplateTag tag  = T1XTemplateTag.values()[i];
                if (templates[i] == null && !isUnimplemented(tag)) {
                    if (stdT1X == this || (stdT1X.templates[i] == null && !stdT1X.isUnimplemented(tag))) {
                        System.out.println("FATAL ERROR IGNORED COMMENTED OUT T1X.java createTemplates");
                        //FatalError.unexpected("Template tag " + tag + " is not implemented");
                    } else {
                        templates[i] = stdT1X.templates[i];
                    }
                }
            }
        }
        Trace.end(1, "creating T1X templates from " + templateSourceClass.getName() + " [templates code size: " + codeSize + "]", startTime);
        return templates;
    }

    @HOSTED_ONLY
    public T1XTemplate createOfflineTemplate(RuntimeCompiler compiler, Class<?> templateSourceClass, T1XTemplate[] templates, String name) {
        if (templates == null) {
            templates = new T1XTemplate[T1XTemplateTag.values().length];
        }

        ClassActor.fromJava(T1XRuntime.class);
        ClassVerifier verifier = new TypeCheckingVerifier(ClassActor.fromJava(templateSourceClass));

        final Method[] templateMethods = templateSourceClass.getDeclaredMethods();
        int codeSize = 0;
        T1XTemplate template =null;
        for (Method method : templateMethods) {
            if (!method.getName().equals(name)) {
                continue;
            }
            if (Platform.platform().isAcceptedBy(method.getAnnotation(PLATFORM.class))) {
                T1X_TEMPLATE anno = method.getAnnotation(T1X_TEMPLATE.class);
                if (anno != null) {
                    T1XTemplateTag tag = anno.value();
                    ClassMethodActor templateSource = ClassMethodActor.fromJava(method);
                    try {
                        templateSource.verify(verifier);
                    } catch (VerifyError e) {
                        FatalError.unexpected("Error verifying " + templateSource, e);
                    }
                    MaxTargetMethod templateCode = compileTemplate(compiler, templateSource);
                    codeSize += templateCode.codeLength();
                    template = templates[tag.ordinal()];
                    if (template != null) {
                        FatalError.unexpected("Template tag " + tag + " is already bound to " + template.method + ", cannot rebind to " + templateSource);
                    }
                    templates[tag.ordinal()] = new T1XTemplate(templateCode, tag, templateSource);
                }
            }
        }
        return template;
    }

    @HOSTED_ONLY
    public T1XTemplate createOfflineIntrinsicTemplate(RuntimeCompiler compiler, Class<?> templateSourceClass, Map<RiMethod, T1XTemplate> templates, String name) {
        if (templates == null) {
            templates = new HashMap<RiMethod, T1XTemplate>();
        }

        ClassActor.fromJava(T1XRuntime.class);
        final Method[] templateMethods = templateSourceClass.getDeclaredMethods();
        T1XTemplate template =null;
        for (Method method : templateMethods) {
            if (!method.getName().equals(name)) {
                continue;
            }
            if (Platform.platform().isAcceptedBy(method.getAnnotation(PLATFORM.class))) {
                T1X_INTRINSIC_TEMPLATE anno = method.getAnnotation(T1X_INTRINSIC_TEMPLATE.class);
                if (anno != null) {
                    ClassActor source = ClassActor.fromJava(T1XIntrinsicTemplateSource.class);
                    for (ClassMethodActor intrinsicMethod : intrinsicTemplateMethods()) {
                        ClassMethodActor templateSource = source.findLocalStaticMethodActor(SymbolTable.makeSymbol(T1XIntrinsicTemplateGenerator.templateInvokerName(intrinsicMethod)));
                        MaxTargetMethod templateCode = compileTemplate(compiler, templateSource);
                        template =  new T1XTemplate(templateCode, null, templateSource);
                        templates.put(intrinsicMethod, template);
                    }

                }
            }
        }
        return template;
    }
    /**
     * These templates are not used by T1X, but may be used by the variants (e.g., VMA). Since enums cannot be
     * subclassed, it is convenient to keep them in {@link T1XTemplateTag} and just avoid checking
     * that they are implemented.
     */
    protected static final EnumSet UNIMPLEMENTED_TEMPLATES = EnumSet.of(NOP, ACONST_NULL, ICONST, LCONST, FCONST, DCONST, BIPUSH, SIPUSH, LDC$int, LDC$long, LDC$float, LDC$double,
                    LDC$reference$resolved, ILOAD, LLOAD, FLOAD, DLOAD, ALOAD, ISTORE, LSTORE, FSTORE, DSTORE, ASTORE, POP, POP2, DUP, DUP_X1, DUP_X2, DUP2, DUP2_X1, DUP2_X2, SWAP,
                    IINC, IFEQ, IFNE, IFLT, IFGE, IFGT, IFLE, IF_ICMPEQ, IF_ICMPNE, IF_ICMPLT, IF_ICMPGE, IF_ICMPGT, IF_ICMPLE, IF_ACMPEQ, IF_ACMPNE, IFNULL, IFNONNULL, GOTO, GOTO_W,
                    INVOKESPECIAL$void$resolved, INVOKESPECIAL$float$resolved, INVOKESPECIAL$long$resolved, INVOKESPECIAL$double$resolved, INVOKESPECIAL$reference$resolved,
                    INVOKESPECIAL$word$resolved, INVOKESTATIC$void$init, INVOKESTATIC$float$init, INVOKESTATIC$long$init, INVOKESTATIC$double$init, INVOKESTATIC$reference$init,
                    INVOKESTATIC$word$init, INVOKEVIRTUAL$adviseafter, INVOKEINTERFACE$adviseafter, INVOKESPECIAL$adviseafter, INVOKESTATIC$adviseafter,
                    BREAKPOINT);

    protected boolean isUnimplemented(T1XTemplateTag tag) {
        return UNIMPLEMENTED_TEMPLATES.contains(tag);
    }


    private MaxTargetMethod compileTemplate(RuntimeCompiler bootCompiler, ClassMethodActor templateSource) {
        FatalError.check(templateSource.isTemplate(), "Method with " + T1X_TEMPLATE.class.getSimpleName() + " annotation should be a template: " + templateSource);
<<<<<<< HEAD
        FatalError.check((!hasStackParameters(templateSource) && isAMD64()) || (hasStackParameters(templateSource) && isARM() && hasLongValues(templateSource)) ||
                        (!hasStackParameters(templateSource) && isARM()), "Template must not have *any* stack parameters: " + templateSource);
=======
        //FatalError.check(!hasStackParameters(templateSource), "Template must not have *any* stack parameters: " + templateSource);
        if(hasStackParameters(templateSource)) {
            System.out.println("FIXME problem related to stack template parameters may occur");
        }
>>>>>>> b58823b5
        FatalError.check(templateSource.resultKind().stackKind == templateSource.resultKind(), "Template return type must be a stack kind: " + templateSource);
        for (int i = 0; i < templateSource.getParameterKinds().length; i++) {
            Kind k = templateSource.getParameterKinds()[i];
            FatalError.check(k.stackKind == k, "Template parameter " + i + " is not a stack kind: " + templateSource);
        }

        final MaxTargetMethod templateCode = (MaxTargetMethod) bootCompiler.compile(templateSource, false, true, null);
        FatalError.check(templateCode.scalarLiterals() == null, "Template must not have *any* scalar literals: " + templateCode);
        int frameSlots = Ints.roundUp(templateCode.frameSize(), STACK_SLOT_SIZE) / STACK_SLOT_SIZE;
        if (frameSlots > T1XTargetMethod.templateSlots) {
            T1XTargetMethod.templateSlots = frameSlots;
        }

        return templateCode;
    }

    @HOSTED_ONLY
    private static final Set<String> templateIntriniscIDs = new HashSet<String>(Arrays.asList(
        UCMP_AT, UCMP_AE, UCMP_BT, UCMP_BE,
        UDIV, UREM,
        LSB, MSB,
        PREAD_OFF, PREAD_IDX, PWRITE_OFF, PWRITE_IDX, PCMPSWP,
        HERE,
        PAUSE
    ));

    /**
     * List of intrinsic that T1X cannot handle, i.e., methods that call these intrinsics lead to a bailout.
     */
    public static final Set<String> unsafeIntrinsicIDs = new HashSet<String>(Arrays.asList(
        READREG, WRITEREG, IFLATCHBITREAD,
        SAFEPOINT_POLL, HERE, INFO, BREAKPOINT_TRAP,
        ALLOCA
    ));

    @HOSTED_ONLY
    private static final Class[] templateIntrinsicClasses = {
        com.sun.max.unsafe.Pointer.class,
        com.oracle.max.cri.intrinsics.UnsignedMath.class,
        com.sun.max.vm.intrinsics.Infopoints.class,
        com.sun.max.vm.Intrinsics.class
    };

    @HOSTED_ONLY
    public static List<ClassMethodActor> intrinsicTemplateMethods() {
        // Process all classes of the statically defined list above, then check that the list does not miss any classes.
        // The rational behind that: The list of classes processed must be stable, otherwise the code generator
        // complains that the generated wrapper source code has changed, which requires a recompile cycle.
        ArrayList<ClassMethodActor> result = new ArrayList<ClassMethodActor>();
        for (Class clazz : templateIntrinsicClasses) {
            for (MethodActor methodActor : ClassActor.fromJava(clazz).getLocalMethodActors()) {
                if (T1X.templateIntriniscIDs.contains(methodActor.intrinsic())) {
                    result.add((ClassMethodActor) methodActor);
                }
            }
        }
        for (ClassActor classActor : ClassRegistry.allBootImageClasses()) {
            for (MethodActor methodActor : classActor.getLocalMethodActors()) {
                if (T1X.templateIntriniscIDs.contains(methodActor.intrinsic()) && !result.contains(methodActor)) {
                    System.out.printf("%nClass with intrinisc methods found that should be in templateIntrinsicClasses: class %s, method %s%n%n",
                        classActor, methodActor);
                    System.exit(1);
                }
            }
        }
        return result;
    }

    @HOSTED_ONLY
    public Map<RiMethod, T1XTemplate> createIntrinsicTemplates(RuntimeCompiler bootCompiler) {
        Map<RiMethod, T1XTemplate> result = new HashMap<RiMethod, T1XTemplate>();

        Trace.begin(1, "creating T1X templates for intrinsics");
        long startTime = System.currentTimeMillis();

        ClassActor source = ClassActor.fromJava(T1XIntrinsicTemplateSource.class);
        for (ClassMethodActor intrinsicMethod : intrinsicTemplateMethods()) {
            ClassMethodActor templateSource = source.findLocalStaticMethodActor(SymbolTable.makeSymbol(T1XIntrinsicTemplateGenerator.templateInvokerName(intrinsicMethod)));
            MaxTargetMethod templateCode = compileTemplate(bootCompiler, templateSource);
            result.put(intrinsicMethod, new T1XTemplate(templateCode, null, templateSource));
        }

        Trace.end(1, "creating T1X templates for intrinsics", startTime);
        return result;
    }

    static {
        JavaPrototype.registerGeneratedCodeCheckerCallback(new GeneratedCodeCheckerCallback());
    }

    @HOSTED_ONLY
    private static class GeneratedCodeCheckerCallback implements JavaPrototype.GeneratedCodeCheckerCallback {

        @Override
        public void checkGeneratedCode() {
            try {
                if (T1XTemplateGenerator.generate(true, T1XTemplateSource.class)) {
                    String thisFile = T1XTemplateSource.class.getSimpleName();
                    System.out.printf("%nThe generated content in %s " +
                        " is out of sync. Edit %s instead to make the desired changes and then run 'max t1xgen', " +
                        "recompile %s (or refresh it in your IDE) and restart the bootstrapping process.%n%n",
                        thisFile, T1XTemplateGenerator.class.getSimpleName(), thisFile);
                    System.exit(1);
                }
            } catch (Exception e) {
                FatalError.unexpected("Error while generating source for " + T1XTemplateSource.class, e);
            }

            try {
                boolean modified = T1XIntrinsicTemplateGenerator.generate(T1XIntrinsicTemplateSource.class);
                if (modified) {
                    System.out.printf("%nThe generated content in %s was regenerated. Recompile (or refresh it in your IDE) and restart the bootstrapping process.%n%n", T1XIntrinsicTemplateSource.class.getSimpleName());
                    System.exit(1);
                }
            } catch (Exception e) {
                FatalError.unexpected("Error while generating source for " + T1XIntrinsicTemplateSource.class, e);
            }
        }

    }

    @HOSTED_ONLY
    private static boolean hasStackParameters(ClassMethodActor classMethodActor) {
        for (CiValue arg : vm().registerConfigs.standard.getCallingConvention(Type.JavaCall, CiUtil.signatureToKinds(classMethodActor), target(), false).locations) {
            if (!arg.isRegister()) {
                return true;
            }
        }
        return false;
    }

    @HOSTED_ONLY
    private static boolean hasLongValues(ClassMethodActor classMethodActor) {
        for (CiValue arg : vm().registerConfigs.standard.getCallingConvention(Type.JavaCall, CiUtil.signatureToKinds(classMethodActor), target(), false).locations) {
            if (arg.kind == CiKind.Long) {
                return true;
            }
        }
        return false;
    }

    @Override
    public String toString() {
        return getClass().getSimpleName();
    }

    @Override
    public boolean matches(String compilerName) {
        return compilerName.equals("T1X");
    }

    /**
     * Gets the displacement from the start of the code to the address of some data co-located with the code.
     *
     * @param objectLiteralsLength the total number of object literals associated with the code
     * @param scalarLiteralsLength the size of the serialized scalar literals associated with the code
     * @param dataIndex the index into the object literals array or the serialized scalar literals of the data
     * @param isObject specifies if the data is an object
     */
    public static int dispFromCodeStart(int objectLiteralsLength, int scalarLiteralsLength, int dataIndex, boolean isObject) {
        int distance = Layout.byteArrayLayout().headerSize();
        if (DebugHeap.isTagging()) {
            distance += Word.size();
        }
        if (isObject) {
            distance += (objectLiteralsLength - dataIndex) * Word.size();
        } else {
            distance += objectLiteralsLength * Word.size();
            distance += Layout.referenceArrayLayout().headerSize();
            if (DebugHeap.isTagging()) {
                distance += Word.size();
            }
            distance += scalarLiteralsLength - dataIndex;
        }
        return -distance;
    }

    /**
     * Determines if the target ISA is AMD64.
     */
    @FOLD
    public static boolean isAMD64() {
        return platform().isa == ISA.AMD64;
    }

    @FOLD
    public static boolean isARM() {
        return platform().isa == ISA.ARM;
    }

    /**
     * Called to denote some functionality is not yet implemented for the target ISA.
     */
    @NEVER_INLINE
    public static FatalError unimplISA() {
        throw FatalError.unexpected("Unimplemented platform: " + platform().isa);
    }
}<|MERGE_RESOLUTION|>--- conflicted
+++ resolved
@@ -555,15 +555,8 @@
 
     private MaxTargetMethod compileTemplate(RuntimeCompiler bootCompiler, ClassMethodActor templateSource) {
         FatalError.check(templateSource.isTemplate(), "Method with " + T1X_TEMPLATE.class.getSimpleName() + " annotation should be a template: " + templateSource);
-<<<<<<< HEAD
         FatalError.check((!hasStackParameters(templateSource) && isAMD64()) || (hasStackParameters(templateSource) && isARM() && hasLongValues(templateSource)) ||
                         (!hasStackParameters(templateSource) && isARM()), "Template must not have *any* stack parameters: " + templateSource);
-=======
-        //FatalError.check(!hasStackParameters(templateSource), "Template must not have *any* stack parameters: " + templateSource);
-        if(hasStackParameters(templateSource)) {
-            System.out.println("FIXME problem related to stack template parameters may occur");
-        }
->>>>>>> b58823b5
         FatalError.check(templateSource.resultKind().stackKind == templateSource.resultKind(), "Template return type must be a stack kind: " + templateSource);
         for (int i = 0; i < templateSource.getParameterKinds().length; i++) {
             Kind k = templateSource.getParameterKinds()[i];
